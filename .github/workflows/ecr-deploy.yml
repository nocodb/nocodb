on:
  push:
    tags:
      - v[0-9]+.[0-9]+.[0-9]+


name: Deploy to Amazon ECR in the dev environment
permissions:
  id-token: write
  contents: read
  packages: read

jobs:
  deploy:
    name: Deploy
    runs-on: ubuntu-latest

    steps:
    - name: Checkout
      uses: actions/checkout@v2

    - name: Use Node.js 16
      uses: actions/setup-node@v3
      with:
        node-version: 16.15.0

    # - uses: bahmutov/npm-install@v1
    #   with:
    #     working-directory: ${{ env.working-directory }}

    - name: Build nocodb and docker files
      shell: bash
      run: |
        export NODE_OPTIONS="--max_old_space_size=16384"
<<<<<<< HEAD
        targetEnv=PROD targetVersion=0.106.1 node scripts/bumpNocodbSdkVersion.js
        echo '@deep-consulting-solutions:registry=https://npm.pkg.github.com/\nalways-auth=true\n//npm.pkg.github.com/:_authToken=${{ secrets.GITHUB_TOKEN }}' >> .npmrc
        cd packages/nocodb-sdk
        npm install && npm run build
        cd ../..
        targetEnv=PROD node scripts/upgradeNocodbSdk.js && 
        cd packages/nc-gui
        npm install
        targetEnv=PROD targetVersion=0.106.1 npm run build:copy
        cd ../..
        targetEnv=PROD node scripts/upgradeNcGui.js
=======
>>>>>>> 3d488b98
        cd packages/nocodb
        echo $'@Deep-Consulting-Solutions:registry=https://npm.pkg.github.com/\n@deep-consulting-solutions:registry=https://npm.pkg.github.com/\nalways-auth=true\n//npm.pkg.github.com/:_authToken=${{secrets.GITHUB_TOKEN}}' > .npmrc
        npm install
        npm run build
        npm run docker:build
        docker build --build-arg ACCESS_TOKEN=${{ secrets.GITHUB_TOKEN }} -t "${{ github.ref_name }}" -f ./Dockerfile .

    - name: push ecr
      uses: Deep-Consulting-Solutions/ecr-deploy-action@main
      with:
        service-key: 'nocodb' 
        account: ${{ secrets.DCS_AWS_ACCOUNT }}
        source-image: ${{ github.ref_name }}
        tag: ${{ github.ref_name }}<|MERGE_RESOLUTION|>--- conflicted
+++ resolved
@@ -32,20 +32,6 @@
       shell: bash
       run: |
         export NODE_OPTIONS="--max_old_space_size=16384"
-<<<<<<< HEAD
-        targetEnv=PROD targetVersion=0.106.1 node scripts/bumpNocodbSdkVersion.js
-        echo '@deep-consulting-solutions:registry=https://npm.pkg.github.com/\nalways-auth=true\n//npm.pkg.github.com/:_authToken=${{ secrets.GITHUB_TOKEN }}' >> .npmrc
-        cd packages/nocodb-sdk
-        npm install && npm run build
-        cd ../..
-        targetEnv=PROD node scripts/upgradeNocodbSdk.js && 
-        cd packages/nc-gui
-        npm install
-        targetEnv=PROD targetVersion=0.106.1 npm run build:copy
-        cd ../..
-        targetEnv=PROD node scripts/upgradeNcGui.js
-=======
->>>>>>> 3d488b98
         cd packages/nocodb
         echo $'@Deep-Consulting-Solutions:registry=https://npm.pkg.github.com/\n@deep-consulting-solutions:registry=https://npm.pkg.github.com/\nalways-auth=true\n//npm.pkg.github.com/:_authToken=${{secrets.GITHUB_TOKEN}}' > .npmrc
         npm install
