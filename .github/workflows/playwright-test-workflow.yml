--- conflicted
+++ resolved
@@ -13,13 +13,8 @@
 
 jobs:
   playwright:
-<<<<<<< HEAD
     runs-on: self-hosted
-    timeout-minutes: 30
-=======
-    runs-on: ubuntu-20.04
     timeout-minutes: 40
->>>>>>> 0b20b525
     steps:
       # Reference: https://github.com/pierotofy/set-swap-space/blob/master/action.yml
       - name: Set 5gb swap
@@ -121,7 +116,7 @@
       - name: Run quick server and tests (sqlite)
         if: ${{ inputs.db == 'sqlite' && inputs.shard == '2' }}
         working-directory: ./packages/nocodb
-        run: | 
+        run: |
           kill -9 $(lsof -t -i:8080)
           npm run watch:run:playwright:quick > quick_${{ inputs.shard }}_test_backend.log &
       - name: Wait for backend & run quick tests
