--- conflicted
+++ resolved
@@ -27,13 +27,10 @@
         description: "Previous Tag"
         required: true
         type: string
-<<<<<<< HEAD
-=======
       tagHeadSHA:
         description: "Use HEAD SHA for tagging"
         required: true
         type: string
->>>>>>> 9bc11ff4
     secrets:
       NC_GITHUB_TOKEN:
         required: true
