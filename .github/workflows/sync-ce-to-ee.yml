name: "Sync OSS to CE"

on:
  workflow_dispatch:
    inputs:
      before:
        description: 'The commit hash before the push'
        required: true
      after:
        description: 'The commit hash after the push'
        required: true
  # Triggered when pushed to develop branch of nocodb/nocodb (TODO)
  repository_dispatch:
    types: [OSS]

jobs:
  sync:
    runs-on: [self-hosted, aws]
    steps:
      - name: Log event
        run: |
          echo '${{ toJSON(github.event.client_payload) }}'
      - name: Setup Node
        uses: actions/setup-node@v3
        with:
          node-version: 16.15.0
      - name: Checkout
        uses: actions/checkout@v3
        with:
          token: ${{ secrets.GITHUB_TOKEN }}
          path: nocohub
      - name: Checkout OSS
        uses: actions/checkout@v3
        with:
          token: ${{ secrets.OSS_TOKEN }}
          repository: 'nocodb/nocodb'
          path: nocodb
      - name: Prepare GH Cli
        id: gh
        run: |
          wget https://github.com/cli/cli/releases/download/v2.33.0/gh_2.33.0_linux_amd64.tar.gz
          tar -xvf gh_2.33.0_linux_amd64.tar.gz
          GH=gh_2.33.0_linux_amd64/bin/gh
          echo "GH=${GH}" >> $GITHUB_OUTPUT
      - name: Sync OSS to EE
        id: sync
        env:
          GH_TOKEN: ${{ secrets.GITHUB_TOKEN }}
        run: |
          cd nocohub
<<<<<<< HEAD
=======
          git fetch --quiet --unshallow origin
>>>>>>> c2a35412
          BRANCH_NAME=oss/$(cd ../nocodb;git rev-list -n 3 HEAD | tail -1 | cut -c1-8)
          git checkout -b $BRANCH_NAME
          COMMITS_INFORMATION=$(bash scripts/sync/sync_ce_to_ee.sh ${{ github.event.client_payload.push.before || github.event.inputs.before }} ${{ github.event.client_payload.push.after || github.event.inputs.after }})
          git push origin $BRANCH_NAME
          git config user.name 'github-actions[bot]'
          git config user.email 'github-actions[bot]@users.noreply.github.com'
<<<<<<< HEAD
          git commit -m "chore: Sync OSS to EE"
          git push origin $BRANCH_NAME
          ../${{ steps.gh.outputs.GH }} pr create --title "chore: Sync OSS to EE" --body "This is an automated pull request to sync the OSS repository to the EE repository.\n Please review and merge this pull request if it looks good." --base develop --head $BRANCH_NAME
=======
          ../${{ steps.gh.outputs.GH }} pr create --title "chore: Sync OSS to EE" --body "$(echo -e "This is an automated pull request to sync the OSS repository to the EE repository.\nPlease review and merge this pull request if it looks good.\n$COMMITS_INFORMATION")" --base develop --head $BRANCH_NAME
>>>>>>> c2a35412
<|MERGE_RESOLUTION|>--- conflicted
+++ resolved
@@ -48,20 +48,11 @@
           GH_TOKEN: ${{ secrets.GITHUB_TOKEN }}
         run: |
           cd nocohub
-<<<<<<< HEAD
-=======
           git fetch --quiet --unshallow origin
->>>>>>> c2a35412
           BRANCH_NAME=oss/$(cd ../nocodb;git rev-list -n 3 HEAD | tail -1 | cut -c1-8)
           git checkout -b $BRANCH_NAME
           COMMITS_INFORMATION=$(bash scripts/sync/sync_ce_to_ee.sh ${{ github.event.client_payload.push.before || github.event.inputs.before }} ${{ github.event.client_payload.push.after || github.event.inputs.after }})
           git push origin $BRANCH_NAME
           git config user.name 'github-actions[bot]'
           git config user.email 'github-actions[bot]@users.noreply.github.com'
-<<<<<<< HEAD
-          git commit -m "chore: Sync OSS to EE"
-          git push origin $BRANCH_NAME
-          ../${{ steps.gh.outputs.GH }} pr create --title "chore: Sync OSS to EE" --body "This is an automated pull request to sync the OSS repository to the EE repository.\n Please review and merge this pull request if it looks good." --base develop --head $BRANCH_NAME
-=======
-          ../${{ steps.gh.outputs.GH }} pr create --title "chore: Sync OSS to EE" --body "$(echo -e "This is an automated pull request to sync the OSS repository to the EE repository.\nPlease review and merge this pull request if it looks good.\n$COMMITS_INFORMATION")" --base develop --head $BRANCH_NAME
->>>>>>> c2a35412
+          ../${{ steps.gh.outputs.GH }} pr create --title "chore: Sync OSS to EE" --body "$(echo -e "This is an automated pull request to sync the OSS repository to the EE repository.\nPlease review and merge this pull request if it looks good.\n$COMMITS_INFORMATION")" --base develop --head $BRANCH_NAME