<h1 align="center" style="border-bottom: none">
    <div>
        <a style="color:#36f" href="https://www.nocodb.com">
            <img src="/packages/nc-gui/assets/img/icons/512x512.png" width="80" />
            <br>
            NocoDB
        </a>
    </div>
    The Open Source Airtable Alternative <br>
</h1>

<p align="center">
NocoDB is the fastest and easiest way to build databases online.
</p>


<p align="center">
    <a href="http://www.nocodb.com"><b>Website</b></a> •
    <a href="https://discord.gg/5RgZmkW"><b>Discord</b></a> •
    <a href="https://community.nocodb.com/"><b>Community</b></a> •
    <a href="https://twitter.com/nocodb"><b>Twitter</b></a> •
    <a href="https://www.reddit.com/r/NocoDB/"><b>Reddit</b></a> •
    <a href="https://docs.nocodb.com/"><b>Documentation</b></a>
</p>

![video avi](https://github.com/nocodb/nocodb/assets/86527202/e2fad786-f211-4dcb-9bd3-aaece83a6783)

<div align="center">

[<img height="38" src="https://user-images.githubusercontent.com/61551451/135263434-75fe793d-42af-49e4-b964-d70920e41655.png">](markdown/readme/languages/chinese.md)
[<img height="38" src="https://user-images.githubusercontent.com/61551451/135263474-787d71e7-3a87-42a8-92a8-be1d1f55413d.png">](markdown/readme/languages/French.md)
[<img height="38" src="https://user-images.githubusercontent.com/61551451/135263531-fae58600-6616-4b43-95a0-5891019dd35d.png">](markdown/readme/languages/german.md)
[<img height="38" src="https://user-images.githubusercontent.com/61551451/135263589-3dbeda9a-0d2e-4bbd-b1fc-691404bb74fb.png">](markdown/readme/languages/spanish.md)
[<img height="38" src="https://user-images.githubusercontent.com/61551451/135263669-f567196a-d4e8-4143-a80a-93d3be32ba90.png">](markdown/readme/languages/portuguese.md)
[<img height="38" src="https://user-images.githubusercontent.com/61551451/135263707-ba4e04a4-268a-4626-91b8-048e572fd9f6.png">](markdown/readme/languages/italian.md)
[<img height="38" src="https://user-images.githubusercontent.com/61551451/135263770-38e3e79d-11d4-472e-ac27-ae0f17cf65c4.png">](markdown/readme/languages/japanese.md)
[<img height="38" src="https://user-images.githubusercontent.com/61551451/135263822-28fce9de-915a-44dc-962d-7a61d340e91d.png">](markdown/readme/languages/korean.md)
[<img height="38" src="https://user-images.githubusercontent.com/61551451/135263888-151d4ad1-7084-4943-97c9-56f28cd40b80.png">](markdown/readme/languages/russian.md)

</div>

<p align="center"><a href="markdown/readme/languages/README.md"><b>See other languages »</b></a></p>

<img src="https://static.scarf.sh/a.png?x-pxid=c12a77cc-855e-4602-8a0f-614b2d0da56a" />

# Join Our Community

<a href="https://discord.gg/5RgZmkW" target="_blank">
<img src="https://discordapp.com/api/guilds/661905455894888490/widget.png?style=banner3" alt="">
</a>

[![Stargazers repo roster for @nocodb/nocodb](http://reporoster.com/stars/nocodb/nocodb)](https://github.com/nocodb/nocodb/stargazers)

<<<<<<< HEAD
# Quick try

## Docker

```bash
# for SQLite
docker run -d --name nocodb \
-v "$(pwd)"/nocodb:/usr/app/data/ \
-p 8080:8080 \
nocodb/nocodb:latest

# for MySQL
docker run -d --name nocodb-mysql \
-v "$(pwd)"/nocodb:/usr/app/data/ \
-p 8080:8080 \
-e NC_DB="mysql2://host.docker.internal:3306?u=root&p=password&d=d1" \
-e NC_AUTH_JWT_SECRET="569a1821-0a93-45e8-87ab-eb857f20a010" \
nocodb/nocodb:latest

# for PostgreSQL
docker run -d --name nocodb-postgres \
-v "$(pwd)"/nocodb:/usr/app/data/ \
-p 8080:8080 \
-e NC_DB="pg://host.docker.internal:5432?u=root&p=password&d=d1" \
-e NC_AUTH_JWT_SECRET="569a1821-0a93-45e8-87ab-eb857f20a010" \
nocodb/nocodb:latest

# for MSSQL
docker run -d --name nocodb-mssql \
-v "$(pwd)"/nocodb:/usr/app/data/ \
-p 8080:8080 \
-e NC_DB="mssql://host.docker.internal:1433?u=root&p=password&d=d1" \
-e NC_AUTH_JWT_SECRET="569a1821-0a93-45e8-87ab-eb857f20a010" \
nocodb/nocodb:latest
```

> To persist data in docker you can mount volume at `/usr/app/data/` since 0.10.6. Otherwise, your data will be lost after recreating the container.

> If you plan to input some special characters, you may need to change the character set and collation yourself when creating the database. Please check out the examples for [MySQL Docker](https://github.com/nocodb/nocodb/issues/1340#issuecomment-1049481043).
=======
# Installation
>>>>>>> 2dc71ff9

## Docker with SQLite

```bash 
docker run -d \
  --name noco \
  -v "$(pwd)"/nocodb:/usr/app/data/ \
  -p 8080:8080 \
  nocodb/nocodb:latest
  ```

## Docker with PG
```bash
docker run -d \
  --name noco \
  -v "$(pwd)"/nocodb:/usr/app/data/ \
  -p 8080:8080 \
  -e NC_DB="pg://host.docker.internal:5432?u=root&p=password&d=d1" \
  -e NC_AUTH_JWT_SECRET="569a1821-0a93-45e8-87ab-eb857f20a010" \
  nocodb/nocodb:latest
```

## Auto-upstall
Auto-upstall is a single command that sets up NocoDB on a server for production usage.
Behind the scenes it auto-generates docker-compose for you.

```bash
bash <(curl -sSL http://install.nocodb.com/noco.sh) <(mktemp)
```

Auto-upstall does the following : 🕊
- 🐳 Automatically installs all pre-requisites like docker, docker-compose
- 🚀 Automatically installs NocoDB with PostgreSQL, Redis, Minio, Traefik gateway using Docker Compose. 🐘 🗄️ 🌐
- 🔄 Automatically upgrades NocoDB to the latest version when you run the command again.
- 🔒 Automatically setups SSL and also renews it. Needs a domain or subdomain as input while installation.
> install.nocodb.com/noco.sh script can be found [here in our github](https://raw.githubusercontent.com/nocodb/nocodb/develop/docker-compose/1_Auto_Upstall/noco.sh)


## Other Methods

> Binaries are only for quick testing locally.

| Install Method                | Command to install                                                                                                                                                                                                                                                                                                                                                         |
|-------------------------------|----------------------------------------------------------------------------------------------------------------------------------------------------------------------------------------------------------------------------------------------------------------------------------------------------------------------------------------------------------------------------|
| 🍏 MacOS arm64 <br>(Binary)   | `curl http://get.nocodb.com/macos-arm64 -o nocodb -L && chmod +x nocodb && ./nocodb`                                                                                                                                                                                                                                                                                       |
| 🍏 MacOS x64 <br>(Binary)     | `curl http://get.nocodb.com/macos-x64 -o nocodb -L && chmod +x nocodb && ./nocodb`                                                                                                                                                                                                                                                                                         |
| 🐧 Linux arm64 <br>(Binary)   | `curl http://get.nocodb.com/linux-arm64 -o nocodb -L && chmod +x nocodb && ./nocodb`                                                                                                                                                                                                                                                                                       |
| 🐧 Linux x64 <br>(Binary)     | `curl http://get.nocodb.com/linux-x64 -o nocodb -L && chmod +x nocodb && ./nocodb`                                                                                                                                                                                                                                                                                         |
| 🪟 Windows arm64 <br>(Binary) | `iwr http://get.nocodb.com/win-arm64.exe -OutFile Noco-win-arm64.exe && .\Noco-win-arm64.exe`                                                                                                                                                                                                                                                                                    |
| 🪟 Windows x64 <br>(Binary)   | `iwr http://get.nocodb.com/win-x64.exe -OutFile Noco-win-x64.exe && .\Noco-win-x64.exe`                                                                                                                                                                                                                                                                                          |


> When running locally access nocodb by visiting: [http://localhost:8080/dashboard](http://localhost:8080/dashboard)

<<<<<<< HEAD
```bash
git clone https://github.com/nocodb/nocodb
# for MySQL
cd nocodb/docker-compose/mysql
# for PostgreSQL
cd nocodb/docker-compose/pg
# for MSSQL
cd nocodb/docker-compose/mssql
docker-compose up -d
```

> To persist data in docker, you can mount volume at `/usr/app/data/` since 0.10.6. Otherwise, your data will be lost after recreating the container.

> If you plan to input some special characters, you may need to change the character set and collation yourself when creating the database. Please check out the examples for [MySQL Docker Compose](https://github.com/nocodb/nocodb/issues/1313#issuecomment-1046625974).

## NPX

You can run the below command if you need an interactive configuration.

```
npx create-nocodb-app
```

<img src="https://user-images.githubusercontent.com/35857179/163672964-00ef5d62-0434-447d-ac01-3ebb780099b9.png" width="520px"/>

## Node Application

We provide a simple Node.js Application for getting started.

```bash
git clone https://github.com/nocodb/nocodb-seed
cd nocodb-seed
npm install
npm start
```


# GUI

Access Dashboard using: [http://localhost:8080/dashboard](http://localhost:8080/dashboard)
=======
For more installation methods, please refer to [our docs](https://docs.nocodb.com/category/installation)
>>>>>>> 2dc71ff9

# Screenshots
![2](https://github.com/nocodb/nocodb/assets/86527202/a127c05e-2121-4af2-a342-128e0e2d0291)
![3](https://github.com/nocodb/nocodb/assets/86527202/674da952-8a06-4848-a0e8-a7b02d5f5c88)
![4](https://github.com/nocodb/nocodb/assets/86527202/cbc5152a-9caf-4f77-a8f7-92a9d06d025b)
![5](https://github.com/nocodb/nocodb/assets/86527202/dc75dfdc-c486-4f5a-a853-2a8f9e6b569a)

![5](https://user-images.githubusercontent.com/35857179/194844886-a17006e0-979d-493f-83c4-0e72f5a9b716.png)
![7](https://github.com/nocodb/nocodb/assets/86527202/be64e619-7295-43e2-aa95-cace4462b17f)
![8](https://github.com/nocodb/nocodb/assets/86527202/4538bf5a-371f-4ec1-a867-8197e5824286)

![8](https://user-images.githubusercontent.com/35857179/194844893-82d5e21b-ae61-41bd-9990-31ad659bf490.png)
![9](https://user-images.githubusercontent.com/35857179/194844897-cfd79946-e413-4c97-b16d-eb4d7678bb79.png)
![10](https://user-images.githubusercontent.com/35857179/194844902-c0122570-0dd5-41cf-a26f-6f8d71fefc99.png)
![11](https://user-images.githubusercontent.com/35857179/194844903-c1e47f40-e782-4f5d-8dce-6449cc70b181.png)
![12](https://user-images.githubusercontent.com/35857179/194844907-09277d3e-cbbf-465c-9165-6afc4161e279.png)

# Features

### Rich Spreadsheet Interface

- ⚡ &nbsp;Basic Operations: Create, Read, Update and Delete Tables, Columns, and Rows
- ⚡ &nbsp;Fields Operations: Sort, Filter, Group, Hide / Unhide Columns
- ⚡ &nbsp;Multiple Views Types: Grid (By default), Gallery, Form, Kanban and Calendar View
- ⚡ &nbsp;View Permissions Types: Collaborative Views, & Locked Views
- ⚡ &nbsp;Share Bases / Views: either Public or Private (with Password Protected)
<<<<<<< HEAD
- ⚡ &nbsp;Variant Cell Types: ID, LinkToAnotherRecord, Lookup, Rollup, SingleLineText, Attachment, Currency, Formula, etc.
=======
- ⚡ &nbsp;Variant Cell Types: ID, Links, Lookup, Rollup, SingleLineText, Attachment, Currency, Formula, User, etc
>>>>>>> 2dc71ff9
- ⚡ &nbsp;Access Control with Roles: Fine-grained Access Control at different levels
- ⚡ &nbsp;and more ...

### App Store for Workflow Automations

We provide different integrations in three main categories. See <a href="https://docs.nocodb.com/account-settings/oss-specific-details/#app-store" target="_blank">App Store</a> for details.

- ⚡ &nbsp;Chat: Slack, Discord, Mattermost, etc.
- ⚡ &nbsp;Email: AWS SES, SMTP, MailerSend, and etc.
- ⚡ &nbsp;Storage: AWS S3, Google Cloud Storage, Minio, and etc

### Programmatic Access

We provide the following ways to let users programmatically invoke actions. You can use a token (either JWT or Social Auth) to sign your requests for authorization to NocoDB.

- ⚡ &nbsp;REST APIs
- ⚡ &nbsp;NocoDB SDK

<<<<<<< HEAD
### Sync Schema

We allow you to sync schema changes if you have made changes outside NocoDB GUI. However, it has to be noted then you will have to bring your own schema migrations for moving from one environment to another. See <a href="https://docs.nocodb.com/data-sources/sync-with-data-source" target="_blank">Sync Schema</a> for details.

### Audit

We are keeping all the user operation logs in one place. See <a href="https://docs.nocodb.com/data-sources/actions-on-data-sources/#audit-logs" target="_blank">Audit</a> for details.

# Production Setup

By default, SQLite is used for storing metadata. However, you can specify your database. The connection parameters for this database can be specified in the `NC_DB` environment variable. Moreover, we also provide the below environment variables for configuration.

## Environment variables

Please refer to the [Environment variables](https://docs.nocodb.com/getting-started/self-hosted/environment-variables)

# Development Setup

Please refer to [Development Setup](https://docs.nocodb.com/engineering/development-setup)

# Self Hosting

[![Deploy on RepoCloud](https://d16t0pc4846x52.cloudfront.net/deploy.png)](https://repocloud.io/details/?app_id=100)

[![Deploy on Elestio](https://pub-da36157c854648669813f3f76c526c2b.r2.dev/deploy-on-elestio-black.png)](https://elest.io/open-source/nocodb)



=======
>>>>>>> 2dc71ff9
# Contributing

Please refer to [Contribution Guide](https://github.com/nocodb/nocodb/blob/master/.github/CONTRIBUTING.md).

# Why are we building this?

Most internet businesses equip themselves with either spreadsheet or a database to solve their business needs. Spreadsheets are used by Billion+ humans collaboratively every single day. However, we are way off working at similar speeds on databases, which are way more powerful tools when it comes to computing. Attempts to solve this with SaaS offerings have meant horrible access controls, vendor lock-in, data lock-in, abrupt price changes & most importantly, a glass ceiling on what's possible in the future.

# Our Mission

Our mission is to provide the most powerful no-code interface for databases that is open source to every single internet business in the world. This would not only democratise access to a powerful computing tool but also bring forth a billion+ people who will have radical tinkering-and-building abilities on the internet.

# License

<p>
This project is licensed under <a href="./LICENSE">AGPLv3</a>.
</p>

# Contributors

Thank you for your contributions! We appreciate all the contributions from the community.

<a href="https://github.com/nocodb/nocodb/graphs/contributors">
  <img src="https://contrib.rocks/image?repo=nocodb/nocodb" />
</a><|MERGE_RESOLUTION|>--- conflicted
+++ resolved
@@ -51,49 +51,29 @@
 
 [![Stargazers repo roster for @nocodb/nocodb](http://reporoster.com/stars/nocodb/nocodb)](https://github.com/nocodb/nocodb/stargazers)
 
-<<<<<<< HEAD
 # Quick try
 
 ## Docker
 
 ```bash
 # for SQLite
-docker run -d --name nocodb \
--v "$(pwd)"/nocodb:/usr/app/data/ \
--p 8080:8080 \
-nocodb/nocodb:latest
+docker run -d --name nocodb -v "$(pwd)"/nocodb:/usr/app/data/ -p 8080:8080 nocodb/nocodb:latest
 
 # for MySQL
-docker run -d --name nocodb-mysql \
--v "$(pwd)"/nocodb:/usr/app/data/ \
--p 8080:8080 \
--e NC_DB="mysql2://host.docker.internal:3306?u=root&p=password&d=d1" \
--e NC_AUTH_JWT_SECRET="569a1821-0a93-45e8-87ab-eb857f20a010" \
-nocodb/nocodb:latest
+docker run -d --name nocodb-mysql -v "$(pwd)"/nocodb:/usr/app/data/ -p 8080:8080 -e NC_DB="mysql2://host.docker.internal:3306?u=root&p=password&d=d1" -e NC_AUTH_JWT_SECRET="569a1821-0a93-45e8-87ab-eb857f20a010" nocodb/nocodb:latest
 
 # for PostgreSQL
-docker run -d --name nocodb-postgres \
--v "$(pwd)"/nocodb:/usr/app/data/ \
--p 8080:8080 \
--e NC_DB="pg://host.docker.internal:5432?u=root&p=password&d=d1" \
--e NC_AUTH_JWT_SECRET="569a1821-0a93-45e8-87ab-eb857f20a010" \
-nocodb/nocodb:latest
+docker run -d --name nocodb-postgres -v "$(pwd)"/nocodb:/usr/app/data/ -p 8080:8080 -e NC_DB="pg://host.docker.internal:5432?u=root&p=password&d=d1" -e NC_AUTH_JWT_SECRET="569a1821-0a93-45e8-87ab-eb857f20a010" nocodb/nocodb:latest
 
 # for MSSQL
-docker run -d --name nocodb-mssql \
--v "$(pwd)"/nocodb:/usr/app/data/ \
--p 8080:8080 \
--e NC_DB="mssql://host.docker.internal:1433?u=root&p=password&d=d1" \
--e NC_AUTH_JWT_SECRET="569a1821-0a93-45e8-87ab-eb857f20a010" \
-nocodb/nocodb:latest
+docker run -d --name nocodb-mssql -v "$(pwd)"/nocodb:/usr/app/data/ -p 8080:8080 -e NC_DB="mssql://host.docker.internal:1433?u=root&p=password&d=d1" -e NC_AUTH_JWT_SECRET="569a1821-0a93-45e8-87ab-eb857f20a010" nocodb/nocodb:latest
 ```
 
 > To persist data in docker you can mount volume at `/usr/app/data/` since 0.10.6. Otherwise, your data will be lost after recreating the container.
 
 > If you plan to input some special characters, you may need to change the character set and collation yourself when creating the database. Please check out the examples for [MySQL Docker](https://github.com/nocodb/nocodb/issues/1340#issuecomment-1049481043).
-=======
+
 # Installation
->>>>>>> 2dc71ff9
 
 ## Docker with SQLite
 
@@ -148,7 +128,7 @@
 
 > When running locally access nocodb by visiting: [http://localhost:8080/dashboard](http://localhost:8080/dashboard)
 
-<<<<<<< HEAD
+
 ```bash
 git clone https://github.com/nocodb/nocodb
 # for MySQL
@@ -189,9 +169,9 @@
 # GUI
 
 Access Dashboard using: [http://localhost:8080/dashboard](http://localhost:8080/dashboard)
-=======
+
 For more installation methods, please refer to [our docs](https://docs.nocodb.com/category/installation)
->>>>>>> 2dc71ff9
+
 
 # Screenshots
 ![2](https://github.com/nocodb/nocodb/assets/86527202/a127c05e-2121-4af2-a342-128e0e2d0291)
@@ -218,11 +198,7 @@
 - ⚡ &nbsp;Multiple Views Types: Grid (By default), Gallery, Form, Kanban and Calendar View
 - ⚡ &nbsp;View Permissions Types: Collaborative Views, & Locked Views
 - ⚡ &nbsp;Share Bases / Views: either Public or Private (with Password Protected)
-<<<<<<< HEAD
-- ⚡ &nbsp;Variant Cell Types: ID, LinkToAnotherRecord, Lookup, Rollup, SingleLineText, Attachment, Currency, Formula, etc.
-=======
 - ⚡ &nbsp;Variant Cell Types: ID, Links, Lookup, Rollup, SingleLineText, Attachment, Currency, Formula, User, etc
->>>>>>> 2dc71ff9
 - ⚡ &nbsp;Access Control with Roles: Fine-grained Access Control at different levels
 - ⚡ &nbsp;and more ...
 
@@ -241,14 +217,13 @@
 - ⚡ &nbsp;REST APIs
 - ⚡ &nbsp;NocoDB SDK
 
-<<<<<<< HEAD
 ### Sync Schema
 
-We allow you to sync schema changes if you have made changes outside NocoDB GUI. However, it has to be noted then you will have to bring your own schema migrations for moving from one environment to another. See <a href="https://docs.nocodb.com/data-sources/sync-with-data-source" target="_blank">Sync Schema</a> for details.
+We allow you to sync schema changes if you have made changes outside NocoDB GUI. However, it has to be noted then you will have to bring your own schema migrations for moving from one environment to another. See [Sync Schema](https://docs.nocodb.com/data-sources/sync-with-data-source) for details.
 
 ### Audit
 
-We are keeping all the user operation logs in one place. See <a href="https://docs.nocodb.com/data-sources/actions-on-data-sources/#audit-logs" target="_blank">Audit</a> for details.
+We are keeping all the user operation logs in one place. See [Audit](https://docs.nocodb.com/data-sources/actions-on-data-sources/#audit-logs) for details.
 
 # Production Setup
 
@@ -268,10 +243,6 @@
 
 [![Deploy on Elestio](https://pub-da36157c854648669813f3f76c526c2b.r2.dev/deploy-on-elestio-black.png)](https://elest.io/open-source/nocodb)
 
-
-
-=======
->>>>>>> 2dc71ff9
 # Contributing
 
 Please refer to [Contribution Guide](https://github.com/nocodb/nocodb/blob/master/.github/CONTRIBUTING.md).
