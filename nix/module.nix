inputs:
{
  config,
  lib,
  pkgs,
  ...
}:

let
  cfg = config.services.nocodb;
  inherit (pkgs.stdenv.hostPlatform) system;
<<<<<<< HEAD

  defaultEnvs = {
    DATABASE_URL="sqlite:///%S/nocodb/sqlite.db";
  };
=======
>>>>>>> 20094fed
in
{
  meta.maintainers = with lib.maintainers; [ sinanmohd ];

  options.services.nocodb = {
    enable = lib.mkEnableOption "nocodb";
    package = lib.mkOption {
      type = lib.types.package;
      description = "The nocodb package to use.";
      default = inputs.self.packages.${system}.nocodb;
    };

    environment = lib.mkOption {
      default = { };
      type = lib.types.attrsOf lib.types.str;
    };
    environmentFile = lib.mkOption {
      type = lib.types.nullOr lib.types.path;
      example = "/var/lib/nocodb/secrets";
      default = null;
    };
  };

  config = lib.mkIf cfg.enable {
    environment.systemPackages = [ cfg.package ];

    systemd.services.nocodb = {
      description = "Open Source Airtable Alternative";
      wantedBy = [ "multi-user.target" ];
      after = [ "network-online.target" ];
      wants = [ "network-online.target" ];
      environment = defaultEnvs // cfg.environment;

      serviceConfig = {
        Type = "simple";
        DynamicUser = true;
        StateDirectory = "nocodb";
        Restart = "on-failure";
        EnvironmentFile = lib.mkIf (cfg.environmentFile != null) cfg.environmentFile;
        ExecStart = lib.getExe cfg.package;
      };
    };
  };
}<|MERGE_RESOLUTION|>--- conflicted
+++ resolved
@@ -9,13 +9,10 @@
 let
   cfg = config.services.nocodb;
   inherit (pkgs.stdenv.hostPlatform) system;
-<<<<<<< HEAD
 
   defaultEnvs = {
     DATABASE_URL="sqlite:///%S/nocodb/sqlite.db";
   };
-=======
->>>>>>> 20094fed
 in
 {
   meta.maintainers = with lib.maintainers; [ sinanmohd ];
