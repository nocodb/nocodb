--- conflicted
+++ resolved
@@ -17,15 +17,9 @@
   "license": "AGPL-3.0-or-later",
   "devDependencies": {
     "fs": "0.0.1-security",
-<<<<<<< HEAD
-    "lerna": "^6.4.1",
+    "lerna": "^6.6.2",
     "husky": "^8.0.0",
     "xlsx": "^0.18.5"
-=======
-    "lerna": "^6.6.2",
-    "husky": "^8.0.3",
-    "xlsx": "^0.17.5"
->>>>>>> b81bb8b1
   },
   "husky": {
     "hooks": {
