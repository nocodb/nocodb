--- conflicted
+++ resolved
@@ -1,23 +1,16 @@
 <script setup lang="ts">
 import type { ComponentPublicInstance } from '@vue/runtime-core'
-<<<<<<< HEAD
 import { Form } from 'ant-design-vue'
 import { useToast } from 'vue-toastification'
-=======
->>>>>>> 0cbed323
 import { onMounted, useProject, useTableCreate, useTabs } from '#imports'
 import { validateTableName } from '~/utils/validation'
 
 interface Props {
   modelValue?: boolean
 }
-<<<<<<< HEAD
-const props = defineProps<Props>()
-=======
 
 const props = defineProps<Props>()
 
->>>>>>> 0cbed323
 const emit = defineEmits(['update:modelValue', 'create'])
 
 const dialogShow = useVModel(props, 'modelValue', emit)
@@ -26,13 +19,8 @@
   { value: 'AI', text: 'Auto increment number' },
   { value: 'AG', text: 'Auto generated string' },
 ]
-
-<<<<<<< HEAD
 const toast = useToast()
-
-=======
 const valid = ref(false)
->>>>>>> 0cbed323
 const isIdToggleAllowed = ref(false)
 const isAdvanceOptVisible = ref(false)
 
@@ -64,8 +52,6 @@
 }
 
 const inputEl = ref<ComponentPublicInstance>()
-<<<<<<< HEAD
-
 const useForm = Form.useForm
 const formState = reactive({
   title: '',
@@ -84,8 +70,6 @@
   }
 })
 const { resetFields, validate, validateInfos } = useForm(formState, validators)
-=======
->>>>>>> 0cbed323
 
 onMounted(() => {
   generateUniqueTitle()
