--- conflicted
+++ resolved
@@ -29,13 +29,8 @@
   }
 
   return meta.columns
-<<<<<<< HEAD
-    .filter((c) => c.uidt === UITypes.LinkToAnotherRecord && !c.system)
-    .map((c) => ({
-=======
     .filter((c: ColumnType) => c.uidt === UITypes.LinkToAnotherRecord && !c.system)
     .map<TableType & { col: LinkToAnotherRecordType; column: ColumnType }>((c: ColumnType) => ({
->>>>>>> 5bf16d29
       col: c.colOptions,
       column: c,
       ...tables.find((t) => t.id === (c.colOptions as LinkToAnotherRecordType).fk_related_model_id),
