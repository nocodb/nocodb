--- conflicted
+++ resolved
@@ -68,16 +68,12 @@
   <a-dropdown v-model:visible="editColumnDropdown" :trigger="['click']" @visible-change="onVisibleChange">
     <span />
     <template #overlay>
-<<<<<<< HEAD
-      <SmartsheetColumnEditOrAdd :edit-column-dropdown="true" @click.stop @cancel="editColumnDropdown = false" />
-=======
       <SmartsheetColumnEditOrAdd
         ref="editOrAddCard"
         :edit-column-dropdown="editColumnDropdown"
         @click.stop
         @cancel="editColumnDropdown = false"
       />
->>>>>>> a105e2ad
     </template>
   </a-dropdown>
   <a-dropdown :trigger="['hover']">
