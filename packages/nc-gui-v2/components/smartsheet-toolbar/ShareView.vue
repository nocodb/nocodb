<script lang="ts" setup>
import { useClipboard } from '@vueuse/core'
import { ViewTypes } from 'nocodb-sdk'
import { computed } from 'vue'
import { message, notification } from 'ant-design-vue'
import { useNuxtApp } from '#app'
import { useSmartsheetStoreOrThrow } from '#imports'
import { extractSdkResponseErrorMsg } from '~/utils'
import MdiOpenInNewIcon from '~icons/mdi/open-in-new'
import MdiCopyIcon from '~icons/mdi/content-copy'

const { view, $api } = useSmartsheetStoreOrThrow()

const { copy } = useClipboard()

const { $e } = useNuxtApp()

const { dashboardUrl } = useDashboard()

let showShareModel = $ref(false)

const passwordProtected = $ref(false)

const shared = ref()

const allowCSVDownload = computed({
  get() {
    return !!(shared.value?.meta && typeof shared.value.meta === 'string' ? JSON.parse(shared.value.meta) : shared.value.meta)
      ?.allowCSVDownload
  },
  set(allow) {
    shared.value.meta = { allowCSVDownload: allow }
    saveAllowCSVDownload()
  },
})

const genShareLink = async () => {
  shared.value = await $api.dbViewShare.create(view.value.id as string)
  // shared.meta = shared.meta && typeof shared.meta === 'string' ? JSON.parse(shared.meta) : shared.meta;
  // // todo: url
  // shareLink = shared;
  // passwordProtect = shared.password !== null;
  // allowCSVDownload = shared.meta.allowCSVDownload;
  showShareModel = true
}

const sharedViewUrl = computed(() => {
  if (!shared.value) return
  let viewType

  switch (shared.value.type) {
    case ViewTypes.FORM:
      viewType = 'form'
      break
    case ViewTypes.KANBAN:
      viewType = 'kanban'
      break
    default:
      viewType = 'view'
  }

  // todo: get dashboard url
  return `${dashboardUrl?.value}/nc/${viewType}/${shared.value.uuid}`
})

async function saveAllowCSVDownload() {
  try {
    const meta = shared.value.meta && typeof shared.value.meta === 'string' ? JSON.parse(shared.value.meta) : shared.value.meta

    await $api.dbViewShare.update(shared.value.id, {
      meta,
<<<<<<< HEAD
    } as any)
    notification.success({
      message: 'Successfully updated',
    })
  } catch (e: any) {
    notification.error({
      message: await extractSdkResponseErrorMsg(e),
    })
=======
    })
    toast.success('Successfully updated')
  } catch (e: any) {
    toast.error(await extractSdkResponseErrorMsg(e))
>>>>>>> 76cdacb9
  }
  if (allowCSVDownload?.value) {
    $e('a:view:share:enable-csv-download')
  } else {
    $e('a:view:share:disable-csv-download')
  }
}

const saveShareLinkPassword = async () => {
  try {
    await $api.dbViewShare.update(shared.value.id, {
      password: shared.value.password,
    })
    notification.success({
      message: 'Successfully updated',
    })
  } catch (e: any) {
    notification.error({
      message: await extractSdkResponseErrorMsg(e),
    })
  }

  $e('a:view:share:enable-pwd')
}

const copyLink = () => {
  copy(sharedViewUrl?.value as string)
  message.success('Copied to clipboard')
}
</script>

<template>
  <div>
    <a-button v-t="['c:view:share']" outlined class="nc-btn-share-view nc-toolbar-btn" size="small">
      <div class="flex align-center gap-1" @click="genShareLink">
        <MdiOpenInNewIcon class="text-grey" />
        <!-- Share View -->
        {{ $t('activity.shareView') }}
      </div>
    </a-button>

    <!-- This view is shared via a private link -->
    <a-modal
      v-model:visible="showShareModel"
      size="small"
      :title="$t('msg.info.privateLink')"
      :footer="null"
      width="min(100vw,640px)"
    >
      <div class="share-link-box nc-share-link-box bg-primary-50">
        <div class="flex-1 h-min text-xs">{{ sharedViewUrl }}</div>
        <!--        <v-spacer /> -->
        <a v-t="['c:view:share:open-url']" :href="sharedViewUrl" target="_blank">
          <MdiOpenInNewIcon class="text-sm text-gray-500 mt-2" />
        </a>
        <MdiCopyIcon class="text-gray-500 text-sm cursor-pointer" @click="copyLink" />
      </div>

      <a-collapse ghost>
        <a-collapse-panel key="1" header="More Options">
          <div class="mb-2">
            <a-checkbox v-model:checked="passwordProtected" class="!text-xs">{{ $t('msg.info.beforeEnablePwd') }} </a-checkbox>
            <!--           todo: add password toggle -->
            <div v-if="passwordProtected" class="flex gap-2 mt-2 mb-4">
              <a-input
                v-model:value="shared.password"
                size="small"
                class="!text-xs max-w-[250px]"
                type="password"
                :placeholder="$t('placeholder.password.enter')"
              />
              <a-button size="small" class="!text-xs" @click="saveShareLinkPassword"
                >{{ $t('placeholder.password.save') }}
              </a-button>
            </div>
          </div>
          <div>
            <a-checkbox v-if="shared && shared.type === ViewTypes.GRID" v-model:checked="allowCSVDownload" class="!text-xs"
              >Allow Download
            </a-checkbox>
          </div>
        </a-collapse-panel>
      </a-collapse>
    </a-modal>
  </div>
</template>

<style scoped>
.share-link-box {
  @apply flex p-2 w-full items-center align-center gap-1 bg-gray-100 rounded;
}

:deep(.ant-collapse-header) {
  @apply !text-xs;
}
</style><|MERGE_RESOLUTION|>--- conflicted
+++ resolved
@@ -69,7 +69,6 @@
 
     await $api.dbViewShare.update(shared.value.id, {
       meta,
-<<<<<<< HEAD
     } as any)
     notification.success({
       message: 'Successfully updated',
@@ -78,12 +77,6 @@
     notification.error({
       message: await extractSdkResponseErrorMsg(e),
     })
-=======
-    })
-    toast.success('Successfully updated')
-  } catch (e: any) {
-    toast.error(await extractSdkResponseErrorMsg(e))
->>>>>>> 76cdacb9
   }
   if (allowCSVDownload?.value) {
     $e('a:view:share:enable-csv-download')
