<script setup lang="ts"></script>

<template>
  <div dense class="nc-table-toolbar w-100 p-1 flex gap-1 align-center" style="z-index: 7">
    <SmartsheetToolbarSearchData class="flex-shrink" />
    <SmartsheetToolbarFieldsMenu :show-system-fields="false" />
    <SmartsheetToolbarColumnFilterMenu />
    <SmartsheetToolbarSortListMenu />
<<<<<<< HEAD
    <SmartsheetToolbarMoreActions />
  </v-toolbar>
=======
    <SmartsheetToolbarShareView />
    <SmartsheetToolbarMoreActions />
    <div class="flex-1" />
    <SmartsheetToolbarLockMenu />
    <div class="dot" />
    <SmartsheetToolbarReload />
    <div class="dot" />
    <SmartsheetToolbarAddRow />
    <div class="dot" />
    <SmartsheetToolbarDeleteTable />
    <div class="dot" />
    <SmartsheetToolbarToggleDrawer class="mr-2" />
  </div>
>>>>>>> 3fe4d85b
</template>

<style scoped>
:deep(.nc-toolbar-btn) {
  @apply border-0 !text-xs font-semibold px-2;
}
.dot {
  @apply w-[3px] h-[3px] bg-gray-300 mx-1 rounded-full;
}
</style><|MERGE_RESOLUTION|>--- conflicted
+++ resolved
@@ -6,10 +6,6 @@
     <SmartsheetToolbarFieldsMenu :show-system-fields="false" />
     <SmartsheetToolbarColumnFilterMenu />
     <SmartsheetToolbarSortListMenu />
-<<<<<<< HEAD
-    <SmartsheetToolbarMoreActions />
-  </v-toolbar>
-=======
     <SmartsheetToolbarShareView />
     <SmartsheetToolbarMoreActions />
     <div class="flex-1" />
@@ -23,7 +19,6 @@
     <div class="dot" />
     <SmartsheetToolbarToggleDrawer class="mr-2" />
   </div>
->>>>>>> 3fe4d85b
 </template>
 
 <style scoped>
