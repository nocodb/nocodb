--- conflicted
+++ resolved
@@ -25,10 +25,6 @@
     const { sqlUi } = useProject()
     const { $api } = useNuxtApp()
     const { getMeta } = useMetas()
-<<<<<<< HEAD
-=======
-
->>>>>>> a105e2ad
     const toast = useToast()
 
     const idType = null
@@ -199,17 +195,11 @@
           }
           await $api.dbTableColumn.create(meta.value.id as string, formState.value)
 
-<<<<<<< HEAD
-          if (formState.value.uidt === UITypes.LinkToAnotherRecord) {
-            await getMeta(formState.value.childId, true)
-          }
-=======
           /** if LTAR column then force reload related table meta */
           if (formState.value.uidt === UITypes.LinkToAnotherRecord && meta.value.id !== formState.value.childId) {
             getMeta(formState.value.childId, true)
           }
 
->>>>>>> a105e2ad
           toast.success('Column created')
         }
         onSuccess()
