--- conflicted
+++ resolved
@@ -1,8 +1,4 @@
-<<<<<<< HEAD
-import type { Api, FormType, GalleryType, PaginatedType, TableType, ViewType } from 'nocodb-sdk'
-=======
-import type { Api, PaginatedType, TableType, ViewType } from 'nocodb-sdk'
->>>>>>> 479cc2bb
+import type { Api, PaginatedType, FormType, GalleryType, TableType, ViewType } from 'nocodb-sdk'
 import type { ComputedRef, Ref } from 'vue'
 import { notification } from 'ant-design-vue'
 import { useNuxtApp } from '#app'
@@ -37,13 +33,10 @@
 
   const formattedData = ref<Row[]>([])
   const paginationData = ref<PaginatedType>({ page: 1, pageSize: 25 })
-<<<<<<< HEAD
+  const aggCommentCount = ref<Record<string, number>>({})
+  const galleryData = ref<GalleryType | undefined>(undefined)
   const formColumnData = ref<FormType | undefined>(undefined)
   const formViewData = ref<FormType | undefined>(undefined)
-=======
-  const aggCommentCount = ref<Record<string, number>>({})
->>>>>>> 479cc2bb
-  const galleryData = ref<GalleryType | undefined>(undefined)
 
   const { project } = useProject()
   const { $api } = useNuxtApp()
@@ -357,14 +350,11 @@
     syncCount,
     galleryData,
     loadGalleryData,
-<<<<<<< HEAD
     loadFormView,
     formColumnData,
     formViewData,
     updateFormView,
-=======
     aggCommentCount,
     loadAggCommentsCount,
->>>>>>> 479cc2bb
   }
 }