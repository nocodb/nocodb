<script setup lang="ts">
<<<<<<< HEAD
import { applyNonSelectable, computed, useCommandPalette, useRouter, useTheme } from '#imports'
=======
import { computed, useRoute, useTheme } from '#imports'
>>>>>>> c677a1e2

const router = useRouter()

const route = $(router.currentRoute)

const disableBaseLayout = computed(() => route.path.startsWith('/nc/view') || route.path.startsWith('/nc/form'))

useTheme()

<<<<<<< HEAD
const { cmdPalette, cmdData, cmdPlaceholder, cmdOnSelected, cmdOnChange, activeScope } = useCommandPalette()

applyNonSelectable()
=======
useEventListener(document, 'keydown', async (e: KeyboardEvent) => {
  const cmdOrCtrl = isMac() ? e.metaKey : e.ctrlKey
  if (cmdOrCtrl) {
    switch (e.key.toLowerCase()) {
      case 'a':
        // prevent Ctrl + A selection for non-editable nodes
        if (!['input', 'textarea'].includes((e.target as any).nodeName.toLowerCase())) {
          e.preventDefault()
        }
    }
  }
})
>>>>>>> c677a1e2

// TODO: Remove when https://github.com/vuejs/core/issues/5513 fixed
const key = ref(0)

const messages = [
  `Uncaught NotFoundError: Failed to execute 'insertBefore' on 'Node': The node before which the new node is to be inserted is not a child of this node.`, // chromium based
  `NotFoundError: The object can not be found here.`, // safari
  "Cannot read properties of null (reading 'parentNode')",
]

if (typeof window !== 'undefined') {
  // @ts-expect-error using arbitrary window key
  if (!window.__ncvue) {
    window.addEventListener('error', (event) => {
      if (messages.includes(event.message)) {
        event.preventDefault()
        console.warn('Re-rendering layout because of https://github.com/vuejs/core/issues/5513')
        key.value++
      }
    })
  }

  // @ts-expect-error using arbitrary window key
  window.__ncvue = true
}

function hookFunction(object: any, functionName: string, callback: Function) {
  ;(function (originalFunction) {
    object[functionName] = function (...args: any) {
      const returnValue = originalFunction.apply(this, args)

      callback.apply(this, [returnValue, originalFunction, args])

      return returnValue
    }
  })(object[functionName])
}

onMounted(() => {
  if (!cmdPalette.value) return
  hookFunction(cmdPalette.value, 'open', () => {
    if (activeScope.value === 'disabled') {
      cmdPalette.value?.close()
      return
    }
    cmdPalette.value?.setParent(activeScope.value)
  })
})
</script>

<template>
  <a-config-provider>
    <NuxtLayout :name="disableBaseLayout ? false : 'base'">
      <NuxtPage :key="key" :transition="false" />
    </NuxtLayout>
  </a-config-provider>
  <ninja-keys
    ref="cmdPalette"
    :data="cmdData"
    :placeholder="cmdPlaceholder"
    @selected="cmdOnSelected"
    @change="cmdOnChange"
  ></ninja-keys>
</template><|MERGE_RESOLUTION|>--- conflicted
+++ resolved
@@ -1,9 +1,5 @@
 <script setup lang="ts">
-<<<<<<< HEAD
-import { applyNonSelectable, computed, useCommandPalette, useRouter, useTheme } from '#imports'
-=======
-import { computed, useRoute, useTheme } from '#imports'
->>>>>>> c677a1e2
+import { computed, useCommandPalette, useRouter, useTheme } from '#imports'
 
 const router = useRouter()
 
@@ -13,11 +9,9 @@
 
 useTheme()
 
-<<<<<<< HEAD
 const { cmdPalette, cmdData, cmdPlaceholder, cmdOnSelected, cmdOnChange, activeScope } = useCommandPalette()
 
 applyNonSelectable()
-=======
 useEventListener(document, 'keydown', async (e: KeyboardEvent) => {
   const cmdOrCtrl = isMac() ? e.metaKey : e.ctrlKey
   if (cmdOrCtrl) {
@@ -30,7 +24,6 @@
     }
   }
 })
->>>>>>> c677a1e2
 
 // TODO: Remove when https://github.com/vuejs/core/issues/5513 fixed
 const key = ref(0)
