@import 'ant-design-vue/dist/antd.variable.min.css';
@import '@vue-flow/core/dist/style.css';
@import '@vue-flow/core/dist/theme-default.css';

:root {
  --sidebar-top-height: 11.75rem;
  --topbar-height: 3.1rem;
  --new-header-height: 3.5rem;
  --tw-text-opacity: 1;
  --navbar-bg: #FAFAFA;
  --navbar-border: #e0e0e0;
  --nc-grid-bg: #fdfdfd;
}

::-moz-selection {
  /* Code for Firefox */
  color: inherit;
  background-color: #1c26b820;
}

::selection {
  color: inherit;
  background-color: #1c26b820;
}

.ant-layout-header {
  height: var(--topbar-height) !important;
}

html,
body,
#__nuxt,
.ant-layout,
main {
  @apply m-0 h-full w-full bg-white;
}

.nc-sidebar-md {
  overflow-y: overlay;
  overflow-x: hidden;

  &::-webkit-scrollbar {
    width: 4px;
    height: 4px;
  }
  &::-webkit-scrollbar-track-piece {
    width: 0px;
  }
  &::-webkit-scrollbar {
    @apply bg-transparent;
  }
  &::-webkit-scrollbar-thumb {
    width: 4px;
    @apply bg-gray-100 ;
  }
  &::-webkit-scrollbar-thumb:hover {
    @apply bg-gray-200;
  }
}


html {
  overflow-y: auto !important;
}

main {
  @apply flex-0 w-full relative scrollbar-thin-dull;
  overflow-x: hidden;
}

a {
  @apply !text-primary !underline hover:!text-accent;
}

.nc-icon {
  @apply color-transition inline;
}

.ant-select {
  @apply !rounded-md;
  .ant-select-selector {
    @apply !rounded-md;
  }
}

// menu item styling
.nc-menu-item {
  @apply cursor-pointer text-xs flex items-center gap-2 px-4 py-3 relative after:(content-[''] absolute top-0 left-0 bottom-0 w-full h-full right-0 bg-current opacity-0 transition transition-opactity duration-100) hover:(after:(opacity-5));

  &.disabled {
    @apply text-black text-opacity-25 bg-[#f5f5f5] cursor-not-allowed text-shadow-none box-shadow-none border-[#d9d9d9];
  }
}

.nc-project-menu-item {
  @apply cursor-pointer flex items-center gap-2 py-2 after:(content-[''] absolute top-0 left-0 bottom-0 right-0 w-full h-full bg-current opacity-0 transition transition-opacity duration-100) hover:(after:(opacity-5));

  // &:hover {
  //   .nc-icon {
  //     @apply text-accent;
  //   }
  // }
}

.nc-workspace-menu-item {
  @apply cursor-pointer flex items-center gap-2 py-2 hover:text-primary after:(content-[''] absolute top-0 left-0 bottom-0 right-0 w-full h-full bg-current opacity-0 transition transition-opactity duration-100) hover:(after:(opacity-5));

  &:hover {
    .nc-icon {
      @apply text-accent;
    }
  }
}

.nc-sidebar-right-item {
  @apply relative flex items-center;

  &::after {
    @apply rounded-md absolute top-0 left-0 right-0 bottom-0 transition-all duration-150 ease-in-out;
    content: '';
  }

  &:hover::after {
    @apply ring shadow-2xl transform scale-110;
  }

  &.disabled-ring:hover::after {
    @apply ring-0;
  }

  svg {
    @apply z-1 text-xl p-1 text-gray-500;
  }

  .disabled {
    @apply cursor-not-allowed border-none;
  }
}

// show  a dot badge if some change present
.nc-badge {
  @apply relative after:(absolute top-[-2px] right-[-2px] w-[8px] h-[8px] rounded-full bg-primary content-[''] !z-20);
}

// badge with count
.nc-count-badge {
  @apply absolute flex items-center top-[-6px] right-[-6px] px-1 min-w-[14px] h-[14px] rounded-full bg-gray-500 !text-[9px] text-white !z-21;
}

// for highlighting toolbar menu item
.nc-active-btn > .ant-btn {
  @apply bg-gray-200 bg-opacity-20;
}

// for highlighing toolbar kanban menu item

.nc-kanban-btn > .ant-btn {
  @apply bg-green-400 bg-opacity-20 hover:(bg-primary bg-opacity-20);
}

.nc-locked-overlay {
  @apply absolute h-full w-full z-2 top-0 left-0;
}

.ant-modal-wrap {
  @apply !scrollbar-thin-dull;
}

.animated-bg-gradient {
  background: linear-gradient(122deg, #6f3381, #ec4899, #fedfe1, #4351e8);
  background-size: 800% 800%;

  -webkit-animation: gradient 4s ease infinite;
  -moz-animation: gradient 4s ease infinite;
  animation: gradient 4s ease infinite;
}

@-webkit-keyframes gradient {
  0% {
    background-position: 0% 22%;
  }
  50% {
    background-position: 100% 79%;
  }
  100% {
    background-position: 0% 22%;
  }
}

@-moz-keyframes gradient {
  0% {
    background-position: 0% 22%;
  }
  50% {
    background-position: 100% 79%;
  }
  100% {
    background-position: 0% 22%;
  }
}

@keyframes gradient {
  0% {
    background-position: 0% 22%;
  }
  50% {
    background-position: 100% 79%;
  }
  100% {
    background-position: 0% 22%;
  }
}

.page-enter-active,
.page-leave-active,
.layout-enter-active,
.layout-leave-active {
  @apply transition-all duration-200 ease;
}

.page-enter-from,
.page-leave-to,
.layout-enter-from,
.layout-leave-to {
  @apply opacity-0;
}

.slide-enter-active,
.slide-leave-active {
  @apply transition-all duration-200 ease-in-out;
}

.slide-enter-from,
.slide-leave-to {
  transform: translate(-100%, 0);
}

.slide-right-enter-active,
.slide-right-leave-active {
  transition: all 400ms ease;
}

.slide-right-enter-from,
.slide-right-leave-to {
  transform: translate(100%, 0%);
  opacity: 0;
}

.slide-left-enter-active,
.slide-left-leave-active {
  transition: all 400ms ease;
}

.slide-left-enter-from,
.slide-left-leave-to {
  transform: translate(-100%, 0%);
  opacity: 0;
}

.glow-enter-active,
.glow-leave-active {
  @apply transition-all duration-300 ease-in-out;
}

.glow-enter-active {
  @apply ring ring-xl;
}

.glow-enter-from,
.glow-leave-to {
  @apply opacity-0;
}

.scaling-btn {
  @apply z-1 relative color-transition rounded-md px-4 py-2 text-white;

  &::after {
    @apply rounded absolute top-0 left-0 right-0 bottom-0 transition-all duration-150 ease-in-out bg-primary bg-opacity-100;
    content: '';
    z-index: -1;
  }

  &:hover::after {
    @apply transform scale-110;
  }
}

.ant-dropdown-menu-submenu {
  @apply !py-0;

  .ant-dropdown-menu,
  .ant-menu {
    @apply m-0 p-0;
  }

  .ant-menu-item {
    @apply !m-0 !px-2;
  }
}

.ant-dropdown-menu {
  @apply !p-0 !rounded;
}

.ant-tabs-dropdown-menu-title-content {
  @apply flex items-center;
}

.ant-dropdown-menu-item-group-list {
  @apply !mx-0;
}

.ant-dropdown-menu-item-group-title {
  @apply border-b-1;
}

.ant-dropdown-menu-item-group-list {
  @apply m-0;
}

.ant-dropdown-menu-item,
.ant-menu-item {
  @apply py-0;
}

.ant-dropdown-menu-title-content,
.ant-menu-title-content {
  @apply !py-0;
}

.ant-dropdown-menu-submenu-title {
  @apply !pr-2;
}

.vue-flow__minimap {
  transform: scale(75%);
  transform-origin: bottom right;
}

.nc-toolbar-btn {
  @apply !shadow-none rounded hover:(ring-1 ring-gray-100 ring-opacity-100 bg-gray-50 !text-gray-800) focus:(ring-1 ring-gray-100 ring-opacity-100 !text-gray-800 bg-gray-50) text-gray-600;
}

.nc-warning-info {
  @apply !shadow-none rounded ring-1 ring-red-600
}

.ant-modal {
  @apply !top-[50px] ;
}
.ant-modal-content {
  @apply  !p-6;
  border-radius: 1rem;
}
.ant-modal-body {
  @apply !p-0;
}
.ant-modal-confirm-body-wrapper{
  @apply p-4;
}

.ant-select-item-option-active:not(.ant-select-item-option-disabled) {
  @apply bg-primary bg-opacity-20;
}

.ant-select-selection-search-input:focus {
  @apply !ring-0;
}

.nc-null {
  @apply text-gray-300 italic;
  input::placeholder {
    @apply text-gray-300 italic;
  }
}

.ant-btn-loading-icon{
  & > span {
    @apply block;
  }
}


.nc-copy-failed-modal .ant-modal-confirm-content{
  @apply pt-4 overflow-auto;
  white-space: pre;
  user-select: auto;
}



.nc-drawer-expanded-form .ant-drawer-content-wrapper {
  transition: width 0.3s !important;
}


.nc-icon-transition {
<<<<<<< HEAD
  @apply transform transition-transform !hover:(scale-115) !active:(scale-100)
}

.nc-animation-pulse {
  animation: pulse 2s linear infinite;
}

@keyframes pulse {
  0% {
    opacity: 0.2;
  }
  50% {
    opacity: 1;
  }
  100% {
    opacity: 0.2;
  }
}


.nc-menu-item-wrapper {
  @apply flex flex-row items-center py-3 gap-2 text-xs;
}

.nc-click-transition {
  @apply transform transition-transform transition-color !text-gray-400 !hover:(scale-130 !text-gray-500) !active:(scale-100 !text-gray-500)
}

.nc-click-transition-1 {
  @apply transform transition-transform !hover:(scale-120) !active:(scale-100)
}

ninja-keys {
  --ninja-z-index: 1000;
}

@keyframes pop-in {
  from {
    opacity: 0;
  }
  to {
    opacity: 1;
  }
}
.pop-in-animation {
  -webkit-animation: pop-in 0.075s cubic-bezier(0, 0, 0.6, -0.13);
  animation: pop-in 0.075s cubic-bezier(0, 0, 0.6, -0.13);
}
.pop-in-animation-med-delay {
  -webkit-animation: pop-in 0.15s cubic-bezier(0, 0, 0.6, -0.13);
  animation: pop-in 0.15s cubic-bezier(0, 0, 0.6, -0.13);
}


// button
.nc-btn{
  @apply rounded py-2 px-4 border-gray-200 h-auto
}

.ant-popover-inner {
  padding: 0 !important;
}
.ant-popover-inner-content {
  @apply !px-1.5 !py-1 text-xs text-white bg-black;
}
.ant-tooltip-inner {
  @apply !px-1.5 !py-1 text-xs text-white bg-black;
  min-height: 0 !important;
}

=======
  @apply transform transition-transform !hover:(scale-115 text-shadow-sm) !active:(scale-100)
}
>>>>>>> 055098ee
<|MERGE_RESOLUTION|>--- conflicted
+++ resolved
@@ -395,8 +395,7 @@
 
 
 .nc-icon-transition {
-<<<<<<< HEAD
-  @apply transform transition-transform !hover:(scale-115) !active:(scale-100)
+  @apply transform transition-transform !hover:(scale-115 text-shadow-sm) !active:(scale-100)
 }
 
 .nc-animation-pulse {
@@ -466,7 +465,3 @@
   min-height: 0 !important;
 }
 
-=======
-  @apply transform transition-transform !hover:(scale-115 text-shadow-sm) !active:(scale-100)
-}
->>>>>>> 055098ee
