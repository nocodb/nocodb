@import 'ant-design-vue/dist/antd.variable.min.css';
@import '@vue-flow/core/dist/style.css';
@import '@vue-flow/core/dist/theme-default.css';

:root {
  --header-height: 42px;
  --new-header-height: 58px;
  --toolbar-height: 48px;
  --tw-text-opacity: 1;
  --navbar-bg: #FAFAFA;
  --navbar-border: #e0e0e0;
}

.ant-layout-header {
  height: var(--header-height) !important;
}

html,
body,
#__nuxt,
.ant-layout,
main {
  @apply m-0 h-full w-full bg-white;
}

html {
  overflow-y: auto !important;
}

main {
  @apply flex-0 w-full relative scrollbar-thin-dull;
  overflow-x: hidden;
}

a {
  @apply !text-primary !underline hover:!text-accent;
}

.nc-icon {
  @apply color-transition inline;
}

// menu item styling
.nc-menu-item {
  @apply cursor-pointer text-xs flex items-center gap-2 px-4 py-3 relative after:(content-[''] absolute top-0 left-0 bottom-0 w-full h-full right-0 bg-current opacity-0 transition transition-opactity duration-100) hover:(after:(opacity-5));

  &.disabled {
    @apply text-black text-opacity-25 bg-[#f5f5f5] cursor-not-allowed text-shadow-none box-shadow-none border-[#d9d9d9];
  }
}

.nc-project-menu-item {
  @apply cursor-pointer flex items-center gap-2 py-2 hover:text-primary after:(content-[''] absolute top-0 left-0 bottom-0 right-0 w-full h-full bg-current opacity-0 transition transition-opactity duration-100) hover:(after:(opacity-5));

  &:hover {
    .nc-icon {
      @apply text-accent;
    }
  }
}

.nc-sidebar-right-item {
  @apply relative flex items-center;

  &::after {
    @apply rounded-md absolute top-0 left-0 right-0 bottom-0 transition-all duration-150 ease-in-out;
    content: '';
  }

  &:hover::after {
    @apply ring shadow-2xl transform scale-110;
  }

  &.disabled-ring:hover::after {
    @apply ring-0;
  }

  svg {
    @apply z-1 text-xl p-1 text-gray-500;
  }

  .disabled {
    @apply cursor-not-allowed border-none;
  }
}

// show  a dot badge if some change present
.nc-badge {
  @apply relative after:(absolute top-[-2px] right-[-2px] w-[8px] h-[8px] rounded-full bg-primary content-[''] !z-20);
}

// badge with count
.nc-count-badge {
  @apply absolute flex items-center top-[-6px] right-[-6px] px-1 min-w-[14px] h-[14px] rounded-full bg-primary bg-opacity-100 text-white !text-[9px] !z-21;
}

// for highlighting toolbar menu item
.nc-active-btn > .ant-btn {
  @apply bg-primary bg-opacity-20 hover:(bg-primary bg-opacity-20);
}

// for highlighing toolbar kanban menu item

.nc-kanban-btn > .ant-btn {
  @apply bg-green-400 bg-opacity-20 hover:(bg-primary bg-opacity-20);
}

.nc-locked-overlay {
  @apply absolute h-full w-full z-2 top-0 left-0;
}

.ant-modal-wrap {
  @apply !scrollbar-thin-dull;
}

.animated-bg-gradient {
  background: linear-gradient(122deg, #6f3381, #ec4899, #fedfe1, #4351e8);
  background-size: 800% 800%;

  -webkit-animation: gradient 4s ease infinite;
  -moz-animation: gradient 4s ease infinite;
  animation: gradient 4s ease infinite;
}

@-webkit-keyframes gradient {
  0% {
    background-position: 0% 22%;
  }
  50% {
    background-position: 100% 79%;
  }
  100% {
    background-position: 0% 22%;
  }
}

@-moz-keyframes gradient {
  0% {
    background-position: 0% 22%;
  }
  50% {
    background-position: 100% 79%;
  }
  100% {
    background-position: 0% 22%;
  }
}

@keyframes gradient {
  0% {
    background-position: 0% 22%;
  }
  50% {
    background-position: 100% 79%;
  }
  100% {
    background-position: 0% 22%;
  }
}

.page-enter-active,
.page-leave-active,
.layout-enter-active,
.layout-leave-active {
  @apply transition-all duration-200 ease;
}

.page-enter-from,
.page-leave-to,
.layout-enter-from,
.layout-leave-to {
  @apply opacity-0;
}

.slide-enter-active,
.slide-leave-active {
  @apply transition-all duration-200 ease-in-out;
}

.slide-enter-from,
.slide-leave-to {
  transform: translate(-100%, 0);
}

.slide-right-enter-active,
.slide-right-leave-active {
  transition: all 400ms ease;
}

.slide-right-enter-from,
.slide-right-leave-to {
  transform: translate(100%, 0%);
  opacity: 0;
}

.slide-left-enter-active,
.slide-left-leave-active {
  transition: all 400ms ease;
}

.slide-left-enter-from,
.slide-left-leave-to {
  transform: translate(-100%, 0%);
  opacity: 0;
}

.glow-enter-active,
.glow-leave-active {
  @apply transition-all duration-300 ease-in-out;
}

.glow-enter-active {
  @apply ring ring-xl;
}

.glow-enter-from,
.glow-leave-to {
  @apply opacity-0;
}

.scaling-btn {
  @apply z-1 relative color-transition rounded-md px-4 py-2 text-white;

  &::after {
    @apply rounded absolute top-0 left-0 right-0 bottom-0 transition-all duration-150 ease-in-out bg-primary bg-opacity-100;
    content: '';
    z-index: -1;
  }

  &:hover::after {
    @apply transform scale-110;
  }
}

.ant-dropdown-menu-submenu {
  @apply !py-0;

  .ant-dropdown-menu,
  .ant-menu {
    @apply m-0 p-0;
  }

  .ant-menu-item {
    @apply !m-0 !px-2;
  }
}

.ant-dropdown-menu {
  @apply !p-0 !rounded;
}

.ant-tabs-dropdown-menu-title-content {
  @apply flex items-center;
}

.ant-dropdown-menu-item-group-list {
  @apply !mx-0;
}

.ant-dropdown-menu-item-group-title {
  @apply border-b-1;
}

.ant-dropdown-menu-item-group-list {
  @apply m-0;
}

.ant-dropdown-menu-item,
.ant-menu-item {
  @apply py-0;
}

.ant-dropdown-menu-title-content,
.ant-menu-title-content {
  @apply !py-0;
}

.ant-dropdown-menu-submenu-title {
  @apply !pr-2;
}

.vue-flow__minimap {
  transform: scale(75%);
  transform-origin: bottom right;
}

.nc-toolbar-btn {
  @apply !shadow-none rounded hover:(ring-1 ring-primary ring-opacity-100) focus:(ring-1 ring-accent ring-opacity-100);
}

.ant-modal {
  @apply !top-[50px];
}

.ant-select-item-option-active:not(.ant-select-item-option-disabled) {
  @apply bg-primary bg-opacity-20;
}

.ant-select-selection-search-input:focus {
  @apply !ring-0;
}

.nc-null {
  @apply text-gray-300 italic;
  input::placeholder {
    @apply text-gray-300 italic;
  }
}

<<<<<<< HEAD
.nc-animation-pulse {
  animation: pulse 2s linear infinite;
}

@keyframes pulse {
  0% {
    opacity: 0.2;
  }
  50% {
    opacity: 1;
  }
  100% {
    opacity: 0.2;
  }
}


.nc-menu-item-wrapper {
  @apply flex flex-row items-center py-3 gap-2 text-xs;
}

.nc-click-transition {
  @apply transform transition-transform transition-color !text-gray-400 !hover:(scale-130 !text-gray-500) !active:(scale-100 !text-gray-500)
}

.nc-click-transition-1 {
  @apply transform transition-transform !hover:(scale-120) !active:(scale-100)
}
=======
.ant-btn-loading-icon{
  & > span {
    @apply block;
  }
}


.nc-copy-failed-modal .ant-modal-confirm-content{
  @apply pt-4 overflow-auto;
  white-space: pre;
  user-select: auto;
}



.nc-drawer-expanded-form .ant-drawer-content-wrapper {
  transition: width 0.3s !important;
}


.nc-icon-transition {
  @apply transform transition-transform !hover:(scale-115) !active:(scale-100)
}
>>>>>>> 0b20b525
<|MERGE_RESOLUTION|>--- conflicted
+++ resolved
@@ -307,36 +307,6 @@
   }
 }
 
-<<<<<<< HEAD
-.nc-animation-pulse {
-  animation: pulse 2s linear infinite;
-}
-
-@keyframes pulse {
-  0% {
-    opacity: 0.2;
-  }
-  50% {
-    opacity: 1;
-  }
-  100% {
-    opacity: 0.2;
-  }
-}
-
-
-.nc-menu-item-wrapper {
-  @apply flex flex-row items-center py-3 gap-2 text-xs;
-}
-
-.nc-click-transition {
-  @apply transform transition-transform transition-color !text-gray-400 !hover:(scale-130 !text-gray-500) !active:(scale-100 !text-gray-500)
-}
-
-.nc-click-transition-1 {
-  @apply transform transition-transform !hover:(scale-120) !active:(scale-100)
-}
-=======
 .ant-btn-loading-icon{
   & > span {
     @apply block;
@@ -360,4 +330,32 @@
 .nc-icon-transition {
   @apply transform transition-transform !hover:(scale-115) !active:(scale-100)
 }
->>>>>>> 0b20b525
+
+.nc-animation-pulse {
+  animation: pulse 2s linear infinite;
+}
+
+@keyframes pulse {
+  0% {
+    opacity: 0.2;
+  }
+  50% {
+    opacity: 1;
+  }
+  100% {
+    opacity: 0.2;
+  }
+}
+
+
+.nc-menu-item-wrapper {
+  @apply flex flex-row items-center py-3 gap-2 text-xs;
+}
+
+.nc-click-transition {
+  @apply transform transition-transform transition-color !text-gray-400 !hover:(scale-130 !text-gray-500) !active:(scale-100 !text-gray-500)
+}
+
+.nc-click-transition-1 {
+  @apply transform transition-transform !hover:(scale-120) !active:(scale-100)
+}
