--- conflicted
+++ resolved
@@ -2,11 +2,7 @@
   <div style="height: 100%" class="nc-tree-view" @mouseenter="onMiniHoverEnter" @mouseleave="onMiniHoverLeave">
     <!--    :expand-on-hover="mini"-->
     <div class="primary nc-project-title theme--dark" :class="{ shared: sharedBase }">
-<<<<<<< HEAD
-      <img v-if="sharedBase" src="favicon.ico" height="18" class="ml-2" />
-=======
       <img v-if="sharedBase" src="favicon-32.png" height="18" class="ml-2" />
->>>>>>> 7cfb97c3
       <h3 v-if="sharedBase" class="nc-project-title white--text text-capitalize">
         {{ $store.getters['project/GtrProjectName'] }}
       </h3>
