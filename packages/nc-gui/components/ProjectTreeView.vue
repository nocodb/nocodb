--- conflicted
+++ resolved
@@ -320,7 +320,7 @@
                                       </span>
                                     </v-list-item-title>
                                   </v-list-item>
-                                  <v-list-item v-if="_isUIAllowed('table-delete')" dense @click="checkAndDeleteTable(child)">
+                                  <!-- <v-list-item v-if="_isUIAllowed('table-delete')" dense @click="checkAndDeleteTable(child)">
                                     <v-list-item-icon>
                                       <v-icon x-small>
                                         mdi-delete-outline
@@ -329,7 +329,7 @@
                                     <v-list-item-title>
                                       <span classs="caption">Delete</span>
                                     </v-list-item-title>
-                                  </v-list-item>
+                                  </v-list-item> -->
                                 </v-list>
                               </v-menu>
 
@@ -670,13 +670,13 @@
       :heading="selectedNodeForDelete.heading"
       type="error"
     />
-    <dlgLabelSubmitCancel
+    <!-- <dlgLabelSubmitCancel
       v-if="dialogDeleteTable.dialogShow"
       type="error"
       :actions-mtd="deleteTable"
       :dialog-show="dialogDeleteTable.dialogShow"
       :heading="dialogDeleteTable.heading + ' ' + dialogDeleteTable.nodes.tn"
-    />
+    /> -->
     <excel-import
       ref="excelImport"
       v-model="excelImportDialog"
@@ -765,7 +765,7 @@
     },
     loadingProjects: true,
     caseInsensitive: true,
-    open: [],
+    // open: [],
     search: null,
     menuVisible: false,
     excelImportDialog: false,
@@ -809,21 +809,11 @@
       cookie: null,
       defaultValue: null,
     },
-<<<<<<< HEAD
-    dialogDeleteTable: {
-      dialogShow: false,
-      heading: 'Click Submit to Delete the Table:',
-      nodes: {}
-    },
-    rolesList: null,
-    selectedNodeForDelete: {dialog: false, item: null, heading: null},
-=======
     selectedNodeForDelete: {
       dialog: false,
       item: null,
       heading: null
     },
->>>>>>> 7374f758
   }),
   computed: {
     previewAs: {
@@ -963,18 +953,18 @@
     openLink(link) {
       window.open(link, '_blank')
     },
-    async checkAndDeleteTable(table) {
-      const meta = this.$store.state.meta.metas[table.tn] || await this.loadTableSchema(table);
-      if (
-        !meta || (
-          (meta.hasMany && meta.hasMany.length) ||
-          (meta.manyToMany && meta.manyToMany.length) ||
-          (meta.belongsTo && meta.belongsTo.length))
-      ) {
-        return this.$toast.info('Please delete relations before deleting table.').goAway(3000)
-      }
-      await this.deleteTable('showDialog', table._nodes)
-    },
+    // async checkAndDeleteTable(table) {
+    //   const meta = this.$store.state.meta.metas[table.tn] || await this.loadTableSchema(table);
+    //   if (
+    //     !meta || (
+    //       (meta.hasMany && meta.hasMany.length) ||
+    //       (meta.manyToMany && meta.manyToMany.length) ||
+    //       (meta.belongsTo && meta.belongsTo.length))
+    //   ) {
+    //     return this.$toast.info('Please delete relations before deleting table.').goAway(3000)
+    //   }
+    //   await this.deleteTable('showDialog', table._nodes)
+    // },
     async loadTableSchema(table) {
       return await this.$store.dispatch('meta/ActLoadMeta', {
         env: table._nodes.env,
@@ -982,83 +972,83 @@
         tn: table.tn
       })
     },
-    async deleteTable(action = '', nodes=null) {
-      if(nodes) this.dialogDeleteTable.nodes = nodes;
-
-      if (action === 'showDialog') {
-        this.dialogDeleteTable.dialogShow = true
-      } else if (action === 'hideDialog') {
-        this.dialogDeleteTable.dialogShow = false
-      } else {
-        nodes = this.dialogDeleteTable.nodes;
-        let relationListAll = await this.$store.dispatch('sqlMgr/ActSqlOp', [{
-          env: nodes.env,
-          dbAlias: nodes.dbAlias
-        }, 'relationListAll'])
-
-        relationListAll = relationListAll.data.list.filter(rel => rel.rtn === nodes.tn).map(({ tn }) => tn)
-
-        if (relationListAll.length) {
-          this.$toast.info('Table can\'t be  deleted  since Table is being referred in following tables : ' + relationListAll.join(', ')).goAway(10000)
-          this.dialogDeleteTable.dialogShow = false
-          return
-        }
-
-        const triggerList = await this.$store.dispatch('sqlMgr/ActSqlOp', [{
-          env: nodes.env,
-          dbAlias: nodes.dbAlias
-        }, 'triggerList', {
-          tn: nodes.tn
-        }])
-
-        for (const trigger of triggerList.data.list) {
-          const result = await this.$store.dispatch('sqlMgr/ActSqlOpPlus', [
-            {
-              env: nodes.env,
-              dbAlias: nodes.dbAlias
-            },
-            'triggerDelete',
-            {
-              ...trigger,
-              tn: nodes.tn,
-              oldStatement: trigger.statement
-            }])
-
-          console.log('triggerDelete result ', result)
-
-          this.$toast.success('Trigger deleted successfully').goAway(1000)
-        }
-
-        let columns = await this.$store.dispatch('sqlMgr/ActSqlOp', [{
-          env: nodes.env,
-          dbAlias: nodes.dbAlias
-        }, 'columnList', {
-          tn: nodes.tn
-        }])
-
-        columns = columns.data.list
-
-        await this.$store.dispatch('sqlMgr/ActSqlOpPlus', [{
-          env: nodes.env,
-          dbAlias: nodes.dbAlias
-        },
-        'tableDelete',
-        { tn: nodes.tn, columns }])
-
-        this.removeTableTab({
-          env: nodes.env,
-          dbAlias: nodes.dbAlias,
-          tn: nodes.tn
-        })
-
-        await this.loadTablesFromParentTreeNode({
-          _nodes: {
-            ...nodes
-          }
-        })
-        this.dialogDeleteTable.dialogShow = false
-      }
-    },
+    // async deleteTable(action = '', nodes=null) {
+    //   if(nodes) this.dialogDeleteTable.nodes = nodes;
+
+    //   if (action === 'showDialog') {
+    //     this.dialogDeleteTable.dialogShow = true
+    //   } else if (action === 'hideDialog') {
+    //     this.dialogDeleteTable.dialogShow = false
+    //   } else {
+    //     nodes = this.dialogDeleteTable.nodes;
+    //     let relationListAll = await this.$store.dispatch('sqlMgr/ActSqlOp', [{
+    //       env: nodes.env,
+    //       dbAlias: nodes.dbAlias
+    //     }, 'relationListAll'])
+
+    //     relationListAll = relationListAll.data.list.filter(rel => rel.rtn === nodes.tn).map(({ tn }) => tn)
+
+    //     if (relationListAll.length) {
+    //       this.$toast.info('Table can\'t be  deleted  since Table is being referred in following tables : ' + relationListAll.join(', ')).goAway(10000)
+    //       this.dialogDeleteTable.dialogShow = false
+    //       return
+    //     }
+
+    //     const triggerList = await this.$store.dispatch('sqlMgr/ActSqlOp', [{
+    //       env: nodes.env,
+    //       dbAlias: nodes.dbAlias
+    //     }, 'triggerList', {
+    //       tn: nodes.tn
+    //     }])
+
+    //     for (const trigger of triggerList.data.list) {
+    //       const result = await this.$store.dispatch('sqlMgr/ActSqlOpPlus', [
+    //         {
+    //           env: nodes.env,
+    //           dbAlias: nodes.dbAlias
+    //         },
+    //         'triggerDelete',
+    //         {
+    //           ...trigger,
+    //           tn: nodes.tn,
+    //           oldStatement: trigger.statement
+    //         }])
+
+    //       console.log('triggerDelete result ', result)
+
+    //       this.$toast.success('Trigger deleted successfully').goAway(1000)
+    //     }
+
+    //     let columns = await this.$store.dispatch('sqlMgr/ActSqlOp', [{
+    //       env: nodes.env,
+    //       dbAlias: nodes.dbAlias
+    //     }, 'columnList', {
+    //       tn: nodes.tn
+    //     }])
+
+    //     columns = columns.data.list
+
+    //     await this.$store.dispatch('sqlMgr/ActSqlOpPlus', [{
+    //       env: nodes.env,
+    //       dbAlias: nodes.dbAlias
+    //     },
+    //     'tableDelete',
+    //     { tn: nodes.tn, columns }])
+
+    //     this.removeTableTab({
+    //       env: nodes.env,
+    //       dbAlias: nodes.dbAlias,
+    //       tn: nodes.tn
+    //     })
+
+    //     await this.loadTablesFromParentTreeNode({
+    //       _nodes: {
+    //         ...nodes
+    //       }
+    //     })
+    //     this.dialogDeleteTable.dialogShow = false
+    //   }
+    // },
     /*    settingsTabAdd() {
           const tabIndex = this.tabs.findIndex(el => el.key === `projectSettings`);
           if (tabIndex !== -1) {
