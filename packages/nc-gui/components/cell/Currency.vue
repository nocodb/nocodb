<script setup lang="ts">
import type { VNodeRef } from '@vue/runtime-core'
<<<<<<< HEAD
import { ColumnInj, EditModeInj, ReadonlyInj, computed, inject, parseProp, useVModel } from '#imports'
=======
import { ColumnInj, EditModeInj, IsExpandedFormOpenInj, computed, inject, parseProp, useVModel } from '#imports'
>>>>>>> b3078e0c

interface Props {
  modelValue: number | null | undefined
}

const props = defineProps<Props>()

const emit = defineEmits(['update:modelValue', 'save'])

const { showNull } = useGlobal()

const column = inject(ColumnInj)!

const editEnabled = inject(EditModeInj)!

const readonly = inject(ReadonlyInj, ref(false))

const _vModel = useVModel(props, 'modelValue', emit)

const vModel = computed({
  get: () => _vModel.value,
  set: (value: unknown) => {
    if (value === '') {
      _vModel.value = null
    } else {
      _vModel.value = value as number
    }
  },
})

const lastSaved = ref()

const currencyMeta = computed(() => {
  return {
    currency_locale: 'en-US',
    currency_code: 'USD',
    ...parseProp(column?.value?.meta),
  }
})

const currency = computed(() => {
  try {
    if (vModel.value === null || vModel.value === undefined || isNaN(vModel.value)) {
      return vModel.value
    }
    return new Intl.NumberFormat(currencyMeta.value.currency_locale || 'en-US', {
      style: 'currency',
      currency: currencyMeta.value.currency_code || 'USD',
    }).format(vModel.value)
  } catch (e) {
    return vModel.value
  }
})

const isExpandedFormOpen = inject(IsExpandedFormOpenInj, ref(false))!

const focus: VNodeRef = (el) => !isExpandedFormOpen.value && (el as HTMLInputElement)?.focus()

const submitCurrency = () => {
  if (lastSaved.value !== vModel.value) {
    lastSaved.value = vModel.value
    emit('save')
  }
  editEnabled.value = false
}

onMounted(() => {
  lastSaved.value = vModel.value
})
</script>

<template>
  <input
    v-if="!readonly && editEnabled"
    :ref="focus"
    v-model="vModel"
    type="number"
    class="w-full h-full border-none outline-none px-2"
    @blur="submitCurrency"
    @keydown.down.stop
    @keydown.left.stop
    @keydown.right.stop
    @keydown.up.stop
    @keydown.delete.stop
    @selectstart.capture.stop
    @mousedown.stop
    @contextmenu.stop
  />

  <span v-else-if="vModel === null && showNull" class="nc-null">NULL</span>

  <!-- only show the numeric value as previously string value was accepted -->
  <span v-else-if="!isNaN(vModel)">{{ currency }}</span>

  <!-- possibly unexpected string / null with showNull == false  -->
  <span v-else />
</template><|MERGE_RESOLUTION|>--- conflicted
+++ resolved
@@ -1,10 +1,6 @@
 <script setup lang="ts">
 import type { VNodeRef } from '@vue/runtime-core'
-<<<<<<< HEAD
-import { ColumnInj, EditModeInj, ReadonlyInj, computed, inject, parseProp, useVModel } from '#imports'
-=======
-import { ColumnInj, EditModeInj, IsExpandedFormOpenInj, computed, inject, parseProp, useVModel } from '#imports'
->>>>>>> b3078e0c
+import { ColumnInj, EditModeInj, ReadonlyInj, IsExpandedFormOpenInj, computed, inject, parseProp, useVModel } from '#imports'
 
 interface Props {
   modelValue: number | null | undefined
