--- conflicted
+++ resolved
@@ -3,11 +3,8 @@
 import {
   ColumnInj,
   EditModeInj,
-<<<<<<< HEAD
   ReadonlyInj,
-=======
   IsExpandedFormOpenInj,
->>>>>>> b3078e0c
   computed,
   convertDurationToSeconds,
   convertMS2Duration,
