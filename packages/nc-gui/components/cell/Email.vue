<script lang="ts" setup>
import type { VNodeRef } from '@vue/runtime-core'
<<<<<<< HEAD
import { EditModeInj, ReadonlyInj, computed, inject, useVModel, validateEmail } from '#imports'
=======
import { EditModeInj, IsSurveyFormInj, computed, inject, useI18n, validateEmail } from '#imports'
>>>>>>> abf3228a

interface Props {
  modelValue: string | null | undefined
}

const { modelValue: value } = defineProps<Props>()

const emit = defineEmits(['update:modelValue'])

const { t } = useI18n()

const { showNull } = useGlobal()

const editEnabled = inject(EditModeInj)!

const column = inject(ColumnInj)!

// Used in the logic of when to display error since we are not storing the email if it's not valid
const localState = ref(value)

<<<<<<< HEAD
const readonly = inject(ReadonlyInj, ref(false))

const vModel = useVModel(props, 'modelValue', emits)
=======
const isSurveyForm = inject(IsSurveyFormInj, ref(false))

const vModel = computed({
  get: () => value,
  set: (val) => {
    localState.value = val
    if (!parseProp(column.value.meta)?.validate || (val && validateEmail(val)) || !val || isSurveyForm.value) {
      emit('update:modelValue', val)
    }
  },
})
>>>>>>> abf3228a

const validEmail = computed(() => vModel.value && validateEmail(vModel.value))

const focus: VNodeRef = (el) => (el as HTMLInputElement)?.focus()

watch(
  () => editEnabled.value,
  () => {
    if (parseProp(column.value.meta)?.validate && !editEnabled.value && localState.value && !validateEmail(localState.value)) {
      message.error(t('msg.error.invalidEmail'))
      localState.value = undefined
      return
    }
    localState.value = value
  },
)
</script>

<template>
  <input
    v-if="!readonly && editEnabled"
    :ref="focus"
    v-model="vModel"
    class="w-full outline-none text-sm px-2"
    @blur="editEnabled = false"
    @keydown.down.stop
    @keydown.left.stop
    @keydown.right.stop
    @keydown.up.stop
    @keydown.delete.stop
    @selectstart.capture.stop
    @mousedown.stop
  />

  <span v-else-if="vModel === null && showNull" class="nc-null">NULL</span>

  <a v-else-if="validEmail" class="text-sm underline hover:opacity-75" :href="`mailto:${vModel}`" target="_blank">
    {{ vModel }}
  </a>

  <span v-else>{{ vModel }}</span>
</template><|MERGE_RESOLUTION|>--- conflicted
+++ resolved
@@ -1,10 +1,6 @@
 <script lang="ts" setup>
 import type { VNodeRef } from '@vue/runtime-core'
-<<<<<<< HEAD
-import { EditModeInj, ReadonlyInj, computed, inject, useVModel, validateEmail } from '#imports'
-=======
-import { EditModeInj, IsSurveyFormInj, computed, inject, useI18n, validateEmail } from '#imports'
->>>>>>> abf3228a
+import { EditModeInj, IsSurveyFormInj, ReadonlyInj, computed, inject, useI18n, validateEmail } from '#imports'
 
 interface Props {
   modelValue: string | null | undefined
@@ -25,11 +21,8 @@
 // Used in the logic of when to display error since we are not storing the email if it's not valid
 const localState = ref(value)
 
-<<<<<<< HEAD
 const readonly = inject(ReadonlyInj, ref(false))
 
-const vModel = useVModel(props, 'modelValue', emits)
-=======
 const isSurveyForm = inject(IsSurveyFormInj, ref(false))
 
 const vModel = computed({
@@ -41,7 +34,6 @@
     }
   },
 })
->>>>>>> abf3228a
 
 const validEmail = computed(() => vModel.value && validateEmail(vModel.value))
 
