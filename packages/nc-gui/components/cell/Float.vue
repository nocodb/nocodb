--- conflicted
+++ resolved
@@ -1,10 +1,6 @@
 <script lang="ts" setup>
 import type { VNodeRef } from '@vue/runtime-core'
-<<<<<<< HEAD
-import { EditModeInj, ReadonlyInj, inject, useVModel } from '#imports'
-=======
-import { EditModeInj, IsExpandedFormOpenInj, inject, useVModel } from '#imports'
->>>>>>> b3078e0c
+import { EditModeInj, ReadonlyInj, IsExpandedFormOpenInj, inject, useVModel } from '#imports'
 
 interface Props {
   // when we set a number, then it is number type
