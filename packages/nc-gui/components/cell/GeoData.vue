<script lang="ts" setup>
import type { GeoLocationType } from 'nocodb-sdk'
<<<<<<< HEAD
import { Modal as AModal, latLongToJoinedString, useVModel } from '#imports'
import MdiMapIcon from '~icons/mdi/map-outline'
=======
import { Modal as AModal, ReadonlyInj, latLongToJoinedString, useVModel } from '#imports'
>>>>>>> d4d61405

interface Props {
  modelValue?: string | null
}

interface Emits {
  (event: 'update:modelValue', model: GeoLocationType): void
}

const props = defineProps<Props>()

const emits = defineEmits<Emits>()

const vModel = useVModel(props, 'modelValue', emits)

const readonly = inject(ReadonlyInj)

let isExpanded = $ref(false)

let isLoading = $ref(false)

let isLocationSet = $ref(false)

const [latitude, longitude] = (vModel.value || '').split(';')

const latLongStr = computed(() => {
  const [latitude, longitude] = (vModel.value || '').split(';')
  if (latitude) isLocationSet = true
  return latitude && longitude ? `${latitude}; ${longitude}` : 'Set location'
})

const formState = reactive({
  latitude,
  longitude,
})

const handleFinish = () => {
  vModel.value = latLongToJoinedString(parseFloat(formState.latitude), parseFloat(formState.longitude))
  isExpanded = false
}

const clear = () => {
  isExpanded = false

  formState.latitude = latitude
  formState.longitude = longitude
}

const onClickSetCurrentLocation = () => {
  isLoading = true
  const onSuccess = (position) => {
    const crd = position.coords
    formState.latitude = crd.latitude
    formState.longitude = crd.longitude
    isLoading = false
  }

  const onError = (err) => {
    console.error(`ERROR(${err.code}): ${err.message}`)
    isLoading = false
  }

  const options = {
    enableHighAccuracy: true,
    timeout: 20000,
    maximumAge: 2000,
  }
  navigator.geolocation.getCurrentPosition(onSuccess, onError, options)
}

const openInGoogleMaps = () => {
  const [latitude, longitude] = (vModel.value || '').split(';')
  const url = `https://www.google.com/maps/search/?api=1&query=${latitude},${longitude}`
  window.open(url, '_blank')
}

const openInOSM = () => {
  const [latitude, longitude] = (vModel.value || '').split(';')
  const url = `https://www.openstreetmap.org/?mlat=${latitude}&mlon=${longitude}#map=15/${latitude}/${longitude}`
  window.open(url, '_blank')
}
</script>

<template>
  <a-dropdown :is="isExpanded ? AModal : 'div'" v-model:visible="isExpanded" trigger="click">
    <div
      v-if="!isLocationSet"
      class="group cursor-pointer flex gap-1 items-center mx-auto max-w-32 justify-center active:(ring ring-accent ring-opacity-100) rounded border-1 p-1 shadow-sm hover:(bg-primary bg-opacity-10) dark:(!bg-slate-500)"
    >
      <div class="flex items-center gap-2" data-testid="nc-geo-data-set-location-button">
        <MdiMapMarker class="transform dark:(!text-white) group-hover:(!text-accent scale-120) text-gray-500 text-[0.75rem]" />
        <div class="group-hover:text-primary text-gray-500 dark:text-gray-200 dark:group-hover:!text-white text-xs">
          {{ latLongStr }}
        </div>
      </div>
    </div>
    <div v-else data-testid="nc-geo-data-lat-long-set">{{ latLongStr }}</div>
<<<<<<< HEAD
    <template #overlay>
=======
    <template v-if="!readonly" #overlay>
>>>>>>> d4d61405
      <a-form :model="formState" class="flex flex-col w-max-58" @finish="handleFinish">
        <a-form-item>
          <div class="flex mt-4 items-center mx-2">
            <div class="mr-2">{{ $t('labels.lat') }}:</div>
            <a-input
              v-model:value="formState.latitude"
              data-testid="nc-geo-data-latitude"
              type="number"
              step="0.0000001"
              :min="-90"
              required
              :max="90"
              @keydown.stop
              @selectstart.capture.stop
              @mousedown.stop
            />
          </div>
        </a-form-item>

        <a-form-item>
          <div class="flex items-center mx-2">
            <div class="mr-2">{{ $t('labels.lng') }}:</div>
            <a-input
              v-model:value="formState.longitude"
              data-testid="nc-geo-data-longitude"
              type="number"
              step="0.0000001"
              required
              :min="-180"
              :max="180"
              @keydown.stop
              @selectstart.capture.stop
              @mousedown.stop
            />
          </div>
        </a-form-item>
        <a-form-item>
          <div class="flex items-center mr-2">
            <MdiReload v-if="isLoading" :class="{ 'animate-infinite animate-spin text-gray-500': isLoading }" />
            <a-button class="ml-2" @click="onClickSetCurrentLocation">{{ $t('labels.yourLocation') }}</a-button>
          </div>
        </a-form-item>
        <a-form-item v-if="vModel">
          <div class="mr-2 flex flex-col items-end gap-1 text-left">
            <a-button @click="openInOSM"><MdiMapIcon class="mr-2" />Open in OSM</a-button>
            <a-button @click="openInGoogleMaps"><MdiMapIcon class="mr-2" />Open in Google Maps</a-button>
          </div>
        </a-form-item>
        <a-form-item>
          <div class="ml-auto mr-2 w-auto">
            <a-button type="text" @click="clear">{{ $t('general.cancel') }}</a-button>
            <a-button type="primary" html-type="submit" data-testid="nc-geo-data-save">{{ $t('general.submit') }}</a-button>
          </div>
        </a-form-item>
      </a-form>
    </template>
  </a-dropdown>
</template>

<style scoped lang="scss">
input[type='number']:focus {
  @apply ring-transparent;
}

input[type='number'] {
  width: 180px;
}
.ant-form-item {
  margin-bottom: 1rem;
}
.ant-dropdown-menu {
  align-items: flex-end;
}
</style><|MERGE_RESOLUTION|>--- conflicted
+++ resolved
@@ -1,11 +1,7 @@
 <script lang="ts" setup>
 import type { GeoLocationType } from 'nocodb-sdk'
-<<<<<<< HEAD
 import { Modal as AModal, latLongToJoinedString, useVModel } from '#imports'
 import MdiMapIcon from '~icons/mdi/map-outline'
-=======
-import { Modal as AModal, ReadonlyInj, latLongToJoinedString, useVModel } from '#imports'
->>>>>>> d4d61405
 
 interface Props {
   modelValue?: string | null
@@ -20,8 +16,6 @@
 const emits = defineEmits<Emits>()
 
 const vModel = useVModel(props, 'modelValue', emits)
-
-const readonly = inject(ReadonlyInj)
 
 let isExpanded = $ref(false)
 
@@ -56,14 +50,14 @@
 
 const onClickSetCurrentLocation = () => {
   isLoading = true
-  const onSuccess = (position) => {
+  const onSuccess: PositionCallback = (position: GeolocationPosition) => {
     const crd = position.coords
-    formState.latitude = crd.latitude
-    formState.longitude = crd.longitude
+    formState.latitude = `${crd.latitude}`
+    formState.longitude = `${crd.longitude}`
     isLoading = false
   }
 
-  const onError = (err) => {
+  const onError: PositionErrorCallback = (err) => {
     console.error(`ERROR(${err.code}): ${err.message}`)
     isLoading = false
   }
@@ -103,11 +97,7 @@
       </div>
     </div>
     <div v-else data-testid="nc-geo-data-lat-long-set">{{ latLongStr }}</div>
-<<<<<<< HEAD
     <template #overlay>
-=======
-    <template v-if="!readonly" #overlay>
->>>>>>> d4d61405
       <a-form :model="formState" class="flex flex-col w-max-58" @finish="handleFinish">
         <a-form-item>
           <div class="flex mt-4 items-center mx-2">
