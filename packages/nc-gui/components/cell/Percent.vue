<script setup lang="ts">
import type { VNodeRef } from '@vue/runtime-core'
<<<<<<< HEAD
import { EditModeInj, ReadonlyInj, inject, useVModel } from '#imports'
=======
import { EditModeInj, IsExpandedFormOpenInj, inject, useVModel } from '#imports'
>>>>>>> b3078e0c

interface Props {
  modelValue?: number | string | null
}

const props = defineProps<Props>()

const emits = defineEmits(['update:modelValue'])

const { showNull } = useGlobal()

const editEnabled = inject(EditModeInj)

const readonly = inject(ReadonlyInj, ref(false))

const _vModel = useVModel(props, 'modelValue', emits)

const vModel = computed({
  get: () => _vModel.value,
  set: (value) => {
    if (value === '') {
      _vModel.value = null
    } else {
      _vModel.value = value
    }
  },
})

const isExpandedFormOpen = inject(IsExpandedFormOpenInj, ref(false))!

const focus: VNodeRef = (el) => !isExpandedFormOpen.value && (el as HTMLInputElement)?.focus()
</script>

<template>
  <input
    v-if="!readonly && editEnabled"
    :ref="focus"
    v-model="vModel"
    class="w-full !border-none text-base"
    :class="{ '!px-2': editEnabled }"
    type="number"
    @blur="editEnabled = false"
    @keydown.down.stop
    @keydown.left.stop
    @keydown.right.stop
    @keydown.up.stop
    @keydown.delete.stop
    @selectstart.capture.stop
    @mousedown.stop
  />
  <span v-else-if="vModel === null && showNull" class="nc-null">NULL</span>
  <span v-else>{{ vModel }}</span>
</template><|MERGE_RESOLUTION|>--- conflicted
+++ resolved
@@ -1,10 +1,6 @@
 <script setup lang="ts">
 import type { VNodeRef } from '@vue/runtime-core'
-<<<<<<< HEAD
-import { EditModeInj, ReadonlyInj, inject, useVModel } from '#imports'
-=======
-import { EditModeInj, IsExpandedFormOpenInj, inject, useVModel } from '#imports'
->>>>>>> b3078e0c
+import { EditModeInj, ReadonlyInj, IsExpandedFormOpenInj, inject, useVModel } from '#imports'
 
 interface Props {
   modelValue?: number | string | null
