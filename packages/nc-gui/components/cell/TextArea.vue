--- conflicted
+++ resolved
@@ -1,10 +1,6 @@
 <script setup lang="ts">
 import type { VNodeRef } from '@vue/runtime-core'
-<<<<<<< HEAD
-import { EditModeInj, ReadonlyInj, RowHeightInj, inject, useVModel } from '#imports'
-=======
-import { EditModeInj, IsExpandedFormOpenInj, RowHeightInj, inject, useVModel } from '#imports'
->>>>>>> b3078e0c
+import { EditModeInj, ReadonlyInj, IsExpandedFormOpenInj, RowHeightInj, inject, useVModel } from '#imports'
 
 const props = defineProps<{
   modelValue?: string | number
