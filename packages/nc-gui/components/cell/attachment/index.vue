<script setup lang="ts">
import { onKeyDown } from '@vueuse/core'
import { useProvideAttachmentCell } from './utils'
import { useSortable } from './sort'
import {
  ActiveCellInj,
  CurrentCellInj,
  DropZoneRef,
  IsExpandedFormOpenInj,
  RowHeightInj,
  iconMap,
  inject,
  isImage,
  ref,
  useAttachment,
  useDropZone,
  useSelectedCellKeyupListener,
  useSmartsheetRowStoreOrThrow,
  useSmartsheetStoreOrThrow,
  watch,
} from '#imports'

interface Props {
  modelValue?: string | Record<string, any>[] | null
  rowIndex?: number
}

interface Emits {
  (event: 'update:modelValue', value: string | Record<string, any>[]): void
}

const { modelValue } = defineProps<Props>()

const emits = defineEmits<Emits>()

const dropZoneInjection = inject(DropZoneRef, ref())

const attachmentCellRef = ref<HTMLDivElement>()

const sortableRef = ref<HTMLDivElement>()

const currentCellRef = inject(CurrentCellInj, dropZoneInjection.value)

const isLockedMode = inject(IsLockedInj, ref(false))

const isExpandedForm = inject(IsExpandedFormOpenInj, ref(false))

const { isSharedForm } = useSmartsheetStoreOrThrow()!

const { getPossibleAttachmentSrc, openAttachment } = useAttachment()

const {
  isPublic,
  isForm,
  column,
  modalVisible,
  attachments,
  visibleItems,
  onDrop,
  isLoading,
  open,
  FileIcon,
  selectedImage,
  isReadonly: _isReadonly,
  storedFiles,
} = useProvideAttachmentCell(updateModelValue)

const { dragging } = useSortable(sortableRef, visibleItems, updateModelValue, _isReadonly)

const active = inject(ActiveCellInj, ref(false))

const isReadonly = computed(() => {
  return isLockedMode.value || _isReadonly.value
})

const { state: rowState } = useSmartsheetRowStoreOrThrow()

const { isOverDropZone } = useDropZone(currentCellRef as any, onDrop)

/** on new value, reparse our stored attachments */
watch(
  () => modelValue,
  async (nextModel) => {
    if (nextModel) {
      try {
        const nextAttachments = ((typeof nextModel === 'string' ? JSON.parse(nextModel) : nextModel) || []).filter(Boolean)

        if (isPublic.value && isForm.value) {
          storedFiles.value = nextAttachments
        } else {
          attachments.value = nextAttachments
        }
      } catch (e) {
        console.error(e)
        if (isPublic.value && isForm.value) {
          storedFiles.value = []
        } else {
          attachments.value = []
        }
      }
    } else {
      if (isPublic.value && isForm.value) {
        storedFiles.value = []
      } else {
        attachments.value = []
      }
    }
  },
  {
    immediate: true,
  },
)

/** updates attachments array for autosave */
function updateModelValue(data: string | Record<string, any>[]) {
  emits('update:modelValue', data)
}

/** Close modal on escape press, disable dropzone as well */
onKeyDown('Escape', () => {
  modalVisible.value = false
  isOverDropZone.value = false
})

/** sync storedFiles state with row state */
watch(
  () => storedFiles.value.length || 0,
  () => {
    rowState.value[column.value!.title!] = storedFiles.value
  },
)

useSelectedCellKeyupListener(inject(ActiveCellInj, ref(false)), (e) => {
  if (e.key === 'Enter' && !isReadonly.value) {
    e.stopPropagation()
    if (!modalVisible.value) {
      modalVisible.value = true
    } else {
      // click Attach File button
      ;(document.querySelector('.nc-attachment-modal.active .nc-attach-file') as HTMLDivElement)?.click()
    }
  }
})

const rowHeight = inject(RowHeightInj, ref())
</script>

<template>
  <div
    ref="attachmentCellRef"
    tabindex="0"
    :style="{
      height: isForm ? undefined : `max(${(rowHeight || 1) * 1.8}rem, 41px)`,
    }"
    class="nc-attachment-cell relative flex color-transition flex items-center"
<<<<<<< HEAD
    :class="{'justify-center': !active, 'justify-between': active}"
=======
    :class="{ 'justify-center': !active, 'justify-between': active }"
>>>>>>> c2a35412
  >
    <LazyCellAttachmentCarousel />

    <template v-if="isSharedForm || (!isReadonly && !dragging && !!currentCellRef)">
      <general-overlay
        v-model="isOverDropZone"
        inline
        :target="currentCellRef"
        class="nc-attachment-cell-dropzone text-white text-lg ring ring-accent ring-opacity-100 bg-gray-700/75 flex items-center justify-center gap-2 backdrop-blur-xl"
      >
        <MaterialSymbolsFileCopyOutline class="text-accent" />
        Drop here
      </general-overlay>
    </template>

    <div
      v-if="!isReadonly"
      :class="{ 'mx-auto px-4': !visibleItems.length }"
      class="group cursor-pointer py-1 flex gap-1 items-center active:(ring ring-accent ring-opacity-100) rounded border-none shadow-sm hover:(bg-primary bg-opacity-10) dark:(!bg-slate-500)"
      data-testid="attachment-cell-file-picker-button"
      @click.stop="open"
    >
      <component :is="iconMap.reload" v-if="isLoading" :class="{ 'animate-infinite animate-spin': isLoading }" />

      <NcTooltip placement="bottom">
        <template #title> Click or drop a file into cell</template>

        <div v-if="active || !visibleItems.length" class="flex items-center gap-1">
          <MaterialSymbolsAttachFile
            class="transform dark:(!text-white) group-hover:(!text-accent scale-120) text-gray-500 text-[0.75rem]"
          />
          <div
            v-if="!visibleItems.length"
            class="group-hover:text-primary text-gray-500 dark:text-gray-200 dark:group-hover:!text-white text-xs"
          >
            Add file(s)
          </div>
        </div>
      </NcTooltip>
    </div>

    <div v-else class="flex" />

    <template v-if="visibleItems.length">
      <div
        ref="sortableRef"
        :class="{ dragging, 'justify-center': !isExpandedForm }"
        class="flex cursor-pointer items-center flex-wrap gap-2 py-1.5 scrollbar-thin-dull overflow-hidden mt-0 items-start"
        :style="{
          maxHeight: isForm ? undefined : `max(${(rowHeight || 1) * 1.8}rem, 41px)`,
        }"
      >
        <template v-for="(item, i) of visibleItems" :key="item.url || item.title">
          <NcTooltip placement="bottom">
            <template #title>
              <div class="text-center w-full">{{ item.title }}</div>
            </template>
            <div v-if="isImage(item.title, item.mimetype ?? item.type)">
<<<<<<< HEAD
              <div class="nc-attachment flex items-center justify-center" :class="{'ml-2':active}" @click.stop="selectedImage = item">
=======
              <div
                class="nc-attachment flex items-center flex-col flex-wrap justify-center"
                :class="{ 'ml-2': active }"
                @click.stop="selectedImage = item"
              >
>>>>>>> c2a35412
                <LazyCellAttachmentImage
                  :alt="item.title || `#${i}`"
                  :class="{
                    'h-7.5 w-8.8': rowHeight === 1,
                    'h-11.5 w-12.8': rowHeight === 2,
                    'h-16.8 w-20.8': rowHeight === 4,
                    'h-20.8 !w-30': isExpandedForm || rowHeight === 6,
                  }"
                  :srcs="getPossibleAttachmentSrc(item)"
                />
              </div>
            </div>
<<<<<<< HEAD
            <div v-else class="nc-attachment flex items-center justify-center" :class="{'ml-2':active}" @click="openAttachment(item)">
=======
            <div
              v-else
              class="nc-attachment flex items-center justify-center"
              :class="{ 'ml-2': active }"
              @click="openAttachment(item)"
            >
>>>>>>> c2a35412
              <component :is="FileIcon(item.icon)" v-if="item.icon" />

              <IcOutlineInsertDriveFile v-else />
            </div>
          </NcTooltip>
        </template>
      </div>

      <div
        v-if="active"
        class="h-6 w-5 group cursor-pointer flex gap-1 items-center active:(ring ring-accent ring-opacity-100) rounded border-none p-1 hover:(bg-primary bg-opacity-10) dark:(!bg-slate-500)"
      >
        <component :is="iconMap.reload" v-if="isLoading" :class="{ 'animate-infinite animate-spin': isLoading }" />

        <NcTooltip v-else placement="bottom">
          <template #title> View attachments</template>

          <component
            :is="iconMap.expand"
            class="transform dark:(!text-white) group-hover:(!text-grey-800 scale-120) text-gray-500 text-[0.75rem]"
            @click.stop="modalVisible = true"
          />
        </NcTooltip>
      </div>
    </template>

    <LazyCellAttachmentModal />
  </div>
</template>

<style lang="scss">
.nc-cell {
  .nc-attachment-cell {
    .nc-attachment {
      @apply min-h-[1.8rem] min-w-[1.8rem] !ring-1 !ring-gray-300 !rounded;
    }

    .ghost,
    .ghost > * {
      @apply !pointer-events-none;
    }

    .dragging {
      .ant-tooltip {
        @apply !hidden;
      }
    }
  }
}
</style><|MERGE_RESOLUTION|>--- conflicted
+++ resolved
@@ -153,11 +153,7 @@
       height: isForm ? undefined : `max(${(rowHeight || 1) * 1.8}rem, 41px)`,
     }"
     class="nc-attachment-cell relative flex color-transition flex items-center"
-<<<<<<< HEAD
-    :class="{'justify-center': !active, 'justify-between': active}"
-=======
     :class="{ 'justify-center': !active, 'justify-between': active }"
->>>>>>> c2a35412
   >
     <LazyCellAttachmentCarousel />
 
@@ -216,15 +212,11 @@
               <div class="text-center w-full">{{ item.title }}</div>
             </template>
             <div v-if="isImage(item.title, item.mimetype ?? item.type)">
-<<<<<<< HEAD
-              <div class="nc-attachment flex items-center justify-center" :class="{'ml-2':active}" @click.stop="selectedImage = item">
-=======
               <div
                 class="nc-attachment flex items-center flex-col flex-wrap justify-center"
                 :class="{ 'ml-2': active }"
                 @click.stop="selectedImage = item"
               >
->>>>>>> c2a35412
                 <LazyCellAttachmentImage
                   :alt="item.title || `#${i}`"
                   :class="{
@@ -237,16 +229,12 @@
                 />
               </div>
             </div>
-<<<<<<< HEAD
-            <div v-else class="nc-attachment flex items-center justify-center" :class="{'ml-2':active}" @click="openAttachment(item)">
-=======
             <div
               v-else
               class="nc-attachment flex items-center justify-center"
               :class="{ 'ml-2': active }"
               @click="openAttachment(item)"
             >
->>>>>>> c2a35412
               <component :is="FileIcon(item.icon)" v-if="item.icon" />
 
               <IcOutlineInsertDriveFile v-else />
