--- conflicted
+++ resolved
@@ -10,13 +10,11 @@
 
 const { activeWorkspace } = storeToRefs(workspaceStore)
 
-<<<<<<< HEAD
 const projectStore = useProject()
 
 const { isSharedBase } = storeToRefs(projectStore)
-=======
+
 const { navigateToWorkspaceSettings } = useWorkspace()
->>>>>>> eb847b54
 
 const { isUIAllowed } = useUIPermission()
 
@@ -95,40 +93,11 @@
         </div>
       </div>
 
-<<<<<<< HEAD
       <template v-if="!isSharedBase">
         <div class="w-full mt-2"></div>
         <div role="button" class="nc-sidebar-top-button" data-testid="nc-sidebar-home-btn" @click="navigateToHome">
-          <MaterialSymbolsHomeOutlineRounded class="!h-3.9" />
-          <div>{{ $t('general.home') }}</div>
-=======
-      <div class="w-full mt-2"></div>
-
-      <div role="button" class="nc-sidebar-top-button" data-testid="nc-sidebar-home-btn" @click="navigateToHome">
         <GeneralIcon icon="settings" class="!h-3.9" />
         <div>Team & Settings</div>
-      </div>
-      <WorkspaceCreateProjectBtn
-        v-if="isUIAllowed('createProject', false, activeWorkspace?.roles)"
-        v-model:is-open="isCreateProjectOpen"
-        modal
-        type="text"
-        class="!p-0 mx-1"
-        data-testid="nc-sidebar-create-project-btn"
-        :active-workspace-id="route.params.workspaceId"
-      >
-        <div
-          class="gap-x-2 flex flex-row w-full items-center nc-sidebar-top-button !my-0 !ml-0"
-          :class="{
-            'border-gray-200': !isTreeViewOnScrollTop,
-            'border-transparent': isTreeViewOnScrollTop,
-            'bg-gray-100': isCreateProjectOpen,
-          }"
-        >
-          <MdiPlus class="!h-4" />
-
-          <div class="flex">{{ $t('title.newProj') }}</div>
->>>>>>> eb847b54
         </div>
         <WorkspaceCreateProjectBtn
           v-if="isUIAllowed('createProject', false, activeWorkspace?.roles)"
