<script setup lang="ts">
const workspaceStore = useWorkspace()
const projectStore = useProject()

const { isUIAllowed } = useRoles()

const { appInfo } = useGlobal()

const { isWorkspaceLoading, isWorkspaceSettingsPageOpened } = storeToRefs(workspaceStore)

const { navigateToWorkspaceSettings } = workspaceStore

const { isSharedBase } = storeToRefs(projectStore)

<<<<<<< HEAD
const { isUIAllowedAcl } = useUIPermission()

=======
>>>>>>> c2a35412
const isCreateProjectOpen = ref(false)

const navigateToSettings = () => {
  // TODO: Handle cloud case properly
  navigateToWorkspaceSettings()

  // if (appInfo.value.baseHostName) {
  //   window.location.href = `https://app.${appInfo.value.baseHostName}/dashboard`
  // } else {
  // }
}
</script>

<template>
  <template v-if="isWorkspaceLoading">
    <div class="flex flex-col w-full gap-y-3.75 ml-3 mt-3.75">
      <div v-if="appInfo.ee" class="flex flex-row items-center w-full gap-x-3">
        <a-skeleton-input :active="true" class="!w-4 !h-4 !rounded overflow-hidden" />
        <a-skeleton-input :active="true" class="!w-40 !h-4 !rounded overflow-hidden" />
      </div>
      <div class="flex flex-row items-center w-full gap-x-3">
        <a-skeleton-input :active="true" class="!w-4 !h-4 !rounded overflow-hidden" />
        <a-skeleton-input :active="true" class="!w-40 !h-4 !rounded overflow-hidden" />
      </div>
      <div class="flex flex-row items-center w-full gap-x-3">
        <a-skeleton-input :active="true" class="!w-4 !h-4 !rounded overflow-hidden" />
        <a-skeleton-input :active="true" class="!w-40 !h-4 !rounded overflow-hidden" />
      </div>
    </div>
  </template>
  <template v-else-if="!isSharedBase">
    <div class="flex flex-col p-1 gap-y-0.5 mt-0.25 mb-0.5 truncate">
      <DashboardSidebarTopSectionHeader />

      <NcButton
<<<<<<< HEAD
        v-if="isUIAllowedAcl('workspaceSettings', { maxScope: 'workspace' })"
=======
        v-if="isUIAllowed('workspaceSettings')"
>>>>>>> c2a35412
        type="text"
        size="small"
        class="nc-sidebar-top-button"
        data-testid="nc-sidebar-team-settings-btn"
        :centered="false"
        :class="{
          '!text-brand-500 !bg-brand-50 !hover:bg-brand-50': isWorkspaceSettingsPageOpened,
          '!hover:bg-gray-200': !isWorkspaceSettingsPageOpened,
        }"
        @click="navigateToSettings"
      >
        <div class="flex items-center gap-2">
          <GeneralIcon icon="settings" class="!h-4" />
          <div>{{ $t('title.teamAndSettings') }}</div>
        </div>
      </NcButton>
      <WorkspaceCreateProjectBtn
        v-model:is-open="isCreateProjectOpen"
        modal
        type="text"
        class="nc-sidebar-top-button !hover:bg-gray-200"
        data-testid="nc-sidebar-create-project-btn"
      >
        <div class="gap-x-2 flex flex-row w-full items-center !font-normal">
          <GeneralIcon icon="plus" />

          <div class="flex">{{ $t('title.newProj') }}</div>
        </div>
      </WorkspaceCreateProjectBtn>
    </div>
  </template>
</template>

<style lang="scss" scoped>
.nc-sidebar-top-button {
  @apply w-full !rounded-md !font-normal !px-3;
}
</style><|MERGE_RESOLUTION|>--- conflicted
+++ resolved
@@ -12,11 +12,8 @@
 
 const { isSharedBase } = storeToRefs(projectStore)
 
-<<<<<<< HEAD
 const { isUIAllowedAcl } = useUIPermission()
 
-=======
->>>>>>> c2a35412
 const isCreateProjectOpen = ref(false)
 
 const navigateToSettings = () => {
@@ -52,11 +49,7 @@
       <DashboardSidebarTopSectionHeader />
 
       <NcButton
-<<<<<<< HEAD
-        v-if="isUIAllowedAcl('workspaceSettings', { maxScope: 'workspace' })"
-=======
         v-if="isUIAllowed('workspaceSettings')"
->>>>>>> c2a35412
         type="text"
         size="small"
         class="nc-sidebar-top-button"
