--- conflicted
+++ resolved
@@ -69,11 +69,7 @@
     <NcDropdown v-model:visible="isMenuOpen" placement="topLeft" overlay-class-name="!min-w-64">
       <div
         class="flex flex-row py-2 px-3 gap-x-2 items-center hover:bg-gray-200 rounded-lg cursor-pointer h-10"
-<<<<<<< HEAD
         data-testid="nc-sidebar-user-info-btn"
-=======
-        data-testid="nc-sidebar-userinfo"
->>>>>>> c2a35412
       >
         <GeneralUserIcon />
         <div class="flex truncate">
@@ -147,13 +143,8 @@
     </NcDropdown>
 
     <div v-if="appInfo.ee" class="text-gray-500 text-xs pl-3">© 2023 NocoDB. Inc</div>
-<<<<<<< HEAD
-    <div v-else-if="isMounted" class="flex flex-col gap-y-1 pt-1">
-      <div class="flex items-start flex-row justify-center px-2 gap-2">
-=======
     <div v-else-if="isMounted" class="flex flex-row justify-between flex-wrap pt-1 truncate">
       <div class="flex items-start flex-row justify-center px-3 gap-2">
->>>>>>> c2a35412
         <GithubButton href="https://github.com/nocodb/nocodb" data-icon="octicon-star" data-show-count="true" data-size="large">
           Star
         </GithubButton>
