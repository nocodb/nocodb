--- conflicted
+++ resolved
@@ -67,15 +67,10 @@
 <template>
   <div class="flex w-full flex-col p-1 border-t-1 border-gray-200 gap-y-2">
     <NcDropdown v-model:visible="isMenuOpen" placement="topLeft" overlay-class-name="!min-w-64">
-<<<<<<< HEAD
       <div
         class="flex flex-row py-2 px-3 gap-x-2 items-center hover:bg-gray-200 rounded-lg cursor-pointer h-10"
-        data-testid="nc-sidebar-user-info-btn"
+        data-testid="nc-sidebar-userinfo"
       >
-=======
-      <div class="flex flex-row py-2 px-3 gap-x-2 items-center hover:bg-gray-200 rounded-lg cursor-pointer h-10"
-        data-testid="nc-sidebar-userinfo">
->>>>>>> 1237d5ac
         <GeneralUserIcon />
         <div class="flex truncate">
           {{ name ? name : user?.email }}
@@ -103,9 +98,7 @@
             </NcMenuItem>
           </a>
           <a href="https://www.reddit.com/r/NocoDB" target="_blank" class="!underline-transparent">
-            <NcMenuItem class="social-icon-wrapper">
-              <GeneralIcon class="social-icon" icon="reddit" />/r/NocoDB
-            </NcMenuItem>
+            <NcMenuItem class="social-icon-wrapper"> <GeneralIcon class="social-icon" icon="reddit" />/r/NocoDB </NcMenuItem>
           </a>
           <a href="https://twitter.com/nocodb" target="_blank" class="!underline-transparent">
             <NcMenuItem class="social-icon-wrapper group">
@@ -121,8 +114,7 @@
                 <div class="flex items-center text-gray-400 text-xs">(Community Translated)</div>
                 <div class="flex-1" />
 
-                <MaterialSymbolsChevronRightRounded
-                  class="transform group-hover:(scale-115 text-accent) text-xl text-gray-400" />
+                <MaterialSymbolsChevronRightRounded class="transform group-hover:(scale-115 text-accent) text-xl text-gray-400" />
               </NcMenuItem>
 
               <template #content>
@@ -141,9 +133,7 @@
             <template v-else> Copy Auth Token </template>
           </NcMenuItem>
           <nuxt-link v-e="['c:navbar:user:email']" class="!no-underline" to="/account/profile">
-            <NcMenuItem>
-              <GeneralIcon icon="settings" class="menu-icon" /> Account Settings
-            </NcMenuItem>
+            <NcMenuItem> <GeneralIcon icon="settings" class="menu-icon" /> Account Settings </NcMenuItem>
           </nuxt-link>
         </NcMenu>
       </template>
@@ -152,8 +142,13 @@
     <div v-if="appInfo.ee" class="text-gray-500 text-xs pl-3">© 2023 NocoDB. Inc</div>
     <div v-else-if="isMounted" class="flex flex-row justify-between pt-1 truncate">
       <div class="flex flex-wrap mb-1">
-        <GithubButton class="px-2 mb-1" href="https://github.com/nocodb/nocodb" data-icon="octicon-star"
-          data-show-count="true" data-size="large">
+        <GithubButton
+          class="px-2 mb-1"
+          href="https://github.com/nocodb/nocodb"
+          data-icon="octicon-star"
+          data-show-count="true"
+          data-size="large"
+        >
           Star
         </GithubButton>
         <div>
