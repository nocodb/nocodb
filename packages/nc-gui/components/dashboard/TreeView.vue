--- conflicted
+++ resolved
@@ -473,11 +473,7 @@
 
           <a-dropdown v-if="!isSharedBase" :trigger="['click']" overlay-class-name="nc-dropdown-import-menu" @click.stop>
             <Transition name="slide-right" mode="out-in">
-<<<<<<< HEAD
-              <PhDotsThreeOutlineVerticalThin v-if="!searchActive" class="hover:text-accent outline-0" />
-=======
               <GeneralIcon v-if="!searchActive" icon="threeDotVertical" class="hover:text-accent outline-0" />
->>>>>>> c677a1e2
             </Transition>
 
             <template #overlay>
@@ -549,12 +545,8 @@
             <span class="text-gray-500 group-hover:(text-primary/100) flex-1 nc-add-new-table">{{ $t('tooltip.addTable') }}</span>
 
             <a-dropdown v-if="!isSharedBase" :trigger="['click']" overlay-class-name="nc-dropdown-import-menu" @click.stop>
-<<<<<<< HEAD
-              <PhDotsThreeOutlineVerticalThin
-=======
               <GeneralIcon
                 icon="threeDotVertical"
->>>>>>> c677a1e2
                 class="transition-opacity opacity-0 group-hover:opacity-100 nc-import-menu outline-0"
               />
 
@@ -759,12 +751,8 @@
                           :trigger="['click']"
                           @click.stop
                         >
-<<<<<<< HEAD
-                          <PhDotsThreeOutlineVerticalThin
-=======
                           <GeneralIcon
                             icon="threeDotVertical"
->>>>>>> c677a1e2
                             class="transition-opacity opacity-0 group-hover:opacity-100 outline-0"
                           />
 
@@ -853,12 +841,8 @@
                       overlay-class-name="nc-dropdown-import-menu"
                       @click.stop
                     >
-<<<<<<< HEAD
-                      <PhDotsThreeOutlineVerticalThin
-=======
                       <component
                         :is="iconMap.threeDotVertical"
->>>>>>> c677a1e2
                         class="transition-opacity opacity-0 group-hover:opacity-100 nc-import-menu outline-0"
                       />
 
@@ -969,12 +953,8 @@
                       overlay-class-name="nc-dropdown-import-menu"
                       @click.stop
                     >
-<<<<<<< HEAD
-                      <PhDotsThreeOutlineVerticalThin
-=======
                       <component
                         :is="iconMap.threeDotVertical"
->>>>>>> c677a1e2
                         class="transition-opacity opacity-0 group-hover:opacity-100 nc-import-menu outline-0"
                       />
 
@@ -1133,12 +1113,8 @@
                             :trigger="['click']"
                             @click.stop
                           >
-<<<<<<< HEAD
-                            <PhDotsThreeOutlineVerticalThin
-=======
                             <component
                               :is="iconMap.threeDotVertical"
->>>>>>> c677a1e2
                               class="transition-opacity opacity-0 group-hover:opacity-100 outline-0"
                             />
 
@@ -1224,13 +1200,16 @@
 
       <LazyGeneralHelpAndSupport class="color-transition px-2 text-gray-500 cursor-pointer select-none hover:text-accent" />
 
-<<<<<<< HEAD
-      <GeneralJoinCloud class="color-transition px-2 text-gray-500 cursor-pointer select-none hover:text-accent" />
+      <GeneralJoinCloud
+        v-if="!isMobileMode"
+        class="color-transition px-2 text-gray-500 cursor-pointer select-none hover:text-accent"
+      />
       <!--
            todo: enable it back later
            disable at the moment to avoid issue with navigation
 
            <GithubButton
+        v-if="!isMobileMode"
               class="ml-2 py-1"
               href="https://github.com/nocodb/nocodb"
               data-icon="octicon-star"
@@ -1241,23 +1220,6 @@
               Star
             </GithubButton>
             -->
-=======
-      <GeneralJoinCloud
-        v-if="!isMobileMode"
-        class="color-transition px-2 text-gray-500 cursor-pointer select-none hover:text-accent"
-      />
-
-      <GithubButton
-        v-if="!isMobileMode"
-        class="ml-2 py-1"
-        href="https://github.com/nocodb/nocodb"
-        data-icon="octicon-star"
-        data-show-count="true"
-        data-size="large"
-      >
-        Star
-      </GithubButton>
->>>>>>> c677a1e2
     </div>
   </div>
 </template>
