--- conflicted
+++ resolved
@@ -57,11 +57,9 @@
 
 const { appInfo } = useGlobal()
 
-<<<<<<< HEAD
 const { selectedBase } = useSqlEditor()
-=======
+
 const { addUndo, defineProjectScope } = useUndoRedo()
->>>>>>> 5db5e744
 
 const toggleDialog = inject(ToggleDialogInj, () => {})
 
