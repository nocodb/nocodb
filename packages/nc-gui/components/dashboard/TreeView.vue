<script setup lang="ts">
import type { BaseType, TableType } from 'nocodb-sdk'
import type { Input } from 'ant-design-vue'
import { Dropdown, Tooltip, message } from 'ant-design-vue'
import Sortable from 'sortablejs'
// import GithubButton from 'vue-github-button'
import { Icon as IconifyIcon } from '@iconify/vue'
import type { VNodeRef } from '#imports'
import {
  ClientType,
  Empty,
  JobStatus,
  TabType,
  computed,
  extractSdkResponseErrorMsg,
  iconMap,
  isDrawerOrModalExist,
  isMac,
  parseProp,
  reactive,
  ref,
  resolveComponent,
  storeToRefs,
  useDialog,
  useGlobal,
  useNuxtApp,
  useProject,
  useRoute,
  useSqlEditor,
  useTable,
  useTabs,
  useToggle,
  useUIPermission,
  useUndoRedo,
  watchEffect,
} from '#imports'

const { isMobileMode } = useGlobal()

const { addTab, updateTab } = useTabs()

const { $api, $e, $jobs } = useNuxtApp()

const projectStore = useProject()

const { loadTables } = projectStore
const { bases, tables, isSharedBase, project } = storeToRefs(projectStore)

const { activeTab } = storeToRefs(useTabs())

const { deleteTable } = useTable()

const { isUIAllowed } = useUIPermission()

const route = useRoute()

const [searchActive, toggleSearchActive] = useToggle()

const { appInfo } = useGlobal()

const { selectBase } = useSqlEditor()

const { addUndo, defineProjectScope } = useUndoRedo()

const toggleDialog = inject(ToggleDialogInj, () => {})

const keys = $ref<Record<string, number>>({})

const activeKey = ref<string[]>([])

const menuRefs = $ref<HTMLElement[] | HTMLElement>()

let filterQuery = $ref('')

const activeTable = computed(() => ([TabType.TABLE, TabType.VIEW].includes(activeTab.value?.type) ? activeTab.value.id : null))

const tablesById = $computed(() =>
  tables.value?.reduce<Record<string, TableType>>((acc, table) => {
    acc[table.id!] = table

    return acc
  }, {}),
)

const filteredTables = $computed(() =>
  tables.value?.filter(
    (table) => !searchActive.value || !filterQuery || table.title.toLowerCase().includes(filterQuery.toLowerCase()),
  ),
)

const sortables: Record<string, Sortable> = {}

// todo: replace with vuedraggable
const initSortable = (el: Element) => {
  const base_id = el.getAttribute('nc-base')
  if (!base_id) return
  if (sortables[base_id]) sortables[base_id].destroy()
  Sortable.create(el as HTMLLIElement, {
    onEnd: async (evt) => {
      const { newIndex = 0, oldIndex = 0 } = evt

      const itemEl = evt.item as HTMLLIElement
      const item = tablesById[itemEl.dataset.id as string]

      // store the old order for undo
      const oldOrder = item.order

      // get the html collection of all list items
      const children: HTMLCollection = evt.to.children

      // skip if children count is 1
      if (children.length < 2) return

      // get items before and after the moved item
      const itemBeforeEl = children[newIndex - 1] as HTMLLIElement
      const itemAfterEl = children[newIndex + 1] as HTMLLIElement

      // get items meta of before and after the moved item
      const itemBefore = itemBeforeEl && tablesById[itemBeforeEl.dataset.id as string]
      const itemAfter = itemAfterEl && tablesById[itemAfterEl.dataset.id as string]

      // set new order value based on the new order of the items
      if (children.length - 1 === evt.newIndex) {
        item.order = (itemBefore.order as number) + 1
      } else if (newIndex === 0) {
        item.order = (itemAfter.order as number) / 2
      } else {
        item.order = ((itemBefore.order as number) + (itemAfter.order as number)) / 2
      }

      // find the index of the moved item
      const itemIndex = tables.value?.findIndex((table) => table.id === item.id)

      // move the item to the new position
      if (itemBefore) {
        // find the index of the item before the moved item
        const itemBeforeIndex = tables.value?.findIndex((table) => table.id === itemBefore.id)
        tables.value?.splice(itemBeforeIndex + (newIndex > oldIndex ? 0 : 1), 0, ...tables.value?.splice(itemIndex, 1))
      } else {
        // if the item before is undefined (moving item to first slot), then find the index of the item after the moved item
        const itemAfterIndex = tables.value?.findIndex((table) => table.id === itemAfter.id)
        tables.value?.splice(itemAfterIndex, 0, ...tables.value?.splice(itemIndex, 1))
      }

      // force re-render the list
      if (keys[base_id]) {
        keys[base_id] = keys[base_id] + 1
      } else {
        keys[base_id] = 1
      }

      // update the item order
      await $api.dbTable.reorder(item.id as string, {
        order: item.order,
      })

      const nextIndex = tables.value?.findIndex((table) => table.id === item.id)

      addUndo({
        undo: {
          fn: async (id: string, order: number, index: number) => {
            const itemIndex = tables.value.findIndex((table) => table.id === id)
            if (itemIndex < 0) return
            const item = tables.value[itemIndex]
            item.order = order
            tables.value?.splice(index, 0, ...tables.value?.splice(itemIndex, 1))
            await $api.dbTable.reorder(item.id as string, {
              order: item.order,
            })
          },
          args: [item.id, oldOrder, itemIndex],
        },
        redo: {
          fn: async (id: string, order: number, index: number) => {
            const itemIndex = tables.value.findIndex((table) => table.id === id)
            if (itemIndex < 0) return
            const item = tables.value[itemIndex]
            item.order = order
            tables.value?.splice(index, 0, ...tables.value?.splice(itemIndex, 1))
            await $api.dbTable.reorder(item.id as string, {
              order: item.order,
            })
          },
          args: [item.id, item.order, nextIndex],
        },
        scope: defineProjectScope({ project: project.value }),
      })
    },
    animation: 150,
  })
}

watchEffect(() => {
  if (menuRefs) {
    if (menuRefs instanceof HTMLElement) {
      initSortable(menuRefs)
    } else {
      menuRefs.forEach((el) => initSortable(el))
    }
  }
})

const icon = (table: TableType) => {
  if (table.type === 'table') {
    return iconMap.table
  }
  if (table.type === 'view') {
    return iconMap.view
  }
}

const contextMenuTarget = reactive<{ type?: 'base' | 'table' | 'main'; value?: any }>({})

const setMenuContext = (type: 'base' | 'table' | 'main', value?: any) => {
  contextMenuTarget.type = type
  contextMenuTarget.value = value
}

const reloadTables = async () => {
  $e('a:table:refresh:navdraw')

  await loadTables()
}

const addTableTab = (table: TableType) => {
  addTab({ title: table.title, id: table.id, type: table.type as TabType })
}

function openRenameTableDialog(table: TableType, baseId?: string, rightClick = false) {
  $e(rightClick ? 'c:table:rename:navdraw:right-click' : 'c:table:rename:navdraw:options')

  const isOpen = ref(true)

  const { close } = useDialog(resolveComponent('DlgTableRename'), {
    'modelValue': isOpen,
    'tableMeta': table,
    'baseId': baseId || bases.value[0].id,
    'onUpdate:modelValue': closeDialog,
  })

  function closeDialog() {
    isOpen.value = false

    close(1000)
  }
}

function openQuickImportDialog(type: string, baseId?: string) {
  $e(`a:actions:import-${type}`)

  const isOpen = ref(true)

  const { close } = useDialog(resolveComponent('DlgQuickImport'), {
    'modelValue': isOpen,
    'importType': type,
    'baseId': baseId || bases.value[0].id,
    'onUpdate:modelValue': closeDialog,
  })

  function closeDialog() {
    isOpen.value = false

    close(1000)
  }
}

function openAirtableImportDialog(baseId?: string) {
  $e('a:actions:import-airtable')

  const isOpen = ref(true)

  const { close } = useDialog(resolveComponent('DlgAirtableImport'), {
    'modelValue': isOpen,
    'baseId': baseId || bases.value[0].id,
    'onUpdate:modelValue': closeDialog,
  })

  function closeDialog() {
    isOpen.value = false

    close(1000)
  }
}

function openTableCreateDialog(baseId?: string) {
  $e('c:table:create:navdraw')

  const isOpen = ref(true)

  const { close } = useDialog(resolveComponent('DlgTableCreate'), {
    'modelValue': isOpen,
    'baseId': baseId || bases.value[0].id,
    'onUpdate:modelValue': closeDialog,
  })

  function closeDialog() {
    isOpen.value = false

    close(1000)
  }
}

function openTableCreateMagicDialog(baseId?: string) {
  $e('c:table:create:navdraw')

  const isOpen = ref(true)

  const { close } = useDialog(resolveComponent('DlgTableMagic'), {
    'modelValue': isOpen,
    'baseId': baseId || bases.value[0].id,
    'onUpdate:modelValue': closeDialog,
  })

  function closeDialog() {
    isOpen.value = false

    close(1000)
  }
}

function openSchemaMagicDialog(baseId?: string) {
  $e('c:table:create:navdraw')

  const isOpen = ref(true)

  const { close } = useDialog(resolveComponent('DlgSchemaMagic'), {
    'modelValue': isOpen,
    'baseId': baseId || bases.value[0].id,
    'onUpdate:modelValue': closeDialog,
  })

  function closeDialog() {
    isOpen.value = false

    close(1000)
  }
}

function openSqlEditor(base?: BaseType) {
  if (!base) base = bases.value?.filter((base: BaseType) => base.enabled)[0]
  selectBase(project.value.id!, base.id!)
  navigateTo(`/${route.params.projectType}/${route.params.projectId}/sql`)
}

function openErdView(base?: BaseType) {
  if (!base) base = bases.value?.filter((base: BaseType) => base.enabled)[0]
  navigateTo(`/${route.params.projectType}/${route.params.projectId}/erd/${base.id}`)
}

const searchInputRef: VNodeRef = (vnode: typeof Input) => vnode?.$el?.focus()

const beforeSearch = ref<string[]>([])

const onSearchCloseIconClick = () => {
  filterQuery = ''
  toggleSearchActive(false)
  activeKey.value = beforeSearch.value
}

const onSearchIconClick = () => {
  beforeSearch.value = activeKey.value
  toggleSearchActive(true)
  activeKey.value = bases.value.filter((el) => el.enabled).map((el) => `collapse-${el.id}`)
}

const isCreateTableAllowed = computed(
  () =>
    isUIAllowed('table-create') &&
    route.name !== 'index' &&
    route.name !== 'index-index' &&
    route.name !== 'index-index-create' &&
    route.name !== 'index-index-create-external' &&
    route.name !== 'index-user-index',
)

useEventListener(document, 'keydown', async (e: KeyboardEvent) => {
  const cmdOrCtrl = isMac() ? e.metaKey : e.ctrlKey
  if (e.altKey && !e.shiftKey && !cmdOrCtrl) {
    switch (e.keyCode) {
      case 84: {
        // ALT + T
        if (isCreateTableAllowed.value && !isDrawerOrModalExist()) {
          // prevent the key `T` is inputted to table title input
          e.preventDefault()
          $e('c:shortcut', { key: 'ALT + T' })
          openTableCreateDialog()
        }
        break
      }
    }
  }
})

watch(
  activeTable,
  (value, oldValue) => {
    let tableTitle
    if (value) {
      if (value !== oldValue) {
        const fndTable = tables.value.find((el) => el.id === value)
        if (fndTable) {
          activeKey.value = [`collapse-${fndTable.base_id}`]
          tableTitle = fndTable.title
        }
      }
    } else {
      const table = bases.value.filter((el) => el.enabled)[0]
      if (table?.id) {
        activeKey.value = [`collapse-${table.id}`]
      }
      if (table?.title) {
        tableTitle = table.title
      }
    }
    if (project.value.title && tableTitle) {
      document.title = `${project.value.title}: ${tableTitle} | NocoDB`
    } else {
      document.title = 'NocoDB'
    }
  },
  { immediate: true },
)

const setIcon = async (icon: string, table: TableType) => {
  try {
    table.meta = {
      ...parseProp(table.meta),
      icon,
    }
    tables.value.splice(tables.value.indexOf(table), 1, { ...table })

    updateTab({ id: table.id }, { meta: table.meta })

    $api.dbTable.update(table.id as string, {
      meta: table.meta,
    })

    $e('a:table:icon:navdraw', { icon })
  } catch (e: any) {
    message.error(await extractSdkResponseErrorMsg(e))
  }
}

<<<<<<< HEAD
const handleContext = (e: MouseEvent) => {
  if (!document.querySelector('.base-context, .table-context')?.contains(e.target as Node)) {
    setMenuContext('main')
  }
}

useEventListener(document, 'contextmenu', handleContext, true)
=======
const duplicateTable = async (table: TableType) => {
  if (!table || !table.id || !table.project_id) return

  const isOpen = ref(true)

  const { close } = useDialog(resolveComponent('DlgTableDuplicate'), {
    'modelValue': isOpen,
    'table': table,
    'onOk': async (jobData: { name: string; id: string }) => {
      $jobs.subscribe({ name: jobData.name, id: jobData.id }, undefined, async (status: string, data?: any) => {
        if (status === JobStatus.COMPLETED) {
          await loadTables()
          const newTable = tables.value.find((el) => el.id === data?.result?.id)
          if (newTable) addTableTab(newTable)
        } else if (status === JobStatus.FAILED) {
          message.error('Failed to duplicate table')
          await loadTables()
        }
      })

      $e('a:table:duplicate')
    },
    'onUpdate:modelValue': closeDialog,
  })

  function closeDialog() {
    isOpen.value = false

    close(1000)
  }
}
>>>>>>> fecc12a3
</script>

<template>
  <div class="nc-treeview-container flex flex-col">
    <a-dropdown :trigger="['contextmenu']" overlay-class-name="nc-dropdown-tree-view-context-menu">
      <div class="pt-2 pl-2 pb-2 flex-1 overflow-y-auto flex flex-col scrollbar-thin-dull" :class="{ 'mb-[20px]': isSharedBase }">
        <div
          v-if="bases[0] && bases[0].enabled && !bases.slice(1).filter((el) => el.enabled)?.length"
          class="base-context min-h-[36px] py-1 px-3 flex w-full items-center gap-1 cursor-pointer"
          @contextmenu="setMenuContext('base', bases[0])"
        >
          <Transition name="slide-left" mode="out-in">
            <a-input
              v-if="searchActive"
              :ref="searchInputRef"
              v-model:value="filterQuery"
              class="flex-1 rounded"
              :placeholder="$t('placeholder.searchProjectTree')"
            />

            <span v-else class="flex-1 text-bold uppercase nc-project-tree text-gray-500 font-weight-bold">
              {{ $t('objects.tables') }}

              <template v-if="tables.filter((table) => table.base_id === bases[0].id)?.length">
                ({{ tables.filter((table) => table.base_id === bases[0].id).length }})
              </template>
            </span>
          </Transition>

          <Transition name="layout" mode="out-in">
            <GeneralIcon
              v-if="searchActive"
              icon="close"
              class="text-gray-500 text-lg mx-1 mt-0.5"
              @click="onSearchCloseIconClick"
            />
            <GeneralIcon v-else icon="search" class="text-gray-500 text-lg mx-1 mt-0.5" @click="toggleSearchActive(true)" />
          </Transition>
        </div>
        <div
          v-else
          class="min-h-[36px] py-1 px-3 flex w-full items-center gap-1 cursor-pointer"
          @contextmenu="setMenuContext('main')"
        >
          <Transition name="slide-left" mode="out-in">
            <a-input
              v-if="searchActive"
              :ref="searchInputRef"
              v-model:value="filterQuery"
              class="flex-1 rounded"
              :placeholder="$t('placeholder.searchProjectTree')"
            />

            <span v-else class="flex-1 text-bold uppercase nc-project-tree text-gray-500 font-weight-bold">
              BASES
              <template v-if="tables.filter((table) => table.base_id === bases[0].id)?.length">
                ({{ bases.filter((el) => el.enabled).length }})
              </template>
            </span>
          </Transition>

          <Transition name="slide-right" mode="out-in">
            <GeneralIcon
              v-if="searchActive"
              icon="close"
              class="text-gray-500 text-lg mx-1 mt-0.5"
              @click="onSearchCloseIconClick"
            />
            <component :is="iconMap.search" v-else class="text-gray-500 text-lg mx-1 mt-0.5" @click="onSearchIconClick" />
          </Transition>

          <a-dropdown v-if="!isSharedBase" :trigger="['click']" overlay-class-name="nc-dropdown-import-menu" @click.stop>
            <Transition name="slide-right" mode="out-in">
              <GeneralIcon v-if="!searchActive" icon="threeDotVertical" class="hover:text-accent outline-0" />
            </Transition>

            <template #overlay>
              <a-menu class="!py-0 rounded text-sm">
                <a-menu-item-group title="Connect to new datasource" class="!px-0 !mx-0">
                  <a-menu-item key="connect-new-source" @click="toggleDialog(true, 'dataSources', ClientType.MYSQL)">
                    <div class="color-transition nc-project-menu-item group">
                      <LogosMysqlIcon class="group-hover:text-accent" />
                      MySQL
                    </div>
                  </a-menu-item>
                  <a-menu-item key="connect-new-source" @click="toggleDialog(true, 'dataSources', ClientType.PG)">
                    <div class="color-transition nc-project-menu-item group">
                      <LogosPostgresql class="group-hover:text-accent" />
                      Postgres
                    </div>
                  </a-menu-item>
                  <a-menu-item key="connect-new-source" @click="toggleDialog(true, 'dataSources', ClientType.SQLITE)">
                    <div class="color-transition nc-project-menu-item group">
                      <VscodeIconsFileTypeSqlite class="group-hover:text-accent" />
                      SQLite
                    </div>
                  </a-menu-item>
                  <a-menu-item key="connect-new-source" @click="toggleDialog(true, 'dataSources', ClientType.MSSQL)">
                    <div class="color-transition nc-project-menu-item group">
                      <SimpleIconsMicrosoftsqlserver class="group-hover:text-accent" />
                      MSSQL
                    </div>
                  </a-menu-item>
                  <a-menu-item
                    v-if="appInfo.ee"
                    key="connect-new-source"
                    @click="toggleDialog(true, 'dataSources', ClientType.SNOWFLAKE)"
                  >
                    <div class="color-transition nc-project-menu-item group">
                      <LogosSnowflakeIcon class="group-hover:text-accent" />
                      Snowflake
                    </div>
                  </a-menu-item>
                </a-menu-item-group>

                <a-menu-divider class="my-0" />

                <a-menu-item v-if="isUIAllowed('importRequest')" key="add-new-table" class="py-1 rounded-b">
                  <a
                    v-e="['e:datasource:import-request']"
                    href="https://github.com/nocodb/nocodb/issues/2052"
                    target="_blank"
                    class="prose-sm hover:(!text-primary !opacity-100) color-transition nc-project-menu-item group after:(!rounded-b)"
                  >
                    <GeneralIcon icon="openInNew" class="group-hover:text-accent" />
                    <!-- Request a data source you need? -->
                    {{ $t('labels.requestDataSource') }}
                  </a>
                </a-menu-item>
              </a-menu>
            </template>
          </a-dropdown>
        </div>

        <div v-if="bases[0] && bases[0].enabled && !bases.slice(1).filter((el) => el.enabled)?.length" class="flex-1">
          <div
            v-if="isUIAllowed('table-create')"
            class="group flex items-center gap-2 pl-2 pr-3 py-2 text-primary/70 hover:(text-primary/100) cursor-pointer select-none"
            @click="openTableCreateDialog(bases[0].id)"
          >
            <GeneralIcon icon="plus" class="w-5" />

            <span class="text-gray-500 group-hover:(text-primary/100) flex-1 nc-add-new-table">{{ $t('tooltip.addTable') }}</span>

            <a-dropdown v-if="!isSharedBase" :trigger="['click']" overlay-class-name="nc-dropdown-import-menu" @click.stop>
              <GeneralIcon
                icon="threeDotVertical"
                class="transition-opacity opacity-0 group-hover:opacity-100 nc-import-menu outline-0"
              />

              <template #overlay>
                <a-menu class="!py-0 rounded text-sm">
                  <a-menu-item-group class="!px-0 !mx-0">
                    <template #title>
                      <div class="flex items-center">
                        Noco
                        <GeneralIcon icon="magic" class="ml-1 text-orange-400" />
                      </div>
                    </template>
                    <a-menu-item key="table-magic" @click="openTableCreateMagicDialog(bases[0].id)">
                      <div class="color-transition nc-project-menu-item group">
                        <GeneralIcon icon="magic1" class="group-hover:text-accent" />
                        Create table
                      </div>
                    </a-menu-item>
                    <a-menu-item key="schema-magic" @click="openSchemaMagicDialog(bases[0].id)">
                      <div class="color-transition nc-project-menu-item group">
                        <GeneralIcon icon="magic1" class="group-hover:text-accent" />
                        Create schema
                      </div>
                    </a-menu-item>
                  </a-menu-item-group>

                  <a-menu-divider class="my-0" />

                  <!--                  Quick Import From -->
                  <a-menu-item-group :title="$t('title.quickImportFrom')" class="!px-0 !mx-0">
                    <a-menu-item
                      v-if="isUIAllowed('airtableImport')"
                      key="quick-import-airtable"
                      @click="openAirtableImportDialog(bases[0].id)"
                    >
                      <div class="color-transition nc-project-menu-item group">
                        <GeneralIcon icon="table" class="group-hover:text-accent" />
                        Airtable
                      </div>
                    </a-menu-item>

                    <a-menu-item
                      v-if="isUIAllowed('csvImport')"
                      key="quick-import-csv"
                      @click="openQuickImportDialog('csv', bases[0].id)"
                    >
                      <div class="color-transition nc-project-menu-item group">
                        <GeneralIcon icon="csv" class="group-hover:text-accent" />
                        CSV file
                      </div>
                    </a-menu-item>

                    <a-menu-item
                      v-if="isUIAllowed('jsonImport')"
                      key="quick-import-json"
                      @click="openQuickImportDialog('json', bases[0].id)"
                    >
                      <div class="color-transition nc-project-menu-item group">
                        <GeneralIcon icon="code" class="group-hover:text-accent" />
                        JSON file
                      </div>
                    </a-menu-item>

                    <a-menu-item
                      v-if="isUIAllowed('excelImport')"
                      key="quick-import-excel"
                      @click="openQuickImportDialog('excel', bases[0].id)"
                    >
                      <div class="color-transition nc-project-menu-item group">
                        <GeneralIcon icon="excel" class="group-hover:text-accent" />
                        Microsoft Excel
                      </div>
                    </a-menu-item>
                  </a-menu-item-group>

                  <a-menu-divider class="my-0" />

                  <a-menu-item-group title="Connect to new datasource" class="!px-0 !mx-0">
                    <a-menu-item key="connect-new-source" @click="toggleDialog(true, 'dataSources', ClientType.MYSQL)">
                      <div class="color-transition nc-project-menu-item group">
                        <LogosMysqlIcon class="group-hover:text-accent" />
                        MySQL
                      </div>
                    </a-menu-item>
                    <a-menu-item key="connect-new-source" @click="toggleDialog(true, 'dataSources', ClientType.PG)">
                      <div class="color-transition nc-project-menu-item group">
                        <LogosPostgresql class="group-hover:text-accent" />
                        Postgres
                      </div>
                    </a-menu-item>
                    <a-menu-item key="connect-new-source" @click="toggleDialog(true, 'dataSources', ClientType.SQLITE)">
                      <div class="color-transition nc-project-menu-item group">
                        <VscodeIconsFileTypeSqlite class="group-hover:text-accent" />
                        SQLite
                      </div>
                    </a-menu-item>
                    <a-menu-item key="connect-new-source" @click="toggleDialog(true, 'dataSources', ClientType.MSSQL)">
                      <div class="color-transition nc-project-menu-item group">
                        <SimpleIconsMicrosoftsqlserver class="group-hover:text-accent" />
                        MSSQL
                      </div>
                    </a-menu-item>
                    <a-menu-item
                      v-if="appInfo.ee"
                      key="connect-new-source"
                      @click="toggleDialog(true, 'dataSources', ClientType.SNOWFLAKE)"
                    >
                      <div class="color-transition nc-project-menu-item group">
                        <LogosSnowflakeIcon class="group-hover:text-accent" />
                        Snowflake
                      </div>
                    </a-menu-item>
                  </a-menu-item-group>

                  <a-menu-divider class="my-0" />

                  <a-menu-item v-if="isUIAllowed('importRequest')" key="add-new-table" class="py-1 rounded-b">
                    <a
                      v-e="['e:datasource:import-request']"
                      href="https://github.com/nocodb/nocodb/issues/2052"
                      target="_blank"
                      class="prose-sm hover:(!text-primary !opacity-100) color-transition nc-project-menu-item group after:(!rounded-b)"
                    >
                      <GeneralIcon icon="openInNew" class="group-hover:text-accent" />
                      <!-- Request a data source you need? -->
                      {{ $t('labels.requestDataSource') }}
                    </a>
                  </a-menu-item>
                </a-menu>
              </template>
            </a-dropdown>
          </div>

          <div class="transition-height duration-200">
            <div class="border-none sortable-list">
              <div v-if="bases[0]" :key="`base-${bases[0].id}`">
                <div
                  v-if="bases[0] && bases[0].enabled"
                  ref="menuRefs"
                  :key="`sortable-${bases[0].id}-${bases[0].id && bases[0].id in keys ? keys[bases[0].id] : '0'}`"
                  :nc-base="bases[0].id"
                >
                  <div
                    v-for="table of tables.filter((table) => table.base_id === bases[0].id)"
                    :key="table.id"
                    v-e="['a:table:open']"
                    :class="[
                      { hidden: !filteredTables?.includes(table), active: activeTable === table.id },
                      `nc-project-tree-tbl nc-project-tree-tbl-${table.title}`,
                    ]"
                    class="nc-tree-item text-sm cursor-pointer group"
                    :data-order="table.order"
                    :data-id="table.id"
                    :data-testid="`tree-view-table-${table.title}`"
                    @click="addTableTab(table)"
                  >
                    <GeneralTooltip class="pl-2 pr-3 py-2" modifier-key="Alt">
                      <template #title>{{ table.table_name }}</template>
                      <div class="table-context flex items-center gap-2 h-full" @contextmenu="setMenuContext('table', table)">
                        <div class="flex w-auto" :data-testid="`tree-view-table-draggable-handle-${table.title}`">
                          <component
                            :is="isUIAllowed('tableIconCustomisation') ? Dropdown : 'div'"
                            trigger="click"
                            destroy-popup-on-hide
                            class="flex items-center"
                            @click.stop
                          >
                            <div class="flex items-center" @click.stop>
                              <component :is="isUIAllowed('tableIconCustomisation') ? Tooltip : 'div'">
                                <span v-if="table.meta?.icon" :key="table.meta?.icon" class="nc-table-icon flex items-center">
                                  <IconifyIcon
                                    :key="table.meta?.icon"
                                    :data-testid="`nc-icon-${table.meta?.icon}`"
                                    class="text-xl"
                                    :icon="table.meta?.icon"
                                  ></IconifyIcon>
                                </span>
                                <component
                                  :is="icon(table)"
                                  v-else
                                  class="nc-table-icon nc-view-icon w-5"
                                  :class="{ 'group-hover:text-gray-500': isUIAllowed('treeview-drag-n-drop') }"
                                />

                                <template v-if="isUIAllowed('tableIconCustomisation')" #title>Change icon</template>
                              </component>
                            </div>
                            <template v-if="isUIAllowed('tableIconCustomisation')" #overlay>
                              <GeneralEmojiIcons
                                class="shadow bg-white p-2"
                                :show-reset="!!table.meta?.icon"
                                @select-icon="setIcon($event, table)"
                              />
                            </template>
                          </component>
                        </div>

                        <div class="nc-tbl-title flex-1">
                          <GeneralTruncateText :key="table.title" :length="activeTable === table.id ? 18 : 20">{{
                            table.title
                          }}</GeneralTruncateText>
                        </div>

                        <a-dropdown
                          v-if="!isSharedBase && (isUIAllowed('table-rename') || isUIAllowed('table-delete'))"
                          :trigger="['click']"
                          @click.stop
                        >
                          <GeneralIcon
                            icon="threeDotVertical"
                            class="transition-opacity opacity-0 group-hover:opacity-100 outline-0"
                          />

                          <template #overlay>
                            <a-menu class="!py-0 rounded text-sm">
                              <a-menu-item v-if="isUIAllowed('table-rename')" @click="openRenameTableDialog(table, bases[0].id)">
                                <div class="nc-project-menu-item" :data-testid="`sidebar-table-rename-${table.title}`">
                                  {{ $t('general.rename') }}
                                </div>
                              </a-menu-item>

                              <a-menu-item
                                v-if="isUIAllowed('table-duplicate') && !table.mm"
                                v-e="['c:table:duplicate']"
                                @click="duplicateTable(table)"
                              >
                                <div class="nc-project-menu-item">
                                  {{ $t('general.duplicate') }}
                                </div>
                              </a-menu-item>

                              <a-menu-item
                                v-if="isUIAllowed('table-delete')"
                                :data-testid="`sidebar-table-delete-${table.title}`"
                                @click="deleteTable(table)"
                              >
                                <div class="nc-project-menu-item">
                                  {{ $t('general.delete') }}
                                </div>
                              </a-menu-item>
                            </a-menu>
                          </template>
                        </a-dropdown>
                      </div>
                    </GeneralTooltip>
                  </div>
                </div>
              </div>
            </div>
          </div>

          <div
            v-if="!tables.filter((table) => table.base_id === bases[0].id)?.length"
            class="mt-0.5 pt-16 mx-3 flex flex-col items-center border-t-1 border-gray-50"
          >
            <a-empty :image="Empty.PRESENTED_IMAGE_SIMPLE" />
          </div>
        </div>

        <div v-else class="transition-height duration-200">
          <div class="border-none sortable-list">
            <div v-for="[index, base] of Object.entries(bases)" :key="`base-${base.id}`">
              <a-collapse
                v-if="base && base.enabled"
                v-model:activeKey="activeKey"
                :class="[{ hidden: searchActive && !!filterQuery && !filteredTables?.find((el) => el.base_id === base.id) }]"
                expand-icon-position="right"
                :bordered="false"
                :accordion="!searchActive"
                ghost
              >
                <a-collapse-panel :key="`collapse-${base.id}`">
                  <template #header>
                    <div
                      v-if="index === '0'"
                      class="base-context flex items-center gap-2 text-gray-500 font-bold"
                      @contextmenu="setMenuContext('base', base)"
                    >
                      <GeneralBaseLogo :base-type="base.type" />
                      Default ({{ tables.filter((table) => table.base_id === base.id).length || '0' }})
                    </div>
                    <div
                      v-else
                      class="base-context flex items-center gap-2 text-gray-500 font-bold"
                      @contextmenu="setMenuContext('base', base)"
                    >
                      <GeneralBaseLogo :base-type="base.type" />
                      {{ base.alias || '' }}
                      ({{ tables.filter((table) => table.base_id === base.id).length || '0' }})
                    </div>
                  </template>
                  <div
                    v-if="index === '0' && isUIAllowed('table-create')"
                    class="group flex items-center gap-2 pl-8 pr-3 py-2 text-primary/70 hover:(text-primary/100) cursor-pointer select-none"
                    @click="openTableCreateDialog(bases[0].id)"
                  >
                    <component :is="iconMap.plus" />

                    <span class="text-gray-500 group-hover:(text-primary/100) flex-1 nc-add-new-table">{{
                      $t('tooltip.addTable')
                    }}</span>

                    <a-dropdown
                      v-if="!isSharedBase"
                      :trigger="['click']"
                      overlay-class-name="nc-dropdown-import-menu"
                      @click.stop
                    >
                      <component
                        :is="iconMap.threeDotVertical"
                        class="transition-opacity opacity-0 group-hover:opacity-100 nc-import-menu outline-0"
                      />

                      <template #overlay>
                        <a-menu class="!py-0 rounded text-sm">
                          <a-menu-item-group class="!px-0 !mx-0">
                            <template #title>
                              <div class="flex items-center">
                                Noco
                                <GeneralIcon icon="magic" class="ml-1 text-orange-400" />
                              </div>
                            </template>
                            <a-menu-item key="table-magic" @click="openTableCreateMagicDialog(bases[0].id)">
                              <div class="color-transition nc-project-menu-item group">
                                <GeneralIcon icon="magic1" class="group-hover:text-accent" />
                                Create table
                              </div>
                            </a-menu-item>
                            <a-menu-item key="schema-magic" @click="openSchemaMagicDialog(bases[0].id)">
                              <div class="color-transition nc-project-menu-item group">
                                <GeneralIcon icon="magic1" class="group-hover:text-accent" />
                                Create schema
                              </div>
                            </a-menu-item>
                          </a-menu-item-group>

                          <a-menu-divider class="my-0" />

                          <!--                  Quick Import From -->
                          <a-menu-item-group :title="$t('title.quickImportFrom')" class="!px-0 !mx-0">
                            <a-menu-item
                              v-if="isUIAllowed('airtableImport')"
                              key="quick-import-airtable"
                              @click="openAirtableImportDialog(bases[0].id)"
                            >
                              <div class="color-transition nc-project-menu-item group">
                                <component :is="iconMap.airtable" class="group-hover:text-accent" />
                                Airtable
                              </div>
                            </a-menu-item>

                            <a-menu-item
                              v-if="isUIAllowed('csvImport')"
                              key="quick-import-csv"
                              @click="openQuickImportDialog('csv', bases[0].id)"
                            >
                              <div class="color-transition nc-project-menu-item group">
                                <component :is="iconMap.csv" class="group-hover:text-accent" />
                                CSV file
                              </div>
                            </a-menu-item>

                            <a-menu-item
                              v-if="isUIAllowed('jsonImport')"
                              key="quick-import-json"
                              @click="openQuickImportDialog('json', bases[0].id)"
                            >
                              <div class="color-transition nc-project-menu-item group">
                                <component :is="iconMap.json" class="group-hover:text-accent" />
                                JSON file
                              </div>
                            </a-menu-item>

                            <a-menu-item
                              v-if="isUIAllowed('excelImport')"
                              key="quick-import-excel"
                              @click="openQuickImportDialog('excel', bases[0].id)"
                            >
                              <div class="color-transition nc-project-menu-item group">
                                <component :is="iconMap.excel" class="group-hover:text-accent" />
                                Microsoft Excel
                              </div>
                            </a-menu-item>
                          </a-menu-item-group>

                          <a-menu-divider class="my-0" />

                          <a-menu-item v-if="isUIAllowed('importRequest')" key="add-new-table" class="py-1 rounded-b">
                            <a
                              v-e="['e:datasource:import-request']"
                              href="https://github.com/nocodb/nocodb/issues/2052"
                              target="_blank"
                              class="prose-sm hover:(!text-primary !opacity-100) color-transition nc-project-menu-item group after:(!rounded-b)"
                            >
                              <component :is="iconMap.share" class="group-hover:text-accent" />
                              <!-- Request a data source you need? -->
                              {{ $t('labels.requestDataSource') }}
                            </a>
                          </a-menu-item>
                        </a-menu>
                      </template>
                    </a-dropdown>
                  </div>
                  <div
                    v-else-if="isUIAllowed('table-create')"
                    class="group flex items-center gap-2 pl-8 pr-3 py-2 text-primary/70 hover:(text-primary/100) cursor-pointer select-none"
                    @click="openTableCreateDialog(base.id)"
                  >
                    <component :is="iconMap.plus" />

                    <span class="text-gray-500 group-hover:(text-primary/100) flex-1 nc-add-new-table">{{
                      $t('tooltip.addTable')
                    }}</span>

                    <a-dropdown
                      v-if="!isSharedBase"
                      :trigger="['click']"
                      overlay-class-name="nc-dropdown-import-menu"
                      @click.stop
                    >
                      <component
                        :is="iconMap.threeDotVertical"
                        class="transition-opacity opacity-0 group-hover:opacity-100 nc-import-menu outline-0"
                      />

                      <template #overlay>
                        <a-menu class="!py-0 rounded text-sm">
                          <a-menu-item-group class="!px-0 !mx-0">
                            <template #title>
                              <div class="flex items-center">
                                Noco
                                <GeneralIcon icon="magic" class="ml-1 text-orange-400" />
                              </div>
                            </template>
                            <a-menu-item key="table-magic" @click="openTableCreateMagicDialog(base.id)">
                              <div class="color-transition nc-project-menu-item group">
                                <GeneralIcon icon="magic1" class="group-hover:text-accent" />
                                Create table
                              </div>
                            </a-menu-item>
                            <a-menu-item key="schema-magic" @click="openSchemaMagicDialog(base.id)">
                              <div class="color-transition nc-project-menu-item group">
                                <GeneralIcon icon="magic1" class="group-hover:text-accent" />
                                Create schema
                              </div>
                            </a-menu-item>
                          </a-menu-item-group>

                          <a-menu-divider class="my-0" />

                          <!--                  Quick Import From -->
                          <a-menu-item-group :title="$t('title.quickImportFrom')" class="!px-0 !mx-0">
                            <a-menu-item
                              v-if="isUIAllowed('airtableImport')"
                              key="quick-import-airtable"
                              @click="openAirtableImportDialog(base.id)"
                            >
                              <div class="color-transition nc-project-menu-item group">
                                <component :is="iconMap.airtable" class="group-hover:text-accent" />
                                Airtable
                              </div>
                            </a-menu-item>

                            <a-menu-item
                              v-if="isUIAllowed('csvImport')"
                              key="quick-import-csv"
                              @click="openQuickImportDialog('csv', base.id)"
                            >
                              <div class="color-transition nc-project-menu-item group">
                                <component :is="iconMap.csv" class="group-hover:text-accent" />
                                CSV file
                              </div>
                            </a-menu-item>

                            <a-menu-item
                              v-if="isUIAllowed('jsonImport')"
                              key="quick-import-json"
                              @click="openQuickImportDialog('json', base.id)"
                            >
                              <div class="color-transition nc-project-menu-item group">
                                <component :is="iconMap.json" class="group-hover:text-accent" />
                                JSON file
                              </div>
                            </a-menu-item>

                            <a-menu-item
                              v-if="isUIAllowed('excelImport')"
                              key="quick-import-excel"
                              @click="openQuickImportDialog('excel', base.id)"
                            >
                              <div class="color-transition nc-project-menu-item group">
                                <component :is="iconMap.excel" class="group-hover:text-accent" />
                                Microsoft Excel
                              </div>
                            </a-menu-item>
                          </a-menu-item-group>

                          <a-menu-divider class="my-0" />

                          <a-menu-item v-if="isUIAllowed('importRequest')" key="add-new-table" class="py-1 rounded-b">
                            <a
                              v-e="['e:datasource:import-request']"
                              href="https://github.com/nocodb/nocodb/issues/2052"
                              target="_blank"
                              class="prose-sm hover:(!text-primary !opacity-100) color-transition nc-project-menu-item group after:(!rounded-b)"
                            >
                              <component :is="iconMap.openInNew" class="group-hover:text-accent" />
                              <!-- Request a data source you need? -->
                              {{ $t('labels.requestDataSource') }}
                            </a>
                          </a-menu-item>
                        </a-menu>
                      </template>
                    </a-dropdown>
                  </div>
                  <div
                    ref="menuRefs"
                    :key="`sortable-${base.id}-${base.id && base.id in keys ? keys[base.id] : '0'}`"
                    :nc-base="base.id"
                  >
                    <div
                      v-for="table of tables.filter((table) => table.base_id === base.id)"
                      :key="table.id"
                      v-e="['a:table:open']"
                      :class="[
                        { hidden: !filteredTables?.includes(table), active: activeTable === table.id },
                        `nc-project-tree-tbl nc-project-tree-tbl-${table.title}`,
                      ]"
                      class="nc-tree-item text-sm cursor-pointer group"
                      :data-order="table.order"
                      :data-id="table.id"
                      :data-testid="`tree-view-table-${table.title}`"
                      @click="addTableTab(table)"
                    >
                      <GeneralTooltip class="pl-8 pr-3 py-2" modifier-key="Alt">
                        <template #title>{{ table.table_name }}</template>
                        <div class="table-context flex items-center gap-2 h-full" @contextmenu="setMenuContext('table', table)">
                          <div class="flex w-auto" :data-testid="`tree-view-table-draggable-handle-${table.title}`">
                            <component
                              :is="isUIAllowed('tableIconCustomisation') ? Dropdown : 'div'"
                              trigger="click"
                              destroy-popup-on-hide
                              class="flex items-center"
                              @click.stop
                            >
                              <div class="flex items-center" @click.stop>
                                <component :is="isUIAllowed('tableIconCustomisation') ? Tooltip : 'div'">
                                  <span v-if="table.meta?.icon" :key="table.meta?.icon" class="nc-table-icon flex items-center">
                                    <IconifyIcon
                                      :key="table.meta?.icon"
                                      :data-testid="`nc-icon-${table.meta?.icon}`"
                                      class="text-xl"
                                      :icon="table.meta?.icon"
                                    ></IconifyIcon>
                                  </span>
                                  <component
                                    :is="icon(table)"
                                    v-else
                                    class="nc-table-icon nc-view-icon w-5"
                                    :class="{ 'group-hover:text-gray-500': isUIAllowed('treeview-drag-n-drop') }"
                                  />

                                  <template v-if="isUIAllowed('tableIconCustomisation')" #title>Change icon</template>
                                </component>
                              </div>
                              <template v-if="isUIAllowed('tableIconCustomisation')" #overlay>
                                <GeneralEmojiIcons
                                  class="shadow bg-white p-2"
                                  :show-reset="!!table.meta?.icon"
                                  @select-icon="setIcon($event, table)"
                                />
                              </template>
                            </component>
                          </div>

                          <div class="nc-tbl-title flex-1">
                            <GeneralTruncateText>{{ table.title }}</GeneralTruncateText>
                          </div>

                          <a-dropdown
                            v-if="!isSharedBase && (isUIAllowed('table-rename') || isUIAllowed('table-delete'))"
                            :trigger="['click']"
                            @click.stop
                          >
                            <component
                              :is="iconMap.threeDotVertical"
                              class="transition-opacity opacity-0 group-hover:opacity-100 outline-0"
                            />

                            <template #overlay>
                              <a-menu class="!py-0 rounded text-sm">
                                <a-menu-item
                                  v-if="isUIAllowed('table-rename')"
                                  :data-testid="`sidebar-table-rename-${table.title}`"
                                  @click="openRenameTableDialog(table, base.id)"
                                >
                                  <div class="nc-project-menu-item">
                                    {{ $t('general.rename') }}
                                  </div>
                                </a-menu-item>

                                <a-menu-item v-if="isUIAllowed('table-duplicate') && !table.mm" @click="duplicateTable(table)">
                                  <div class="nc-project-menu-item">
                                    {{ $t('general.duplicate') }}
                                  </div>
                                </a-menu-item>

                                <a-menu-item
                                  v-if="isUIAllowed('table-delete')"
                                  :data-testid="`sidebar-table-delete-${table.title}`"
                                  @click="deleteTable(table)"
                                >
                                  <div class="nc-project-menu-item">
                                    {{ $t('general.delete') }}
                                  </div>
                                </a-menu-item>
                              </a-menu>
                            </template>
                          </a-dropdown>
                        </div>
                      </GeneralTooltip>
                    </div>
                  </div>
                </a-collapse-panel>
              </a-collapse>
            </div>
          </div>
        </div>
      </div>

      <template v-if="!isSharedBase" #overlay>
        <a-menu class="!py-0 rounded text-sm">
          <template v-if="contextMenuTarget.type === 'base'">
            <a-menu-item v-if="isUIAllowed('sqlEditor')" @click="openSqlEditor(contextMenuTarget.value)">
              <div class="nc-project-menu-item">SQL Editor</div>
            </a-menu-item>

            <a-menu-item @click="openErdView(contextMenuTarget.value)">
              <div class="nc-project-menu-item">ERD View</div>
            </a-menu-item>
          </template>

          <template v-else-if="contextMenuTarget.type === 'table'">
            <a-menu-item
              v-if="isUIAllowed('table-rename')"
              @click="openRenameTableDialog(contextMenuTarget.value, bases[0].id, true)"
            >
              <div class="nc-project-menu-item">
                {{ $t('general.rename') }}
              </div>
            </a-menu-item>

            <a-menu-item
              v-if="isUIAllowed('table-duplicate') && !contextMenuTarget.value.mm"
              @click="duplicateTable(contextMenuTarget.value)"
            >
              <div class="nc-project-menu-item">
                {{ $t('general.duplicate') }}
              </div>
            </a-menu-item>

            <a-menu-item v-if="isUIAllowed('table-delete')" @click="deleteTable(contextMenuTarget.value)">
              <div class="nc-project-menu-item">
                {{ $t('general.delete') }}
              </div>
            </a-menu-item>
          </template>

          <template v-else>
            <a-menu-item @click="reloadTables">
              <div class="nc-project-menu-item">
                {{ $t('general.reload') }}
              </div>
            </a-menu-item>
          </template>
        </a-menu>
      </template>
    </a-dropdown>

    <a-divider class="!my-0" />

    <div class="flex items-start flex-col justify-start px-2 py-3 gap-2">
      <LazyGeneralAddBaseButton class="color-transition py-1.5 px-2 cursor-pointer select-none hover:text-primary" />

      <LazyGeneralHelpAndSupport class="color-transition px-2 text-gray-500 cursor-pointer select-none hover:text-accent" />

      <GeneralJoinCloud
        v-if="!isMobileMode"
        class="color-transition px-2 text-gray-500 cursor-pointer select-none hover:text-accent"
      />
      <!--
           todo: enable it back later
           disable at the moment to avoid issue with navigation

           <GithubButton
        v-if="!isMobileMode"
              class="ml-2 py-1"
              href="https://github.com/nocodb/nocodb"
              data-icon="octicon-star"
              data-show-count="true"
              data-size="large"
              v-if="$route.name"
            >
              Star
            </GithubButton>
            -->
    </div>
  </div>
</template>

<style scoped lang="scss">
.nc-treeview-container {
  @apply h-[calc(100vh_-_var(--header-height))];
  border-right: 1px solid var(--navbar-border) !important;
}

.nc-treeview-footer-item {
  @apply cursor-pointer px-4 py-2 flex items-center hover:bg-gray-200/20 text-xs text-current;
}

:deep(.nc-filter-input input::placeholder) {
  @apply !text-xs;
}

:deep(.ant-dropdown-menu-title-content) {
  @apply !p-2;
}

:deep(.ant-input-group-addon:last-child) {
  @apply top-[-0.5px];
}

.nc-treeview-container {
  .ghost,
  .ghost > * {
    @apply !pointer-events-none;
  }

  & .dragging {
    .nc-icon {
      @apply !hidden;
    }

    .nc-view-icon {
      @apply !block;
    }
  }

  .ant-menu-item:not(.sortable-chosen) {
    @apply color-transition hover:!bg-transparent;
  }

  .sortable-chosen {
    @apply !bg-primary bg-opacity-25 text-primary;
  }
}

.nc-tree-item {
  @apply relative cursor-pointer after:(pointer-events-none content-[''] absolute top-0 left-0  w-full h-full right-0 !bg-current transition transition-opactity duration-100 opacity-0);
}

.nc-tree-item svg {
  @apply text-primary text-opacity-60;
}

.nc-tree-item.active {
  @apply text-primary font-weight-bold after:(!opacity-20);
  @apply border-r-3 border-primary;

  svg {
    @apply text-primary !text-opacity-100;
  }
}

.nc-tree-item:hover {
  @apply text-primary after:(!opacity-5);
}

:deep(.nc-filter-input) {
  .ant-input {
    @apply pr-6 !border-0;
  }
}

:deep(.ant-dropdown-menu-item-group-title) {
  @apply border-b-1;
}

:deep(.ant-dropdown-menu-item-group-list) {
  @apply !mx-0;
}

:deep(.ant-dropdown-menu-item-group-title) {
  @apply border-b-1;
}

:deep(.ant-dropdown-menu-item-group-list) {
  @apply m-0;
}

:deep(.ant-dropdown-menu-item) {
  @apply !py-0 active:(ring ring-accent ring-opacity-100);
}

:deep(.ant-dropdown-menu-title-content) {
  @apply !p-0;
}

:deep(.ant-collapse-content-box) {
  @apply !p-0;
}

:deep(.ant-collapse-header) {
  @apply !border-0;
}
</style><|MERGE_RESOLUTION|>--- conflicted
+++ resolved
@@ -441,7 +441,6 @@
   }
 }
 
-<<<<<<< HEAD
 const handleContext = (e: MouseEvent) => {
   if (!document.querySelector('.base-context, .table-context')?.contains(e.target as Node)) {
     setMenuContext('main')
@@ -449,7 +448,7 @@
 }
 
 useEventListener(document, 'contextmenu', handleContext, true)
-=======
+
 const duplicateTable = async (table: TableType) => {
   if (!table || !table.id || !table.project_id) return
 
@@ -481,7 +480,6 @@
     close(1000)
   }
 }
->>>>>>> fecc12a3
 </script>
 
 <template>
@@ -847,16 +845,6 @@
                               <a-menu-item v-if="isUIAllowed('table-rename')" @click="openRenameTableDialog(table, bases[0].id)">
                                 <div class="nc-project-menu-item" :data-testid="`sidebar-table-rename-${table.title}`">
                                   {{ $t('general.rename') }}
-                                </div>
-                              </a-menu-item>
-
-                              <a-menu-item
-                                v-if="isUIAllowed('table-duplicate') && !table.mm"
-                                v-e="['c:table:duplicate']"
-                                @click="duplicateTable(table)"
-                              >
-                                <div class="nc-project-menu-item">
-                                  {{ $t('general.duplicate') }}
                                 </div>
                               </a-menu-item>
 
