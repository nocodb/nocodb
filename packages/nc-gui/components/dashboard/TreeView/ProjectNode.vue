--- conflicted
+++ resolved
@@ -534,11 +534,8 @@
                   v-if="isUIAllowed('projectMiscSettings', false, projectRole)"
                   key="teamAndSettings"
                   v-e="['c:navdraw:project-settings']"
-<<<<<<< HEAD
                   data-testid="nc-sidebar-project-settings"
-=======
                   class="nc-sidebar-project-project-settings"
->>>>>>> 44a8a2d5
                   @click="toggleDialog(true, 'teamAndAuth', undefined, project.id)"
                 >
                   <GeneralIcon icon="settings" class="group-hover:text-black" />
