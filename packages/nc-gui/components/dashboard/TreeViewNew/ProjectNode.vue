<script lang="ts" setup>
import { nextTick } from '@vue/runtime-core'
import { message } from 'ant-design-vue'
import type { BaseType, ProjectType, TableType } from 'nocodb-sdk'
import { LoadingOutlined } from '@ant-design/icons-vue'
import { useTitle } from '@vueuse/core'
<<<<<<< HEAD
import { openLink, useProjects } from '#imports'
import { extractSdkResponseErrorMsg } from '~/utils'
import { ProjectInj, ProjectRoleInj, ToggleDialogInj } from '~/context'
import type { NcProject } from '~~/lib'
import { isElementInvisible } from '~~/utils/domUtils'
=======
import type { NcProject } from '#imports'
import {
  ProjectInj,
  ProjectRoleInj,
  ToggleDialogInj,
  extractSdkResponseErrorMsg,
  isElementInvisible,
  openLink,
  useProjects,
} from '#imports'
>>>>>>> 90cbc13a

const indicator = h(LoadingOutlined, {
  class: '!text-gray-400',
  style: {
    fontSize: '0.85rem',
  },
  spin: true,
})

const router = useRouter()
const route = $(router.currentRoute)

const { setMenuContext, openRenameTableDialog, duplicateTable, contextMenuTarget } = inject(TreeViewInj)!

const project = inject(ProjectInj)!

const projectsStore = useProjects()

const { loadProject, createProject: _createProject, updateProject, getProjectMetaInfo } = projectsStore
const { projects } = storeToRefs(projectsStore)

const { loadProjectTables } = useTablesStore()
const { activeTable } = storeToRefs(useTablesStore())

const { appInfo } = useGlobal()

useTabs()

const editMode = ref(false)

const tempTitle = ref('')

const { t } = useI18n()

const input = ref<HTMLInputElement>()

const { isUIAllowed } = useUIPermission()

const projectRole = inject(ProjectRoleInj)

const { projectUrl } = useProject()

const toggleDialog = inject(ToggleDialogInj, () => {})

const activeProjectId = computed(() => route.params.projectId as string | undefined)

const { $e } = useNuxtApp()

const isOptionsOpen = ref(false)
const isBasesOptionsOpen = ref<Record<string, boolean>>({})

const activeKey = ref<string[]>([])
const [searchActive] = useToggle()
const filterQuery = $ref('')
const keys = $ref<Record<string, number>>({})
const isTableDeleteDialogVisible = ref(false)
const isProjectDeleteDialogVisible = ref(false)

// If only project is open, i.e in case of docs, project view is open and not the page view
const projectViewOpen = computed(() => {
  const routeNameSplit = String(route?.name).split('projectId-index-index')
  if (routeNameSplit.length <= 1) return false

  const routeNameAfterProjectView = routeNameSplit[routeNameSplit.length - 1]
  return routeNameAfterProjectView.split('-').length === 2 || routeNameAfterProjectView.split('-').length === 1
})

const enableEditMode = () => {
  editMode.value = true
  tempTitle.value = project.value.title!
  nextTick(() => {
    input.value?.focus()
    input.value?.select()
    input.value?.scrollIntoView()
  })
}

const updateProjectTitle = async () => {
  if (!tempTitle.value) return

  try {
    await updateProject(project.value.id!, {
      title: tempTitle.value,
    })
    editMode.value = false
    tempTitle.value = ''

    $e('a:project:rename')

    useTitle(`${project.value?.title}`)
  } catch (e: any) {
    message.error(await extractSdkResponseErrorMsg(e))
  }
}

const { copy } = useCopy(true)

const copyProjectInfo = async () => {
  try {
    if (
      await copy(
        Object.entries(await getProjectMetaInfo(project.value.id!)!)
          .map(([k, v]) => `${k}: **${v}**`)
          .join('\n'),
      )
    ) {
      // Copied to clipboard
      message.info(t('msg.info.copiedToClipboard'))
    }
  } catch (e: any) {
    console.error(e)
    message.error(e.message)
  }
}

defineExpose({
  enableEditMode,
})

const setIcon = async (icon: string, project: ProjectType) => {
  try {
    const meta = {
      ...((project.meta as object) || {}),
      icon,
    }

    projectsStore.updateProject(project.id!, { meta: JSON.stringify(meta) })

    $e('a:project:icon:navdraw', { icon })
  } catch (e: any) {
    message.error(await extractSdkResponseErrorMsg(e))
  }
}

function openTableCreateDialog(baseIndex?: number | undefined) {
  $e('c:table:create:navdraw')

  const isOpen = ref(true)
  let baseId = project.value!.bases?.[0].id
  if (typeof baseIndex === 'number') {
    baseId = project.value!.bases?.[baseIndex].id
  }

  if (!baseId || !project.value?.id) return

  const { close } = useDialog(resolveComponent('DlgTableCreate'), {
    'modelValue': isOpen,
    baseId, // || bases.value[0].id,
    'projectId': project.value!.id,
    'onCreate': closeDialog,
    'onUpdate:modelValue': () => closeDialog(),
  })

  function closeDialog(table?: TableType) {
    isOpen.value = false

    if (!table) return

    if (!activeKey.value || !activeKey.value.includes(`collapse-${baseId}`)) {
      activeKey.value.push(`collapse-${baseId}`)
    }

    // TODO: Better way to know when the table node dom is available
    setTimeout(() => {
      const newTableDom = document.querySelector(`[data-table-id="${table.id}"]`)
      if (!newTableDom) return

      // Verify that table node is not in the viewport
      if (isElementInvisible(newTableDom)) {
        // Scroll to the table node
        newTableDom?.scrollIntoView({ behavior: 'smooth' })
      }
    }, 1000)

    close(1000)
  }
}

const isAddNewProjectChildEntityLoading = ref(false)
const addNewProjectChildEntity = async () => {
  if (isAddNewProjectChildEntityLoading.value) return

  isAddNewProjectChildEntityLoading.value = true
  try {
    openTableCreateDialog()

    if (!project.value.isExpanded) {
      project.value.isExpanded = true
    }
  } finally {
    isAddNewProjectChildEntityLoading.value = false
  }
}

// todo: temp
const isSharedBase = ref(false)

const onProjectClick = async (project: NcProject, ignoreNavigation?: boolean, toggleIsExpanded?: boolean) => {
  if (!project) {
    return
  }

  if (toggleIsExpanded) {
    project.isExpanded = !project.isExpanded
  } else {
    project.isExpanded = true
  }

  const isProjectPopulated = projectsStore.isProjectPopulated(project.id!)

  if (!isProjectPopulated) project.isLoading = true

  if (!ignoreNavigation) {
    await navigateTo(
      projectUrl({
        id: project.id!,
        type: 'database',
      }),
    )
  }

  if (!isProjectPopulated) {
    await loadProject(project.id!)
    await loadProjectTables(project.id!)
  }

  if (!isProjectPopulated) {
    const updatedProject = projects.value.get(project.id!)!
    updatedProject.isLoading = false
  }
}

function openErdView(base: BaseType) {
  navigateTo(`/ws/default/nc/${base.project_id}/erd/${base.id}`)
}

async function openProjectErdView(_project: ProjectType) {
  if (!_project.id) return

  if (!projectsStore.isProjectPopulated(_project.id)) {
    await loadProject(_project.id)
  }

  const project = projects.value.get(_project.id)

  const base = project?.bases?.[0]
  if (!base) return
  navigateTo(`/ws/default/nc/${base.project_id}/erd/${base.id}`)
}

const reloadTables = async () => {
  $e('a:table:refresh:navdraw')

  // await loadTables()
}

const contextMenuBase = computed(() => {
  if (contextMenuTarget.type === 'base') {
    return contextMenuTarget.value
  } else if (contextMenuTarget.type === 'table') {
    const base = project.value?.bases?.find((b) => b.id === contextMenuTarget.value.base_id)
    if (base) return base
  }
  return null
})

watch(
  () => activeTable.value?.id,
  async () => {
    if (!activeTable.value) return

    const baseId = activeTable.value.base_id
    if (!baseId) return

    if (!activeKey.value.includes(`collapse-${baseId}`)) {
      activeKey.value.push(`collapse-${baseId}`)
    }
  },
  {
    immediate: true,
  },
)

onKeyStroke('Escape', () => {
  if (isOptionsOpen.value) {
    isOptionsOpen.value = false
  }

  for (const key of Object.keys(isBasesOptionsOpen.value)) {
    isBasesOptionsOpen.value[key] = false
  }
})
</script>

<template>
  <a-dropdown :trigger="['contextmenu']" overlay-class-name="nc-dropdown-tree-view-context-menu">
    <div
      class="mx-1 nc-project-sub-menu rounded-md"
      :class="{ active: project.isExpanded }"
      :data-testid="`nc-sidebar-project-${project.title}`"
      :data-project-id="project.id"
    >
      <div class="flex items-center gap-0.75 py-0.25 cursor-pointer" @contextmenu="setMenuContext('project', project)">
        <div
          ref="projectNodeRefs"
          :class="{
            'bg-primary-selected': activeProjectId === project.id && projectViewOpen,
            'hover:bg-gray-200': !(activeProjectId === project.id && projectViewOpen),
          }"
          :data-testid="`nc-sidebar-project-title-${project.title}`"
          class="project-title-node h-7.25 flex-grow rounded-md group flex items-center w-full"
        >
          <div
            class="nc-sidebar-expand ml-0.75 min-h-5.75 min-w-5.75 px-1.5 text-gray-500 hover:(hover:bg-gray-500 hover:bg-opacity-15 !text-black) rounded-md relative"
            @click="onProjectClick(project, true, true)"
          >
            <PhTriangleFill
              class="absolute top-2.25 left-2 invisible group-hover:visible cursor-pointer transform transition-transform duration-500 h-1.5 w-1.75 rotate-90"
              :class="{ '!rotate-180': project.isExpanded, '!visible': isOptionsOpen }"
            />
          </div>

          <div class="flex items-center mr-1" @click="onProjectClick(project)">
            <div class="flex items-center select-none w-6 h-full">
              <a-spin
                v-if="project.isLoading"
                class="nc-sidebar-icon !flex !flex-row !items-center !my-0.5 !mx-1.5 w-8"
                :indicator="indicator"
              />

              <LazyGeneralEmojiPicker
                :key="project.meta?.icon"
                :emoji="project.meta?.icon"
                :readonly="true"
                size="small"
                @emoji-selected="setIcon($event, project)"
              >
                <template #default>
                  <GeneralProjectIcon :type="project.type" />
                </template>
              </LazyGeneralEmojiPicker>
            </div>
          </div>

          <input
            v-if="editMode"
            ref="input"
            v-model="tempTitle"
            class="flex-grow leading-1 outline-0 ring-none capitalize !text-inherit !bg-transparent w-4/5"
            :class="{ 'text-black font-semibold': activeProjectId === project.id && projectViewOpen }"
            @click.stop
            @keyup.enter="updateProjectTitle"
            @keyup.esc="updateProjectTitle"
            @blur="updateProjectTitle"
          />
          <span
            v-else
            class="capitalize text-ellipsis overflow-hidden select-none"
            :style="{ wordBreak: 'keep-all', whiteSpace: 'nowrap', display: 'inline' }"
            :class="{ 'text-black font-semibold': activeProjectId === project.id && projectViewOpen }"
            @click="onProjectClick(project)"
          >
            {{ project.title }}
          </span>
          <div :class="{ 'flex flex-grow h-full': !editMode }" @click="onProjectClick(project)"></div>

          <a-dropdown v-if="isUIAllowed('tableCreate', false, projectRole)" v-model:visible="isOptionsOpen" trigger="click">
            <MdiDotsHorizontal
              class="min-w-5.75 min-h-5.75 px-0.5 py-0.5 mr-0.25 !ring-0 focus:!ring-0 !focus:border-0 !focus:outline-0 opacity-0 group-hover:(opacity-100) hover:text-black text-gray-600 rounded-md hover:(bg-gray-500 bg-opacity-15)"
              :class="{ '!text-black !opacity-100': isOptionsOpen }"
              data-testid="nc-sidebar-context-menu"
              @click.stop
            />
            <template #overlay>
              <a-menu
                class="nc-scrollbar-md"
                :style="{
                  maxHeight: '70vh',
                  overflow: 'overlay',
                }"
                @click="isOptionsOpen = false"
              >
                <template v-if="!isSharedBase">
                  <a-menu-item @click="enableEditMode">
                    <div class="nc-project-menu-item group">
                      <GeneralIcon icon="edit" class="group-hover:text-black" />
                      {{ $t('general.edit') }}
                    </div>
                  </a-menu-item>

                  <!-- Copy Project Info -->
                  <a-menu-item v-if="false" key="copy">
                    <div v-e="['c:navbar:user:copy-proj-info']" class="nc-project-menu-item group" @click.stop="copyProjectInfo">
                      <GeneralIcon icon="copy" class="group-hover:text-black" />
                      {{ $t('activity.account.projInfo') }}
                    </div>
                  </a-menu-item>

                  <a-menu-divider v-if="false" />

                  <!-- ERD View -->
                  <a-menu-item key="erd" @click="openProjectErdView(project)">
                    <div class="nc-project-menu-item group">
                      <GeneralIcon icon="erd" />
                      {{ $t('title.erdView') }}
                    </div>
                  </a-menu-item>

                  <!-- Swagger: Rest APIs -->
                  <a-menu-item key="api">
                    <div
                      v-if="isUIAllowed('apiDocs')"
                      v-e="['e:api-docs']"
                      class="nc-project-menu-item group"
                      @click.stop="openLink(`/api/v1/db/meta/projects/${project.id}/swagger`, appInfo.ncSiteUrl)"
                    >
                      <GeneralIcon icon="snippet" class="group-hover:text-black" />
                      {{ $t('activity.account.swagger') }}
                    </div>
                  </a-menu-item>
                </template>
                <!-- Team & Settings -->
                <a-menu-item key="teamAndSettings">
                  <div
                    v-if="isUIAllowed('settings')"
                    v-e="['c:navdraw:project-settings']"
                    class="nc-project-menu-item group"
                    @click="toggleDialog(true, 'teamAndAuth', undefined, project.id)"
                  >
                    <GeneralIcon icon="settings" class="group-hover:text-black" />
                    {{ $t('activity.settings') }}
                  </div>
                </a-menu-item>
                <template v-if="project.bases && project.bases[0]">
                  <DashboardTreeViewNewBaseOptions v-model:project="project" :base="project.bases[0]" />

                  <a-menu-divider />
                </template>

                <a-menu-divider v-if="false" />

                <a-menu-item v-if="isUIAllowed('projectDelete', false, true)" @click="isProjectDeleteDialogVisible = true">
                  <div class="nc-project-menu-item group text-red-500">
                    <GeneralIcon icon="delete" />
                    {{ $t('general.delete') }}
                  </div>
                </a-menu-item>
              </a-menu>
            </template>
          </a-dropdown>

          <div
            v-if="isUIAllowed('tableCreate', false, projectRole)"
            class="min-h-5.75 min-w-5.75 mr-1 flex flex-row items-center justify-center gap-x-2 cursor-pointer hover:(text-black) text-gray-600 text-sm invisible !group-hover:visible rounded-md hover:(bg-gray-500 bg-opacity-15)"
            data-testid="nc-sidebar-add-project-entity"
            :class="{ '!text-black !visible': isAddNewProjectChildEntityLoading, '!visible': isOptionsOpen }"
            @click.stop="addNewProjectChildEntity"
          >
            <div v-if="isAddNewProjectChildEntityLoading" class="flex flex-row items-center">
              <a-spin class="!flex !flex-row !items-center !my-0.5" :indicator="indicator" />
            </div>
            <MdiPlus v-else class="min-w-5 min-h-5 py-0.25" />
          </div>
        </div>
      </div>

      <div
        v-if="project.id && !project.isLoading"
        key="g1"
        class="overflow-x-hidden transition-max-height"
        :class="{ 'max-h-0': !project.isExpanded }"
      >
        <div v-if="project.type === 'dashboard'">
          <LayoutsSideBar v-if="project.isExpanded" :project="project" />
        </div>
        <template v-else-if="project && project?.bases">
          <div class="flex-1 overflow-y-auto overflow-x-hidden flex flex-col" :class="{ 'mb-[20px]': isSharedBase }">
            <div v-if="project?.bases?.[0]?.enabled" class="flex-1">
              <div class="transition-height duration-200">
                <DashboardTreeViewNewTableList :project="project" :base-index="0" />
              </div>
            </div>

            <div v-if="project?.bases?.slice(1).filter((el) => el.enabled)?.length" class="transition-height duration-200">
              <div class="border-none sortable-list">
                <div v-for="(base, baseIndex) of project.bases" :key="`base-${base.id}`">
                  <template v-if="baseIndex === 0"></template>
                  <a-collapse
                    v-else-if="base && base.enabled"
                    v-model:activeKey="activeKey"
                    class="!mx-0 !px-0 nc-sidebar-base-node"
                    :class="[{ hidden: searchActive && !!filterQuery }]"
                    expand-icon-position="left"
                    :bordered="false"
                    ghost
                  >
                    <template #expandIcon="{ isActive }">
                      <div class="flex flex-row items-center -mt-2">
                        <PhTriangleFill
                          class="nc-sidebar-base-node-btns -mt-0.75 invisible cursor-pointer transform transition-transform duration-500 h-1.5 w-1.5 text-gray-500 rotate-90"
                          :class="{ '!rotate-180': isActive }"
                        />
                      </div>
                    </template>
                    <a-collapse-panel :key="`collapse-${base.id}`">
                      <template #header>
                        <div class="min-w-20 w-full flex flex-row">
                          <div
                            v-if="baseIndex === 0"
                            class="base-context flex items-center gap-2 text-gray-800"
                            @contextmenu="setMenuContext('base', base)"
                          >
                            <GeneralBaseLogo :base-type="base.type" />
                            Default
                          </div>
                          <div
                            v-else
                            class="base-context flex flex-grow items-center gap-1.75 text-gray-800 min-w-1/20 max-w-full"
                            @contextmenu="setMenuContext('base', base)"
                          >
                            <GeneralBaseLogo :base-type="base.type" class="min-w-4" />
                            <div
                              :data-testid="`nc-sidebar-project-${base.alias}`"
                              class="flex capitalize text-ellipsis overflow-hidden select-none"
                              :style="{ wordBreak: 'keep-all', whiteSpace: 'nowrap', display: 'inline' }"
                            >
                              {{ base.alias || '' }}
                            </div>
                            <a-tooltip>
                              <template #title>External DB</template>
                              <div>
                                <GeneralIcon icon="info" class="text-gray-400 -mt-0.5 hover:text-gray-700 mr-1" />
                              </div>
                            </a-tooltip>
                          </div>
                          <div
                            v-if="isUIAllowed('tableCreate', false, projectRole)"
                            class="flex flex-row items-center gap-x-0.25 w-12.25"
                          >
                            <a-dropdown
                              :visible="isBasesOptionsOpen[base!.id!]"
                              trigger="click"
                              @update:visible="isBasesOptionsOpen[base!.id!] = $event"
                            >
                              <MdiDotsHorizontal
                                class="min-w-6 min-h-6 mt-0.15 invisible nc-sidebar-base-node-btns !ring-0 focus:!ring-0 !focus:border-0 !focus:outline-0 hover:text-black py-0.25 px-0.5 rounded-md text-gray-600 hover:(bg-gray-400 bg-opacity-20)"
                                :class="{ '!text-black !opacity-100': isBasesOptionsOpen[base!.id!] }"
                                @click.stop="isBasesOptionsOpen[base!.id!] = !isBasesOptionsOpen[base!.id!]"
                              />
                              <template #overlay>
                                <a-menu
                                  class="nc-scrollbar-md"
                                  :style="{
                                    maxHeight: '70vh',
                                    overflow: 'overlay',
                                  }"
                                  @click="isBasesOptionsOpen[base!.id!] = false"
                                >
                                  <!-- ERD View -->
                                  <a-menu-item key="erd" @click="openErdView(base)">
                                    <div class="nc-project-menu-item group">
                                      <GeneralIcon icon="erd" />
                                      {{ $t('title.erdView') }}
                                    </div>
                                  </a-menu-item>

                                  <DashboardTreeViewNewBaseOptions v-model:project="project" :base="base" />
                                </a-menu>
                              </template>
                            </a-dropdown>

                            <div
                              v-if="isUIAllowed('tableCreate', false, projectRole)"
                              class="flex invisible nc-sidebar-base-node-btns !focus:outline-0 text-gray-600 hover:text-black px-0.35 rounded-md hover:(bg-gray-500 bg-opacity-15) min-h-6 mt-0.15 min-w-6"
                              @click.stop="openTableCreateDialog(baseIndex)"
                            >
                              <component :is="iconMap.plus" class="text-inherit mt-0.25 h-5.5 w-5.5 py-0.5 !focus:outline-0" />
                            </div>
                          </div>
                        </div>
                      </template>
                      <!-- <AddNewTableNode
                        :project="project"
                        :base-index="baseIndex"
                        @open-table-create-dialog="openTableCreateDialog()"
                      /> -->
                      <div
                        ref="menuRefs"
                        :key="`sortable-${base.id}-${base.id && base.id in keys ? keys[base.id] : '0'}`"
                        :nc-base="base.id"
                      >
                        <DashboardTreeViewNewTableList :project="project" :base-index="baseIndex" />
                      </div>
                    </a-collapse-panel>
                  </a-collapse>
                </div>
              </div>
            </div>
          </div>
        </template>
      </div>
    </div>
    <template v-if="!isSharedBase" #overlay>
      <a-menu class="!py-0 rounded text-sm">
        <template v-if="contextMenuTarget.type === 'project' && project.type === 'database'"></template>

        <template v-else-if="contextMenuTarget.type === 'base'"></template>

        <template v-else-if="contextMenuTarget.type === 'table'">
          <a-menu-item v-if="isUIAllowed('table-rename')" @click="openRenameTableDialog(contextMenuTarget.value, true)">
            <div class="nc-project-menu-item">
              <GeneralIcon icon="edit" class="text-gray-700" />
              {{ $t('general.rename') }}
            </div>
          </a-menu-item>

          <a-menu-item
            v-if="isUIAllowed('table-duplicate') && (contextMenuBase?.is_meta || contextMenuBase?.is_local)"
            @click="duplicateTable(contextMenuTarget.value)"
          >
            <div class="nc-project-menu-item">
              <GeneralIcon icon="duplicate" class="text-gray-700" />
              {{ $t('general.duplicate') }}
            </div>
          </a-menu-item>

          <a-menu-item v-if="isUIAllowed('table-delete')" @click="isTableDeleteDialogVisible = true">
            <div class="nc-project-menu-item text-red-600">
              <GeneralIcon icon="delete" />
              {{ $t('general.delete') }}
            </div>
          </a-menu-item>
        </template>

        <template v-else>
          <a-menu-item @click="reloadTables">
            <div class="nc-project-menu-item">
              {{ $t('general.reload') }}
            </div>
          </a-menu-item>
        </template>
      </a-menu>
    </template>
  </a-dropdown>
  <DlgTableDelete
    v-if="contextMenuTarget.value?.id && project?.id"
    v-model:visible="isTableDeleteDialogVisible"
    :table-id="contextMenuTarget.value?.id"
    :project-id="project?.id"
  />
  <DlgProjectDelete v-model:visible="isProjectDeleteDialogVisible" :project-id="project?.id" />
</template>

<style lang="scss" scoped>
.nc-sidebar-icon {
  @apply ml-0.5 mr-1;
}

:deep(.ant-collapse-header) {
  @apply !mx-0 !pl-8.75 !pr-1 !py-0.75 hover:bg-gray-100 !rounded-md;
}

:deep(.ant-collapse-header:hover .nc-sidebar-base-node-btns) {
  @apply visible;
}

:deep(.ant-dropdown-menu-submenu-title) {
  @apply !py-0;
}
</style><|MERGE_RESOLUTION|>--- conflicted
+++ resolved
@@ -4,13 +4,6 @@
 import type { BaseType, ProjectType, TableType } from 'nocodb-sdk'
 import { LoadingOutlined } from '@ant-design/icons-vue'
 import { useTitle } from '@vueuse/core'
-<<<<<<< HEAD
-import { openLink, useProjects } from '#imports'
-import { extractSdkResponseErrorMsg } from '~/utils'
-import { ProjectInj, ProjectRoleInj, ToggleDialogInj } from '~/context'
-import type { NcProject } from '~~/lib'
-import { isElementInvisible } from '~~/utils/domUtils'
-=======
 import type { NcProject } from '#imports'
 import {
   ProjectInj,
@@ -21,7 +14,6 @@
   openLink,
   useProjects,
 } from '#imports'
->>>>>>> 90cbc13a
 
 const indicator = h(LoadingOutlined, {
   class: '!text-gray-400',
