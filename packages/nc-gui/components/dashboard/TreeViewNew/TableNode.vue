--- conflicted
+++ resolved
@@ -150,11 +150,7 @@
           @click.stop
         >
           <MdiDotsHorizontal
-<<<<<<< HEAD
-            class="min-w-5.75 min-h-5.75 mt-0.2 mr-0.25 px-0.5 transition-opacity opacity-0 group-hover:opacity-100 outline-0 rounded-md hover:(bg-gray-300 bg-opacity-20 !text-black)"
-=======
-            class="min-w-6 transition-opacity opacity-0 group-hover:opacity-100 outline-0 nc-tbl-context-menu"
->>>>>>> ff5100cf
+            class="min-w-5.75 min-h-5.75 mt-0.2 mr-0.25 px-0.5 transition-opacity opacity-0 group-hover:opacity-100 nc-tbl-context-menu outline-0 rounded-md hover:(bg-gray-300 bg-opacity-20 !text-black)"
             :class="{
               '!text-gray-600': openedTableId !== table.id,
               '!text-black': openedTableId === table.id,
