<script setup lang="ts">
import { Tooltip as ATooltip, Empty } from 'ant-design-vue'
import type { AuditType } from 'nocodb-sdk'
<<<<<<< HEAD
import { h, onMounted, storeToRefs, timeAgo, useGlobal, useI18n, useNuxtApp, useProject } from '#imports'
import { ProjectIdInj } from '~/context'
=======
import { h, iconMap, onMounted, storeToRefs, timeAgo, useGlobal, useI18n, useNuxtApp, useProject } from '#imports'
>>>>>>> c677a1e2

const { $api } = useNuxtApp()

const { project } = storeToRefs(useProject())

const _projectId = $(inject(ProjectIdInj))
const projectId = $computed(() => _projectId ?? project.value?.id)

const { t } = useI18n()

let isLoading = $ref(false)

let audits = $ref<null | Array<AuditType>>(null)

let totalRows = $ref(0)

const currentPage = $ref(1)

const currentLimit = $ref(25)

const { appInfo } = useGlobal()

async function loadAudits(page = currentPage, limit = currentLimit) {
  try {
    if (!project.value?.id) return

    isLoading = true

    const { list, pageInfo } = await $api.project.auditList(projectId, {
      offset: limit * (page - 1),
      limit,
    })

    audits = list
    totalRows = pageInfo.totalRows ?? 0
  } catch (e) {
    console.error(e)
  } finally {
    isLoading = false
  }
}

onMounted(async () => {
  if (audits === null) {
    await loadAudits(currentPage, currentLimit)
  }
})

const tableHeaderRenderer = (label: string) => () => h('div', { class: 'text-gray-500' }, label)

const columns = [
  {
    // Operation Type
    title: tableHeaderRenderer(t('labels.operationType')),
    dataIndex: 'op_type',
    key: 'op_type',
  },
  {
    // Operation sub-type
    title: tableHeaderRenderer(t('labels.operationSubType')),
    dataIndex: 'op_sub_type',
    key: 'op_sub_type',
  },
  {
    // Description
    title: tableHeaderRenderer(t('labels.description')),
    dataIndex: 'description',
    key: 'description',
  },
  {
    // User
    title: tableHeaderRenderer(t('objects.user')),
    dataIndex: 'user',
    key: 'user',
    customRender: (value: { text: string }) => h('div', {}, value.text || 'Shared base'),
  },
  {
    // Created
    title: tableHeaderRenderer(t('labels.created')),
    dataIndex: 'created_at',
    key: 'created_at',
    sort: 'desc',
    customRender: (value: { text: string }) =>
      h(ATooltip, { placement: 'bottom', title: h('span', {}, value.text) }, () => timeAgo(value.text)),
  },
]
</script>

<template>
  <div class="flex flex-col gap-4 w-full">
    <div v-if="!appInfo.auditEnabled" class="text-red-500">Audit logs are currently disabled by administrators.</div>
    <div class="flex flex-row justify-between items-center">
      <a-button class="self-start" @click="loadAudits">
        <!-- Reload -->
        <div class="flex items-center gap-2 text-gray-600 font-light">
          <component :is="iconMap.reload" :class="{ 'animate-infinite animate-spin !text-success': isLoading }" />

          {{ $t('general.reload') }}
        </div>
      </a-button>

      <a-pagination
        v-model:current="currentPage"
        :page-size="currentLimit"
        :total="totalRows"
        show-less-items
        @change="loadAudits"
      />
    </div>

    <a-table
      class="w-full"
      size="small"
      :data-source="audits ?? []"
      :columns="columns"
      :pagination="false"
      :loading="isLoading"
      data-testid="audit-tab-table"
    >
      <template #emptyText>
        <a-empty :image="Empty.PRESENTED_IMAGE_SIMPLE" :description="$t('labels.noData')" />
      </template>
    </a-table>
  </div>
</template><|MERGE_RESOLUTION|>--- conflicted
+++ resolved
@@ -1,12 +1,8 @@
 <script setup lang="ts">
 import { Tooltip as ATooltip, Empty } from 'ant-design-vue'
 import type { AuditType } from 'nocodb-sdk'
-<<<<<<< HEAD
-import { h, onMounted, storeToRefs, timeAgo, useGlobal, useI18n, useNuxtApp, useProject } from '#imports'
+import { h, iconMap, onMounted, storeToRefs, timeAgo, useGlobal, useI18n, useNuxtApp, useProject } from '#imports'
 import { ProjectIdInj } from '~/context'
-=======
-import { h, iconMap, onMounted, storeToRefs, timeAgo, useGlobal, useI18n, useNuxtApp, useProject } from '#imports'
->>>>>>> c677a1e2
 
 const { $api } = useNuxtApp()
 
