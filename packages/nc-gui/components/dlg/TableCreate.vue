--- conflicted
+++ resolved
@@ -145,16 +145,8 @@
       </a-button>
     </template>
 
-<<<<<<< HEAD
-    <div class="pl-10 pr-10 pt-5">
-      <a-form :model="table" name="create-new-table-form" @keydown.enter.stop="_createTable">
-        <!-- Create A New Table -->
-        <div class="prose-xl font-bold self-center my-4">{{ $t('activity.createTable') }}</div>
-
-=======
     <div>
       <a-form :model="table" name="create-new-table-form" @keydown.enter="_createTable">
->>>>>>> fecc12a3
         <!-- hint="Enter table name" -->
         <!--        Table name -->
         <div class="mb-2">{{ $t('labels.tableName') }}</div>
