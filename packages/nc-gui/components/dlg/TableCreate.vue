--- conflicted
+++ resolved
@@ -47,20 +47,15 @@
       // baseId: props.baseId,
     })
 
-<<<<<<< HEAD
     addTable(props.projectId, table)
     await loadProjectTables(props.projectId, true)
 
+  emit('create', table)
     dialogShow.value = false
   },
   baseId: props.baseId,
   projectId: props.projectId,
 })
-=======
-  emit('create', table)
-  dialogShow.value = false
-}, props.baseId)
->>>>>>> b3078e0c
 
 const useForm = Form.useForm
 
