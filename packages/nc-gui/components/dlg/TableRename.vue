--- conflicted
+++ resolved
@@ -48,11 +48,9 @@
 const { loadTables, isMysql, isMssql, isPg } = projectStore
 const { tables, project } = storeToRefs(projectStore)
 
-<<<<<<< HEAD
 const { refreshCommandPalette } = useCommandPalette()
-=======
+
 const { addUndo, defineProjectScope } = useUndoRedo()
->>>>>>> 5db5e744
 
 const inputEl = $ref<ComponentPublicInstance>()
 
@@ -137,9 +135,8 @@
 
     dialogShow.value = false
 
-<<<<<<< HEAD
     await projectsStore.loadProjectTables(tableMeta.project_id!, true)
-=======
+
     if (!undo) {
       addUndo({
         redo: {
@@ -161,7 +158,6 @@
     }
 
     await loadTables()
->>>>>>> 5db5e744
 
     // update metas
     const newMeta = await $api.dbTable.read(tableMeta.id as string)
