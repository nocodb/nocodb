<script setup lang="ts">
import type { TableType } from 'nocodb-sdk'
import type { ComponentPublicInstance } from '@vue/runtime-core'
import {
  Form,
  computed,
  extractSdkResponseErrorMsg,
  message,
  nextTick,
  reactive,
<<<<<<< HEAD
  useCommandPalette,
=======
  storeToRefs,
>>>>>>> 49354ca4
  useI18n,
  useMetas,
  useNuxtApp,
  useProject,
  useTabs,
  useVModel,
  validateTableName,
  watchEffect,
} from '#imports'

interface Props {
  modelValue?: boolean
  tableMeta: TableType
  baseId: string
}

const { tableMeta, baseId, ...props } = defineProps<Props>()

const emit = defineEmits(['update:modelValue', 'updated'])

const { t } = useI18n()

const { $e, $api } = useNuxtApp()

const { setMeta } = useMetas()

const dialogShow = useVModel(props, 'modelValue', emit)

const { updateTab } = useTabs()

const projectStore = useProject()
const { loadTables, isMysql, isMssql, isPg } = projectStore
const { project } = storeToRefs(projectStore)

const { refreshCommandPalette } = useCommandPalette()

const inputEl = $ref<ComponentPublicInstance>()

let loading = $ref(false)

const useForm = Form.useForm

const formState = reactive({
  title: '',
})

const validators = computed(() => {
  return {
    title: [
      validateTableName,
      {
        validator: (rule: any, value: any) => {
          return new Promise<void>((resolve, reject) => {
            let tableNameLengthLimit = 255
            if (isMysql(baseId)) {
              tableNameLengthLimit = 64
            } else if (isPg(baseId)) {
              tableNameLengthLimit = 63
            } else if (isMssql(baseId)) {
              tableNameLengthLimit = 128
            }
            const projectPrefix = project?.value?.prefix || ''
            if ((projectPrefix + value).length > tableNameLengthLimit) {
              return reject(new Error(`Table name exceeds ${tableNameLengthLimit} characters`))
            }
            resolve()
          })
        },
      },
      {
        validator: (rule: any, value: any) => {
          return new Promise<void>((resolve, reject) => {
            if (/^\s+|\s+$/.test(value)) {
              return reject(new Error('Leading or trailing whitespace not allowed in table name'))
            }
            if (
              !(tables?.value || []).every((t) => t.id === tableMeta.id || t.title.toLowerCase() !== (value || '').toLowerCase())
            ) {
              return reject(new Error('Duplicate table alias'))
            }
            resolve()
          })
        },
      },
    ],
  }
})

const { validateInfos } = useForm(formState, validators)

watchEffect(
  () => {
    if (tableMeta?.title) formState.title = `${tableMeta.title}`

    nextTick(() => {
      const input = inputEl?.$el as HTMLInputElement

      if (input) {
        input.setSelectionRange(0, formState.title.length)
        input.focus()
      }
    })
  },
  { flush: 'post' },
)

const renameTable = async () => {
  if (!tableMeta) return

  loading = true
  try {
    await $api.dbTable.update(tableMeta.id as string, {
      project_id: tableMeta.project_id,
      table_name: formState.title,
      title: formState.title,
    })

    dialogShow.value = false

    await loadTables()

    // update metas
    const newMeta = await $api.dbTable.read(tableMeta.id as string)
    await setMeta(newMeta)

    updateTab({ id: tableMeta.id }, { title: newMeta.title })

    refreshCommandPalette()

    // Table renamed successfully
    message.success(t('msg.success.tableRenamed'))

    $e('a:table:rename')

    dialogShow.value = false
  } catch (e: any) {
    message.error(await extractSdkResponseErrorMsg(e))
  }

  loading = false
}
</script>

<template>
  <a-modal
    v-model:visible="dialogShow"
    :class="{ active: dialogShow }"
    :title="$t('activity.renameTable')"
    :mask-closable="false"
    wrap-class-name="nc-modal-table-rename"
    @keydown.esc="dialogShow = false"
    @finish="renameTable"
  >
    <template #footer>
      <a-button key="back" @click="dialogShow = false">{{ $t('general.cancel') }}</a-button>

      <a-button key="submit" type="primary" :loading="loading" @click="renameTable">{{ $t('general.submit') }}</a-button>
    </template>

    <div class="pl-10 pr-10 pt-5">
      <a-form :model="formState" name="create-new-table-form">
        <!-- hint="Enter table name" -->
        <div class="mb-2">{{ $t('msg.info.enterTableName') }}</div>

        <a-form-item v-bind="validateInfos.title">
          <a-input
            ref="inputEl"
            v-model:value="formState.title"
            hide-details
            :placeholder="$t('msg.info.enterTableName')"
            @keydown.enter="renameTable"
          />
        </a-form-item>
      </a-form>
    </div>
  </a-modal>
</template><|MERGE_RESOLUTION|>--- conflicted
+++ resolved
@@ -8,11 +8,8 @@
   message,
   nextTick,
   reactive,
-<<<<<<< HEAD
+  storeToRefs,
   useCommandPalette,
-=======
-  storeToRefs,
->>>>>>> 49354ca4
   useI18n,
   useMetas,
   useNuxtApp,
