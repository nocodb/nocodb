--- conflicted
+++ resolved
@@ -144,11 +144,7 @@
                   {{ project.type === NcProjectType.DOCS ? 'Document' : 'Project' }}
                 </div>
                 <div
-<<<<<<< HEAD
                   class="max-w-7/10 ml-2 px-2 py-0.5 rounded-md bg-gray-75 capitalize text-ellipsis overflow-hidden"
-=======
-                  class="ml-6.25 py-1 px-2 rounded-md bg-gray-75 capitalize"
->>>>>>> dc700d4b
                   :style="{ wordBreak: 'keep-all', whiteSpace: 'nowrap' }"
                 >
                   {{ project.title }}
