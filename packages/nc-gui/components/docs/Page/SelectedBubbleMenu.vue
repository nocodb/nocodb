<script lang="ts" setup>
import { defineProps } from 'vue'
import type { Editor } from '@tiptap/vue-3'
import { BubbleMenu } from '@tiptap/vue-3'
import type { Mark } from 'prosemirror-model'
import { CellSelection } from '@tiptap/pm/tables'
import { TiptapNodesTypes } from 'nocodb-sdk'
import MdiFormatBulletList from '~icons/mdi/format-list-bulleted'
import MdiFormatStrikeThrough from '~icons/mdi/format-strikethrough'
import MdiFormatListNumber from '~icons/mdi/format-list-numbered'
import MdiFormatListCheckbox from '~icons/mdi/format-list-checkbox'
import { tiptapTextColor } from '~/utils/tiptapExtensions/helper'
import { AISelection } from '~~/utils/tiptapExtensions/AISelection'

const { editor } = defineProps<Props>()

<<<<<<< HEAD
=======
const { project } = storeToRefs(useProject())

const { gptPageExpand } = useDocStore()

>>>>>>> b0cc0d74
interface Props {
  editor: Editor
}

// const colorValue = ref('Black')
const isMagicExpandLoading = ref(false)

const isImageNode = computed(() => {
  // active node of tiptap editor
  const activeNode = editor?.state?.selection?.$from?.nodeAfter

  // check if active node is a text node
  return activeNode?.type?.name === 'image'
})
const isImageNodeDebounced = ref(isImageNode.value)

const parentIsTableCell = computed(() => {
  if (!editor) return false

  let parent = editor.state.selection.$from.node(-1)
  parent =
    parent?.type.name === TiptapNodesTypes.tableCell && editor.state.selection.$from.depth > 4
      ? parent
      : editor.state.selection.$from.node(-2)

  return parent?.type.name === TiptapNodesTypes.tableCell
})

const parentIsCallout = computed(() => {
  if (!editor) return false

  let parent = editor.state.selection.$from.node(-1)
  parent =
    parent?.type.name === TiptapNodesTypes.tableCell && editor.state.selection.$from.depth > 4
      ? parent
      : editor.state.selection.$from.node(-2)

  return parent?.type.name === TiptapNodesTypes.callout
})

const isTableCellSelected = computed(() => {
  if (!editor) return false

  const selection = editor.state.selection

  return selection instanceof CellSelection
})

// Debounce show menu to prevent flickering
const showMenu = computed(() => {
  if (!editor) return false

  const isNonSelectableNodesSelected = isImageNodeDebounced.value

  return !editor.state.selection.empty && !isNonSelectableNodesSelected
})
const showMenuDebounced = ref(false)

const isBulletActive = computed(() => {
  const plugin = editor.state.plugins.find((plugin) => (plugin as any).key.includes('bullet'))
  return plugin?.getState(editor.state).active
})

const isOrderedActive = computed(() => {
  const plugin = editor.state.plugins.find((plugin) => (plugin as any).key.includes('ordered'))
  return plugin?.getState(editor.state).active
})

const isCheckboxActive = computed(() => {
  const plugin = editor.state.plugins.find((plugin) => (plugin as any).key.includes('task'))
  return plugin?.getState(editor.state).active
})

const expandText = async () => {
  const selection = editor?.state?.selection

  if (!selection) return

<<<<<<< HEAD
  const tr = editor.state.tr
=======
    const markdown = converter.makeMarkdown(selectedHtml)
    const response: any = await gptPageExpand({ text: markdown, projectId: project.value.id! })

    editor
      ?.chain()
      .deleteRange({
        from: editor.state.selection.from,
        to: editor.state.selection.to,
      })
      .run()
>>>>>>> b0cc0d74

  const fromSec = getPositionOfSection(editor.state, selection.from + 1, 'start')
  const toSec = getPositionOfNextSection(editor.state, selection.to - 1, 'start') ?? editor.state.doc.content.size

  tr.setSelection(AISelection.create(editor.state.doc, fromSec, toSec - 2))
  editor.view.dispatch(tr)
}

watch(
  () => isImageNode.value,
  (value) => {
    if (value) isImageNodeDebounced.value = value
  },
)

watchDebounced(
  () => isImageNode.value,
  (value) => {
    isImageNodeDebounced.value = value
  },
  {
    debounce: 300,
    maxWait: 600,
  },
)

watchDebounced(
  () => showMenu.value,
  (value) => {
    showMenuDebounced.value = value
  },
  {
    debounce: 200,
    maxWait: 800,
    immediate: true,
  },
)

const onToggleLink = () => {
  const activeNode = editor?.state?.selection?.$from?.nodeBefore || editor?.state?.selection?.$from?.nodeAfter

  const isLinkMarkedStoredInEditor = editor?.state?.storedMarks?.some((mark: Mark) => mark.type.name === 'link')

  const isActiveNodeMarkActive = activeNode?.marks?.some((mark: Mark) => mark.type.name === 'link') || isLinkMarkedStoredInEditor

  if (isActiveNodeMarkActive) {
    editor!.chain().focus().unsetLink().run()
  } else {
    editor!
      .chain()
      .focus()
      .toggleLink({
        href: '',
      })
      .selectTextblockEnd()
      .run()

    setTimeout(() => {
      const linkInput = document.querySelector('.docs-link-option-input')
      if (linkInput) {
        ;(linkInput as any).focus()
      }
    }, 100)
  }
}

const handleEditorMouseDown = (e: MouseEvent) => {
  const domsInEvent = document.elementsFromPoint(e.clientX, e.clientY) as HTMLElement[]
  const isBubble = domsInEvent.some((dom) => dom?.classList?.contains('bubble-menu'))
  if (isBubble) return

  const pageContent = document.querySelector('.nc-docs-page-wrapper')
  pageContent?.classList.add('bubble-menu-hidden')
}

const handleEditorMouseUp = (e: MouseEvent) => {
  const domsInEvent = document.elementsFromPoint(e.clientX, e.clientY) as HTMLElement[]
  const isBubble = domsInEvent.some((dom) => dom?.classList?.contains('bubble-menu'))
  if (isBubble) return

  setTimeout(() => {
    const pageContent = document.querySelector('.nc-docs-page-wrapper')
    pageContent?.classList.remove('bubble-menu-hidden')
  }, 100)
}

onMounted(() => {
  document.addEventListener('mouseup', handleEditorMouseUp)
  document.addEventListener('mousedown', handleEditorMouseDown)
})

onUnmounted(() => {
  document.removeEventListener('mouseup', handleEditorMouseUp)
  document.removeEventListener('mousedown', handleEditorMouseDown)
})
</script>

<template>
  <BubbleMenu :editor="editor" :update-delay="300" :tippy-options="{ duration: 100, maxWidth: 600 }">
<<<<<<< HEAD
    <div v-if="showMenuDebounced" class="bubble-menu flex flex-row gap-x-1 bg-gray-100 py-1 rounded-lg px-1">
      <template v-if="!isTableCellSelected">
        <a-button
          type="text"
          :loading="isMagicExpandLoading"
          class="menu-button !flex !flex-row !items-center"
          :class="{
            '!hover:bg-inherit !cursor-not-allowed': isMagicExpandLoading,
          }"
          :aria-active="isMagicExpandLoading"
          data-testid="nc-docs-editor-expand-button"
          @click="expandText"
        >
          <div class="flex flex-row items-center pr-0.5">
            <GeneralIcon v-if="!isMagicExpandLoading" icon="magic" class="text-orange-400 h-3.5" />
            <div class="!ml-1">Ask AI</div>
          </div>
        </a-button>
        <div class="divider"></div>
      </template>
=======
    <div v-if="showMenuDebounced" class="bubble-menu flex flex-row gap-x-1 py-1 rounded-lg px-1">
>>>>>>> b0cc0d74
      <a-button
        type="text"
        :class="{ 'is-active': editor.isActive('bold') }"
        :aria-active="editor.isActive('bold')"
        class="menu-button"
        data-testid="nc-docs-editor-bold-button"
        @click="editor!.chain().focus().toggleBold().run()"
      >
        <MdiFormatBold />
      </a-button>
      <a-button
        type="text"
        :class="{ 'is-active': editor.isActive('italic') }"
        :aria-active="editor.isActive('italic')"
        class="menu-button"
        data-testid="nc-docs-editor-italic-button"
        @click=";(editor!.chain().focus() as any).toggleItalic().run()"
      >
        <MdiFormatItalic />
      </a-button>
      <a-button
        type="text"
        :class="{ 'is-active': editor.isActive('underline') }"
        :aria-active="editor.isActive('underline')"
        class="menu-button"
        data-testid="nc-docs-editor-underline-button"
        @click="editor!.chain().focus().toggleUnderline().run()"
      >
        <MdiFormatUnderline />
      </a-button>
      <a-button
        type="text"
        :class="{ 'is-active': editor.isActive('strike') }"
        :aria-active="editor.isActive('strike')"
        class="menu-button"
        data-testid="nc-docs-editor-strike-button"
        @click="editor!.chain().focus().toggleStrike().run()"
      >
        <MdiFormatStrikeThrough />
      </a-button>
      <div class="divider"></div>
      <template v-if="!isTableCellSelected">
        <a-button
          type="text"
          :class="{ 'is-active': isCheckboxActive }"
          :aria-active="isCheckboxActive"
          class="menu-button"
          data-testid="nc-docs-editor-task-button"
          @click="editor!.chain().focus().toggleTask().run()"
        >
          <MdiFormatListCheckbox />
        </a-button>
        <a-button
          type="text"
          :class="{ 'is-active': isBulletActive }"
          :aria-active="isBulletActive"
          class="menu-button"
          data-testid="nc-docs-editor-bullet-button"
          @click="editor!.chain().focus().toggleBullet().run()"
        >
          <MdiFormatBulletList />
        </a-button>
        <a-button
          type="text"
          :class="{ 'is-active': isOrderedActive }"
          :aria-active="isOrderedActive"
          class="menu-button"
          data-testid="nc-docs-editor-ordered-button"
          @click="editor!.chain().focus().toggleOrdered().run()"
        >
          <MdiFormatListNumber />
        </a-button>
        <div class="divider"></div>

        <a-button
          type="text"
          :class="{ 'is-active': editor.isActive('link') }"
          :aria-active="editor.isActive('link')"
          class="menu-button"
          data-testid="nc-docs-editor-link-button"
          @click="onToggleLink"
        >
          <div class="flex flex-row items-center px-0.5">
            <MdiLink />
            <div class="!text-xs !ml-1">Link</div>
          </div>
        </a-button>

        <div class="divider"></div>
      </template>

      <a-dropdown class="flex">
        <div class="flex flex-row items-center cursor-pointer menu-button rounded-md px-0.5">
          <MdiFormatTextVariant class="!h-4.5 !w-4.5" />
          <MaterialSymbolsKeyboardArrowDownRounded class="!h-3 !w-3" />
        </div>
        <template #overlay>
          <div v-if="showMenuDebounced" class="bubble-menu mt-1 flex flex-col rounded-md p-1 gap-y-1 w-40">
            <div class="flex my-1 ml-2 text-xs text-gray-600">Color</div>
            <div class="flex bubble-text-format-button" @click="editor!.chain().focus().unsetColor().run()">
              <div class="bubble-text-format-button-icon">A</div>
              Default
            </div>
            <div class="flex bubble-text-format-button" @click="editor!.chain().focus().setColor(tiptapTextColor.gray).run()">
              <div class="bubble-text-format-button-icon" :style="{ color: tiptapTextColor.gray }">A</div>
              Gray
            </div>
            <div class="flex bubble-text-format-button" @click="editor!.chain().focus().setColor(tiptapTextColor.brown).run()">
              <div class="bubble-text-format-button-icon" :style="{ color: tiptapTextColor.brown }">A</div>
              Brown
            </div>
            <div class="flex bubble-text-format-button" @click="editor!.chain().focus().setColor(tiptapTextColor.orange).run()">
              <div class="bubble-text-format-button-icon" :style="{ color: tiptapTextColor.orange }">A</div>
              Orange
            </div>
            <div class="flex bubble-text-format-button" @click="editor!.chain().focus().setColor(tiptapTextColor.yellow).run()">
              <div class="bubble-text-format-button-icon" :style="{ color: tiptapTextColor.yellow }">A</div>
              Yellow
            </div>
            <div class="flex bubble-text-format-button" @click="editor!.chain().focus().setColor(tiptapTextColor.green).run()">
              <div class="bubble-text-format-button-icon" :style="{ color: tiptapTextColor.green }">A</div>
              Green
            </div>
            <div class="flex bubble-text-format-button" @click="editor!.chain().focus().setColor(tiptapTextColor.blue).run()">
              <div class="bubble-text-format-button-icon" :style="{ color: tiptapTextColor.blue }">A</div>
              Blue
            </div>
            <div class="flex bubble-text-format-button" @click="editor!.chain().focus().setColor(tiptapTextColor.purple).run()">
              <div class="bubble-text-format-button-icon" :style="{ color: tiptapTextColor.purple }">A</div>
              Purple
            </div>
            <div class="flex bubble-text-format-button" @click="editor!.chain().focus().setColor(tiptapTextColor.pink).run()">
              <div class="bubble-text-format-button-icon" :style="{ color: tiptapTextColor.pink }">A</div>
              Pink
            </div>
            <div class="flex bubble-text-format-button" @click="editor!.chain().focus().setColor(tiptapTextColor.red).run()">
              <div class="bubble-text-format-button-icon" :style="{ color: tiptapTextColor.red }">A</div>
              Red
            </div>
          </div>
        </template>
      </a-dropdown>
<<<<<<< HEAD
=======

      <template v-if="!isTableCellSelected && !parentIsTableCell && !parentIsCallout">
        <div class="divider"></div>

        <a-button
          type="text"
          :loading="isMagicExpandLoading"
          class="menu-button !flex !flex-row !items-center"
          :class="{
            '!hover:bg-inherit !cursor-not-allowed': isMagicExpandLoading,
          }"
          :aria-active="isMagicExpandLoading"
          data-testid="nc-docs-editor-expand-button"
          @click="expandText"
        >
          <div class="flex flex-row items-center pr-0.5">
            <GeneralIcon v-if="!isMagicExpandLoading" icon="magic" class="text-orange-400 h-3.5" />
            <div class="!text-xs !ml-1">Expand</div>
          </div>
        </a-button>
      </template>
>>>>>>> b0cc0d74
    </div>
  </BubbleMenu>
</template>

<style lang="scss">
.bubble-menu-hidden {
  [data-tippy-root] {
    opacity: 0;
    height: 0;
    overflow: hidden;
    z-index: -1;
    user-select: none;
  }
}

.bubble-text-format-button-icon {
  @apply px-1.5 py-0 border-1 border-gray-300 rounded-sm items-center justify-center;
  font-size: 0.8rem;
  font-weight: 600;
}
.bubble-text-format-button {
  @apply rounded-md py-1 my-0 pl-2.5 pr-3 cursor-pointer items-center gap-x-2.5 hover:bg-gray-100;
}

.bubble-menu {
  // shadow
  @apply border-gray-100 bg-white;
  border-width: 1px;
  box-shadow: 0px 0px 1.2rem 0 rgb(230, 230, 230) !important;

  .is-active {
    @apply border-1 !hover:bg-gray-200 border-1 border-gray-200 bg-gray-100;
  }
  .menu-button {
    @apply rounded-md !py-0 !my-0 !px-1.5 !h-8 hover:bg-gray-100;
  }
  .divider {
    @apply border-r-1 border-gray-200 !h-6 !mx-0.5 my-1;
  }
  .ant-select-selector {
    @apply !rounded-md;
  }
  .ant-select-selector .ant-select-selection-item {
    @apply !text-xs;
  }
  .ant-btn-loading-icon {
    @apply pb-0.5;
  }
}
</style><|MERGE_RESOLUTION|>--- conflicted
+++ resolved
@@ -14,13 +14,10 @@
 
 const { editor } = defineProps<Props>()
 
-<<<<<<< HEAD
-=======
 const { project } = storeToRefs(useProject())
 
 const { gptPageExpand } = useDocStore()
 
->>>>>>> b0cc0d74
 interface Props {
   editor: Editor
 }
@@ -99,23 +96,12 @@
 
   if (!selection) return
 
-<<<<<<< HEAD
   const tr = editor.state.tr
-=======
+
+  const fromSec = getPositionOfSection(editor.state, selection.from + 1, 'start')
+  const toSec = getPositionOfNextSection(editor.state, selection.to - 1, 'start') ?? editor.state.doc.content.size
     const markdown = converter.makeMarkdown(selectedHtml)
     const response: any = await gptPageExpand({ text: markdown, projectId: project.value.id! })
-
-    editor
-      ?.chain()
-      .deleteRange({
-        from: editor.state.selection.from,
-        to: editor.state.selection.to,
-      })
-      .run()
->>>>>>> b0cc0d74
-
-  const fromSec = getPositionOfSection(editor.state, selection.from + 1, 'start')
-  const toSec = getPositionOfNextSection(editor.state, selection.to - 1, 'start') ?? editor.state.doc.content.size
 
   tr.setSelection(AISelection.create(editor.state.doc, fromSec, toSec - 2))
   editor.view.dispatch(tr)
@@ -212,7 +198,6 @@
 
 <template>
   <BubbleMenu :editor="editor" :update-delay="300" :tippy-options="{ duration: 100, maxWidth: 600 }">
-<<<<<<< HEAD
     <div v-if="showMenuDebounced" class="bubble-menu flex flex-row gap-x-1 bg-gray-100 py-1 rounded-lg px-1">
       <template v-if="!isTableCellSelected">
         <a-button
@@ -233,9 +218,7 @@
         </a-button>
         <div class="divider"></div>
       </template>
-=======
     <div v-if="showMenuDebounced" class="bubble-menu flex flex-row gap-x-1 py-1 rounded-lg px-1">
->>>>>>> b0cc0d74
       <a-button
         type="text"
         :class="{ 'is-active': editor.isActive('bold') }"
@@ -378,8 +361,6 @@
           </div>
         </template>
       </a-dropdown>
-<<<<<<< HEAD
-=======
 
       <template v-if="!isTableCellSelected && !parentIsTableCell && !parentIsCallout">
         <div class="divider"></div>
@@ -401,7 +382,6 @@
           </div>
         </a-button>
       </template>
->>>>>>> b0cc0d74
     </div>
   </BubbleMenu>
 </template>
