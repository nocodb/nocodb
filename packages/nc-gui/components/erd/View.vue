--- conflicted
+++ resolved
@@ -1,11 +1,6 @@
 <script setup lang="ts">
-<<<<<<< HEAD
 import type { BaseType, LinkToAnotherRecordType, TableType } from 'nocodb-sdk'
-import { UITypes } from 'nocodb-sdk'
-=======
-import type { LinkToAnotherRecordType, TableType } from 'nocodb-sdk'
 import { isLinksOrLTAR } from 'nocodb-sdk'
->>>>>>> 055098ee
 import type { ERDConfig } from './utils'
 import { reactive, ref, storeToRefs, useMetas, useProject, watch } from '#imports'
 
