<script lang="ts" setup>
import { autoResetRef, useThrottleFn, toRefs } from '#imports'

interface Props {
  size?: number
  animate?: boolean
}

<<<<<<< HEAD
const { size, animate } = withDefaults(defineProps<Props>(), {
  size: 90,
  animate: false,
})
=======
const props = withDefaults(
  defineProps<Props>(),
  {
    size: 90,
    animate: false,
  },
)

const { size, animate } = toRefs(props)
>>>>>>> 4bf9cf16

const ping = autoResetRef(false, 1000)

const onClick = useThrottleFn(() => {
  ping.value = true
}, 1000)
</script>

<template>
  <div
    :style="{ left: `calc(50% - ${size / 2}px)`, top: `-${size / 2}px` }"
    class="color-transition absolute rounded-lg pt-1 pl-1 -ml-1"
    @click="onClick"
  >
    <div class="relative">
      <img class="hidden dark:block" :width="size" :height="size" alt="NocoDB" src="~/assets/img/icons/256x256-trans.png" />
      <img class="dark:hidden" :width="size" :height="size" alt="NocoDB" src="~/assets/img/icons/256x256.png" />

      <TransitionGroup name="layout" :duration="500">
        <template v-if="animate || ping">
          <div
            :class="ping ? 'bg-primary bg-opacity-100' : 'animated-bg-gradient'"
            :style="{
              bottom: `${6.25 / (90 / size)}px`,
              right: `${6.25 / (90 / size)}px`,
              width: `${1.1 / (90 / size)}rem`,
              height: `${1.1 / (90 / size)}rem`,
            }"
            class="rounded-full z-0 absolute transform scale-102"
          />
          <div
            :style="{
              bottom: `${0.225 / (90 / size)}rem`,
              right: `${0.25 / (90 / size)}rem`,
              width: `${1.375 / (90 / size)}rem`,
              height: `${1.375 / (90 / size)}rem`,
            }"
            class="animate-ping bg-primary bg-opacity-50 rounded-full z-0 absolute"
          />
        </template>
      </TransitionGroup>
    </div>
  </div>
</template><|MERGE_RESOLUTION|>--- conflicted
+++ resolved
@@ -6,12 +6,6 @@
   animate?: boolean
 }
 
-<<<<<<< HEAD
-const { size, animate } = withDefaults(defineProps<Props>(), {
-  size: 90,
-  animate: false,
-})
-=======
 const props = withDefaults(
   defineProps<Props>(),
   {
@@ -21,7 +15,6 @@
 )
 
 const { size, animate } = toRefs(props)
->>>>>>> 4bf9cf16
 
 const ping = autoResetRef(false, 1000)
 
