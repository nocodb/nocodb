--- conflicted
+++ resolved
@@ -37,17 +37,13 @@
 </script>
 
 <template>
-  <div class="flex items-center" @click="showUserModal = true">
+  <div class="flex items-center h-full" @click="showUserModal = true">
     <div v-if="isShareBaseAllowed">
       <a-tooltip placement="left">
         <template #title>
           <span class="text-xs">{{ $t('activity.inviteTeam') }}</span>
         </template>
-<<<<<<< HEAD
-        <a-button type="primary" class="!rounded-md mr-1 !h-7 mt-1">
-=======
         <a-button type="primary" class="!rounded-md mr-1" size="middle">
->>>>>>> fecc12a3
           <div class="flex items-center space-x-1 cursor-pointer text-xs font-weight-bold">
             <component :is="iconMap.accountPlus" class="mr-1 nc-share-base hover:text-accent text-sm" />
             {{ $t('activity.share') }}
