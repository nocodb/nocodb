<script lang="ts" setup>
const props = defineProps<{
  popupOffset?: number[]
}>()

const slots = useSlots()
</script>

<template>
  <a-sub-menu :popup-offset="props.popupOffset" class="nc-sub-menu" popup-class-name="nc-submenu-popup">
    <template #title>
      <div class="nc-submenu-title flex flex-row items-center gap-x-1.5 py-1.75 justify-between group">
        <div class="flex flex-row items-center gap-x-2">
          <slot name="title" />
        </div>

<<<<<<< HEAD
        <slot name="expandIcon">
          <GeneralIcon icon="arrowRight" class="nc-submenu-arrow text-base" />
        </slot>
=======
        <slot v-if="slots.expandIcon" name="expandIcon" />
        <GeneralIcon v-else icon="arrowRight" class="nc-submenu-arrow text-base" />
>>>>>>> 6724fd2f
      </div>
    </template>

    <template #expandIcon> </template>
    <div class="py-1.5">
      <slot />
    </div>
  </a-sub-menu>
</template>

<style lang="scss">
.ant-dropdown-menu-submenu.nc-sub-menu {
  @apply flex mx-1.5 rounded-md overflow-hidden !hover:bg-gray-100;

  &:not(.ant-dropdown-menu-submenu-disabled) {
    .nc-submenu-title {
      @apply hover:text-gray-800;
    }

    .nc-submenu-arrow {
      @apply text-gray-600 group-hover:text-gray-800;
    }
  }
}

.nc-sub-menu > .ant-dropdown-menu-submenu-title {
  @apply pl-2 py-0 w-full;
}

.ant-dropdown-menu-submenu .ant-dropdown-menu-submenu-title:hover {
  @apply !bg-gray-100;
}

.nc-submenu-popup {
  @apply !rounded-lg border-1 border-gray-50;
}
.nc-submenu-popup .ant-dropdown-menu.ant-dropdown-menu-sub {
  @apply !rounded-lg !shadow-lg shadow-gray-200;
}

.nc-menu-item::after {
  background: none;
}
</style><|MERGE_RESOLUTION|>--- conflicted
+++ resolved
@@ -14,14 +14,8 @@
           <slot name="title" />
         </div>
 
-<<<<<<< HEAD
-        <slot name="expandIcon">
-          <GeneralIcon icon="arrowRight" class="nc-submenu-arrow text-base" />
-        </slot>
-=======
         <slot v-if="slots.expandIcon" name="expandIcon" />
         <GeneralIcon v-else icon="arrowRight" class="nc-submenu-arrow text-base" />
->>>>>>> 6724fd2f
       </div>
     </template>
 
