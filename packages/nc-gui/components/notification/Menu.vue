<template>
<<<<<<< HEAD
  <span />
</template>
=======
  <div class="cursor-pointer flex items-center">
    <a-dropdown :trigger="['click']" @visible-change="onOpen">
      <div class="relative leading-none">
        <GeneralIcon icon="notification" />
        <GeneralIcon icon="menuDown" />
        <span v-if="!notificationStore.isOpened && notificationStore.unreadCount" class="nc-count-badge">{{
          notificationStore.unreadCount
        }}</span>
      </div>
      <template #overlay>
        <NotificationCard />
      </template>
    </a-dropdown>
  </div>
</template>

<style scoped>
.nc-count-badge {
  @apply absolute flex items-center top-[-6px] right-[-6px] px-1 min-w-[14px] h-[14px] rounded-full bg-accent bg-opacity-100 text-white !text-[9px] !z-21;
}
</style>
>>>>>>> 90cbc13a
<|MERGE_RESOLUTION|>--- conflicted
+++ resolved
@@ -1,8 +1,22 @@
+<script lang="ts" setup>
+import { useNotification } from '#imports'
+
+const notificationStore = useNotification()
+
+const { loadNotifications, markAsOpened } = notificationStore
+
+onMounted(async () => {
+  await loadNotifications()
+})
+
+const onOpen = (visible: boolean) => {
+  if (visible) {
+    markAsOpened()
+  }
+}
+</script>
+
 <template>
-<<<<<<< HEAD
-  <span />
-</template>
-=======
   <div class="cursor-pointer flex items-center">
     <a-dropdown :trigger="['click']" @visible-change="onOpen">
       <div class="relative leading-none">
@@ -23,5 +37,4 @@
 .nc-count-badge {
   @apply absolute flex items-center top-[-6px] right-[-6px] px-1 min-w-[14px] h-[14px] rounded-full bg-accent bg-opacity-100 text-white !text-[9px] !z-21;
 }
-</style>
->>>>>>> 90cbc13a
+</style>