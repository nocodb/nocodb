<script lang="ts" setup>
import { stringifyRolesObj } from 'nocodb-sdk'
import type { BaseType, TableType } from 'nocodb-sdk'
import dayjs from 'dayjs'

const { activeTables } = storeToRefs(useTablesStore())
const { openTable } = useTablesStore()
const { openedProject } = storeToRefs(useProjects())

const { isUIAllowed } = useRoles()

const { allRoles } = useRoles()

const { $e } = useNuxtApp()

const isImportModalOpen = ref(false)

const defaultBase = computed(() => {
  return openedProject.value?.bases?.[0]
})

const bases = computed(() => {
  // Convert array of bases to map of bases

  const baseMap = new Map<string, BaseType>()

  openedProject.value?.bases?.forEach((base) => {
    baseMap.set(base.id!, base)
  })

  return baseMap
})

function openTableCreateDialog(baseIndex?: number | undefined) {
  $e('c:table:create:navdraw')

  const isOpen = ref(true)
  let baseId = openedProject.value!.bases?.[0].id
  if (typeof baseIndex === 'number') {
    baseId = openedProject.value!.bases?.[baseIndex].id
  }

  if (!baseId || !openedProject.value?.id) return

  const { close } = useDialog(resolveComponent('DlgTableCreate'), {
    'modelValue': isOpen,
    baseId, // || bases.value[0].id,
    'projectId': openedProject.value.id,
    'onCreate': closeDialog,
    'onUpdate:modelValue': () => closeDialog(),
  })

  function closeDialog(table?: TableType) {
    isOpen.value = false

    if (!table) return

    // TODO: Better way to know when the table node dom is available
    setTimeout(() => {
      const newTableDom = document.querySelector(`[data-table-id="${table.id}"]`)
      if (!newTableDom) return

      // Verify that table node is not in the viewport
      if (isElementInvisible(newTableDom)) {
        // Scroll to the table node
        newTableDom?.scrollIntoView({ behavior: 'smooth' })
      }
    }, 1000)

    close(1000)
  }
}
</script>

<template>
  <div class="nc-all-tables-view">
<<<<<<< HEAD
    <div v-if="isUIAllowed('tableCreate', false, stringifyRolesObj(allRoles))" class="flex flex-row gap-x-6 pb-3 pt-6">
=======
    <div v-if="isUIAllowed('tableCreate')" class="flex flex-row gap-x-6 pb-3 pt-6">
>>>>>>> c2a35412
      <div class="nc-project-view-all-table-btn" data-testid="proj-view-btn__add-new-table" @click="openTableCreateDialog()">
        <GeneralIcon icon="addOutlineBox" />
        <div class="label">{{ $t('general.new') }} {{ $t('objects.table') }}</div>
      </div>
      <div class="nc-project-view-all-table-btn" data-testid="proj-view-btn__import-data" @click="isImportModalOpen = true">
        <GeneralIcon icon="download" />
        <div class="label">{{ $t('activity.import') }} {{ $t('general.data') }}</div>
      </div>
    </div>
    <div class="flex flex-row w-full text-gray-400 border-b-1 border-gray-50 py-3 px-2.5">
      <div class="w-2/5">{{ $t('objects.table') }}</div>
      <div class="w-1/5">{{ $t('general.source') }}</div>
      <div class="w-1/5">{{ $t('labels.createdOn') }}</div>
    </div>
    <div
      class="nc-project-view-all-table-list nc-scrollbar-md"
      :style="{
        height: 'calc(100vh - var(--topbar-height) - 18rem)',
      }"
    >
      <div
        v-for="table in [...activeTables].sort(
          (a, b) => a.base_id!.localeCompare(b.base_id!) * 20 
        )"
        :key="table.id"
        class="py-4 flex flex-row w-full cursor-pointer hover:bg-gray-100 border-b-1 border-gray-100 px-2.25"
        data-testid="proj-view-list__item"
        @click="openTable(table)"
      >
        <div class="flex flex-row w-2/5 items-center gap-x-2" data-testid="proj-view-list__item-title">
          <GeneralIcon icon="table" class="text-gray-700" />
          {{ table?.title }}
        </div>
        <div class="w-1/5 text-gray-600" data-testid="proj-view-list__item-type">
          <div v-if="table.base_id === defaultBase?.id" class="ml-0.75">-</div>
          <div v-else>
            <GeneralBaseLogo :base-type="bases.get(table.base_id!)?.type" class="w-4 mr-1" />
            {{ bases.get(table.base_id!)?.alias }}
          </div>
        </div>
        <div class="w-1/5 text-gray-400 ml-0.25" data-testid="proj-view-list__item-created-at">
          {{ dayjs(table?.created_at).fromNow() }}
        </div>
      </div>
    </div>
    <ProjectImportModal v-if="defaultBase" v-model:visible="isImportModalOpen" :base="defaultBase" />
  </div>
</template>

<style lang="scss" scoped>
.nc-project-view-all-table-btn {
  @apply flex flex-col gap-y-6 p-4 bg-gray-100 rounded-xl w-56 cursor-pointer text-gray-600 hover:(bg-gray-100 !text-black);

  .nc-icon {
    @apply h-10 w-10;
  }

  .label {
    @apply text-base font-medium;
  }
}
</style><|MERGE_RESOLUTION|>--- conflicted
+++ resolved
@@ -1,5 +1,4 @@
 <script lang="ts" setup>
-import { stringifyRolesObj } from 'nocodb-sdk'
 import type { BaseType, TableType } from 'nocodb-sdk'
 import dayjs from 'dayjs'
 
@@ -8,8 +7,6 @@
 const { openedProject } = storeToRefs(useProjects())
 
 const { isUIAllowed } = useRoles()
-
-const { allRoles } = useRoles()
 
 const { $e } = useNuxtApp()
 
@@ -74,11 +71,7 @@
 
 <template>
   <div class="nc-all-tables-view">
-<<<<<<< HEAD
-    <div v-if="isUIAllowed('tableCreate', false, stringifyRolesObj(allRoles))" class="flex flex-row gap-x-6 pb-3 pt-6">
-=======
     <div v-if="isUIAllowed('tableCreate')" class="flex flex-row gap-x-6 pb-3 pt-6">
->>>>>>> c2a35412
       <div class="nc-project-view-all-table-btn" data-testid="proj-view-btn__add-new-table" @click="openTableCreateDialog()">
         <GeneralIcon icon="addOutlineBox" />
         <div class="label">{{ $t('general.new') }} {{ $t('objects.table') }}</div>
