<template>
  <div class="h-100" style="overflow: auto">
    <v-toolbar height="30" class="elevation-0">
      <v-spacer />
      <v-btn small outlined @click="loadAudits">
        <v-icon small class="mr-2"> refresh </v-icon>
        <!-- Reload -->
        {{ $t('general.reload') }}
      </v-btn>
    </v-toolbar>
    <v-container class="h-100 d-flex flex-column">
      <v-simple-table v-if="audits" dense style="max-width: 1000px; overflow: auto" class="mx-auto flex-grow-1">
        <thead>
          <tr>
            <th class="caption">
              <!--Operation Type-->
              {{ $t('labels.operationType') }}
            </th>
            <th class="caption">
              <!---->
              {{ $t('labels.operationSubType') }}
            </th>
            <th class="caption">
              <!--Description-->
              {{ $t('labels.description') }}
            </th>
            <th class="caption">
              <!--User-->
              {{ $t('objects.user') }}
            </th>
            <!--          <th class="caption">Ip</th>-->
            <th class="caption">
              <!--Created-->
              {{ $t('labels.created') }}
            </th>
          </tr>
        </thead>
        <tbody>
          <tr v-for="(audit, i) in audits" :key="i">
            <td class="caption">
              {{ audit.op_type }}
            </td>
            <td class="caption">
              {{ audit.op_sub_type }}
            </td>
            <td class="caption">
              {{ audit.description }}
            </td>
            <td class="caption">
              {{ audit.user == null ? 'Shared base' : audit.user }}
            </td>
            <!--          <td class="caption">-->
            <!--            {{ audit.ip }}-->
            <!--          </td>-->
            <td class="caption">
              <v-tooltip bottom>
<<<<<<< HEAD
                <template #activator="{on}">
                  <span v-on="on">{{ formatDateToLocal(audit.created_at) }}</span>
=======
                <template #activator="{ on }">
                  <span v-on="on">{{ calculateDiff(audit.created_at) }}</span>
>>>>>>> 66e82a39
                </template>
                <span class="caption">{{ calculateDiff(audit.created_at) }}</span>
              </v-tooltip>
            </td>
          </tr>
        </tbody>
      </v-simple-table>
      <v-pagination v-model="page" :length="Math.ceil(count / limit)" :total-visible="8" @input="loadAudits" />
    </v-container>
  </div>
</template>

<script>
<<<<<<< HEAD
import { formatDateToLocal, calculateDiff } from '~/helpers'
=======
import { calculateDiff } from '~/helpers';
>>>>>>> 66e82a39

export default {
  name: 'Audit',
  data: () => ({
    audits: null,
    count: 0,
    limit: 25,
    page: 1,
  }),
  created() {
    this.loadAudits();
  },
  methods: {
    async loadAudits() {
      // const { list, count } = await this.$store.dispatch('sqlMgr/ActSqlOp', [null, 'xcAuditList', {
      //   limit: this.limit,
      //   offset: this.limit * (this.page - 1)
      // }])
      const { list, pageInfo } = await this.$api.project.auditList(this.$store.state.project.projectId, {
        limit: this.limit,
        offset: this.limit * (this.page - 1),
      });

      this.audits = list;
      this.count = pageInfo.totalRows;
    },
<<<<<<< HEAD
    formatDateToLocal,
    calculateDiff
  }
}
=======
    calculateDiff,
  },
};
>>>>>>> 66e82a39
</script>

<style scoped></style><|MERGE_RESOLUTION|>--- conflicted
+++ resolved
@@ -54,13 +54,8 @@
             <!--          </td>-->
             <td class="caption">
               <v-tooltip bottom>
-<<<<<<< HEAD
                 <template #activator="{on}">
                   <span v-on="on">{{ formatDateToLocal(audit.created_at) }}</span>
-=======
-                <template #activator="{ on }">
-                  <span v-on="on">{{ calculateDiff(audit.created_at) }}</span>
->>>>>>> 66e82a39
                 </template>
                 <span class="caption">{{ calculateDiff(audit.created_at) }}</span>
               </v-tooltip>
@@ -74,11 +69,7 @@
 </template>
 
 <script>
-<<<<<<< HEAD
 import { formatDateToLocal, calculateDiff } from '~/helpers'
-=======
-import { calculateDiff } from '~/helpers';
->>>>>>> 66e82a39
 
 export default {
   name: 'Audit',
@@ -105,16 +96,10 @@
       this.audits = list;
       this.count = pageInfo.totalRows;
     },
-<<<<<<< HEAD
     formatDateToLocal,
     calculateDiff
   }
 }
-=======
-    calculateDiff,
-  },
-};
->>>>>>> 66e82a39
 </script>
 
 <style scoped></style>