<template>
  <v-container class="h-100 j-excel-container backgroundColor pa-0 ma-0" fluid>
    <v-toolbar
      height="32"
      dense
      class="nc-table-toolbar elevation-0 xc-toolbar xc-border-bottom mx-1"
      style="z-index: 7"
    >
      <div
        v-if="!isForm"
        class="d-flex xc-border align-center search-box"
        style="min-width: 156px"
      >
        <v-menu bottom offset-y>
          <template #activator="{ on }">
            <div style="min-width: 56px" v-on="on">
              <v-icon class="ml-2" small color="grey">
                mdi-magnify
              </v-icon>

              <v-icon color="grey" class="pl-0 pa-1" small>
                mdi-menu-down
              </v-icon>
            </div>
          </template>
          <v-list dense>
            <v-list-item
              v-for="col in availableRealColumns"
              :key="col.column_name"
              @click="searchField = col.title"
            >
              <v-icon color="grey darken-4" small class="mr-1">
                {{ col.icon }}
              </v-icon>
              <span class="caption">{{ col.title }}</span>
            </v-list-item>
          </v-list>
        </v-menu>

        <v-divider vertical />

        <v-text-field
          v-model="searchQueryVal"
          autocomplete="new-password"
          style="min-width: 100px; width: 120px"
          flat
          dense
          solo
          hide-details
          :placeholder="
            searchField
              ? $t('placeholder.searchColumn', { searchField })
              : 'Search all columns'
          "
          class="elevation-0 pa-0 flex-grow-1 caption search-field"
          @keyup.enter="searchQuery = searchQueryVal"
          @blur="searchQuery = searchQueryVal"
        />
      </div>

      <span
        v-if="relationType && false"
        class="caption grey--text"
      >{{ refTable }}({{ relationPrimaryValue }}) ->
        {{ relationType === "hm" ? " Has Many " : " Belongs To " }} ->
        {{ table }}</span>
      <div class="d-inline-flex">
        <div>
          <fields
            v-if="!isForm"
            ref="fields"
            v-model="showFields"
            :field-list="fieldList"
            :meta="meta"
            :is-locked="isLocked"
            :fields-order.sync="fieldsOrder"
            :sql-ui="sqlUi"
            :show-system-fields.sync="showSystemFields"
            :cover-image-field.sync="coverImageField"
            :grouping-field.sync="groupingField"
            :is-gallery="isGallery"
            :is-kanban="isKanban"
            :view-id="selectedViewId"
            @updated="loadTableData"
          />
          <column-filter
            v-if="!isForm"
            v-model="filters"
            :meta="meta"
            :is-locked="isLocked"
            :field-list="[...realFieldList, ...formulaFieldList]"
            dense
            :view-id="selectedViewId"
            @updated="loadTableData(false)"
          />
          <sort-list
            v-if="!isForm"
            v-model="sortList"
            :is-locked="isLocked"
            :meta="meta"
            :view-id="selectedViewId"
            @updated="loadTableData(false)"
          />
        </div>
        <share-view-menu
          v-if="!isGallery"
          @share="$refs.drawer && $refs.drawer.genShareLink()"
        />

        <MoreActions
          v-if="!isForm"
          ref="csvExportImport"
          :meta="meta"
          :nodes="nodes"
          :query-params="{
            fieldsOrder,
            fieldFilter,
            sortList,
            showFields,
          }"
          :selected-view="selectedView"
          :is-view="isView"
          @showAdditionalFeatOverlay="showAdditionalFeatOverlay($event)"
          @webhook="showAdditionalFeatOverlay('webhooks')"
          @reload="reload"
        />
      </div>
      <v-spacer
        class="h-100"
        @click="
          clickCount = clickCount + 1;
          debug = clickCount >= 4;
        "
      />

      <template v-if="!isForm">
        <!-- Export Cache -->
        <v-tooltip v-if="debug" bottom>
          <template #activator="{ on }">
            <v-icon class="mr-3" small v-on="on" @click="exportCache">
              mdi-export
            </v-icon>
          </template>
          <span class="caption"> Export Cache </span>
        </v-tooltip>
        <!-- Delete Cache -->
        <v-tooltip v-if="debug" bottom>
          <template #activator="{ on }">
            <v-icon class="mr-3" small v-on="on" @click="deleteCache">
              mdi-delete
            </v-icon>
          </template>
          <span class="caption"> Delete Cache </span>
        </v-tooltip>
        <debug-metas v-if="debug" class="mr-3" />
        <v-tooltip bottom>
          <template #activator="{ on }">
            <v-icon
              v-if="!isPkAvail && !isForm"
              color="warning"
              small
              class="mr-3"
              v-on="on"
            >
              mdi-information-outline
            </v-icon>
          </template>
          <span class="caption">
            Update & Delete not allowed since the table doesn't have any primary
            key
          </span>
        </v-tooltip>
        <lock-menu v-if="_isUIAllowed('view-type')" v-model="lockType" />

        <!--        <x-btn
          tooltip="Reload view data"
          outlined
          small
          text
          btn.class="nc-table-reload-btn px-0"
          @click="reload"
        >-->
        <v-icon small class="mx-n1" color="grey lighten-1">
          mdi-circle-small
        </v-icon>
        <!-- tooltip="Reload view data" -->
        <x-icon
          :tooltip="$t('general.reload')"
          icon.class="nc-table-reload-btn mx-1"
          small
          @click="reloadClick"
        >
          mdi-reload
        </x-icon>
        <v-icon
          v-if="isEditable && relationType !== 'bt'"
          small
          class="mx-n1"
          color="grey lighten-1"
        >
          mdi-circle-small
        </v-icon>
        <!--        </x-btn>-->
        <!--        <x-btn-->
        <!--          v-if="isEditable && relationType !== 'bt'"-->
        <!--          tooltip="Add new row"-->
        <!--          :disabled="isLocked"-->
        <!--          outlined-->
        <!--          small-->
        <!--          text-->
        <!--          btn.class="nc-add-new-row-btn"-->
        <!--          @click="insertNewRow(true,true)"-->
        <!--        >-->

        <!--          tooltip="Add new row"-->
        <x-icon
          v-if="!isView && isEditable && relationType !== 'bt'"
          icon.class="nc-add-new-row-btn mx-1"
          :tooltip="$t('activity.addRow')"
          :disabled="isLocked"
          small
          :color="['success', '']"
          @click="clickAddNewIcon"
        >
          mdi-plus-outline
        </x-icon>
        <!--        </x-btn>-->
        <!--        <x-btn
          small
          text
          btn.class="nc-save-new-row-btn"
          outlined
          tooltip="Save new rows"
          :disabled="!edited || isLocked"
          @click="save"
        >
          <v-icon small class="mr-1" color="grey  darken-3">
            save
          </v-icon>
          Save
        </x-btn>-->
        <!--        <v-tooltip-->
        <!--          bottom-->
        <!--        >-->
        <!--          <template #activator="{on}">-->
        <!--            <v-btn
              v-show="_isUIAllowed('table-delete')"
              class="nc-table-delete-btn"
              :disabled="isLocked"
              small
              outlined
              text
              v-on="on"
              @click="checkAndDeleteTable"
            >-->

        <v-icon small class="ml-n2" color="grey lighten-1">
          mdi-circle-small
        </v-icon>
        <!--            </v-btn>-->
        <!--          </template>-->
        <!--          <span class="">Delete table</span>-->
        <!--        </v-tooltip>-->
      </template>

      <!-- Cell height -->
      <!--      <v-menu>
              <template v-slot:activator="{ on, attrs }">
                <v-icon
                  v-bind="attrs"
                  v-on="on" small
                  class="mx-2"
                  color="grey  darken-3"
                >
                  mdi-arrow-collapse-vertical
                </v-icon>
              </template>

              <v-list dense class="caption">

                <v-list-item v-for="h in cellHeights" dense @click.stop="cellHeight = h.size" :key="h.size">
                  <v-list-item-icon class="mr-1">
                    <v-icon small :color="cellHeight === h.size && 'primary'">{{ h.icon }}</v-icon>
                  </v-list-item-icon>
                  <v-list-item-title :class="{'primary&#45;&#45;text' : cellHeight === h.size}" style="text-transform: capitalize">
                    {{ h.size }}
                  </v-list-item-title>
                </v-list-item>
              </v-list>
            </v-menu>-->

      <!--tooltip="Toggle navigation drawer"-->
      <x-btn
        :tooltip="$t('tooltip.toggleNavDraw')"
        outlined
        small
        text
        :btn-class="{ 'primary lighten-5 nc-toggle-nav-drawer': !toggleDrawer }"
        @click="
          toggleDrawer = !toggleDrawer;
          toggleClick();
        "
      >
        <v-icon small class="mx-0" color="grey  darken-3">
          {{ toggleDrawer ? "mdi-door-closed" : "mdi-door-open" }}
        </v-icon>
      </x-btn>
    </v-toolbar>
    <div
      :class="`cell-height-${cellHeight}`"
      style="height: calc(100% - 32px); overflow: auto; transition: width 100ms"
      class="d-flex"
    >
      <div class="flex-grow-1 h-100" style="overflow-y: auto">
        <div
          ref="table"
          :style="{ height: isForm ? '100%' : 'calc(100% - 36px)' }"
          style="overflow: auto; width: 100%"
        >
          <div v-if="loadingData && (isGallery || isGrid)" class="d-100 h-100 align-center justify-center d-flex flex-column">
            <v-progress-circular size="40" color="grey" width="2" indeterminate class="mb-4" />
            <span v-if="selectedView" class="caption grey--text">Loading view data... </span>
          </div>

          <template
            v-else-if="selectedViewId && selectedView"
          >
            <!--          <v-skeleton-loader v-if="!dataLoaded && loadingData || !meta" type="table" />-->
            <template v-if="selectedView.type === viewTypes.GRID">
              <xc-grid-view
                ref="ncgridview"
                :loading="loadingData"
                :is-view="isView"
                droppable
                :relation-type="relationType"
                :columns-width.sync="columnsWidth"
                :is-locked="isLocked"
                :table="table"
                :available-columns="availableColumns"
                :show-fields="showFields"
                :sql-ui="sqlUi"
                :is-editable="isEditable"
                :nodes="nodes"
                :primary-value-column="primaryValueColumn"
                :belongs-to="belongsTo"
                :has-many="hasMany"
                :data="data"
                :visible-col-length="visibleColLength"
                :meta="meta"
                :is-virtual="selectedView && selectedView.type === 'vtable'"
                :api="api"
                :is-pk-avail="isPkAvail"
                :view-id="selectedViewId"
                @drop="onFileDrop"
                @onNewColCreation="onNewColCreation"
                @colDelete="onColDelete"
                @onCellValueChange="onCellValueChange"
                @insertNewRow="insertNewRow"
                @showRowContextMenu="showRowContextMenu"
                @expandRow="expandRow"
                @onRelationDelete="loadMeta"
                @loadTableData="loadTableData"
                @loadMeta="loadMeta"
              />
            </template>
            <template v-else-if="selectedView.type === viewTypes.GALLERY">
              <gallery-view
                :is-locked="isLocked"
                :nodes="nodes"
                :table="table"
                :show-fields="showFields"
                :available-columns="availableColumns"
                :meta="meta"
                :data="data"
                :sql-ui="sqlUi"
                :view-id="selectedViewId"
                :primary-value-column="primaryValueColumn"
                :cover-image-field.sync="coverImageField"
                @expandForm="
                  ({ rowIndex, rowMeta }) => expandRow(rowIndex, rowMeta)
                "
              />
            </template>
            <template v-else-if="isKanban">
              <v-container v-if="kanban.loadingData" fluid>
                <v-row>
                  <v-col v-for="idx in 5" :key="idx">
                    <v-skeleton-loader type="image@3" />
                  </v-col>
                </v-row>
              </v-container>
              <kanban-view
                v-if="!kanban.loadingData && kanban.data.length"
                :nodes="nodes"
                :table="table"
                :show-fields="showFields"
                :available-columns="availableColumns"
                :meta="meta"
                :kanban="kanban"
                :sql-ui="sqlUi"
                :primary-value-column="primaryValueColumn"
                :grouping-field.sync="groupingField"
                :api="api"
                @expandKanbanForm="({ rowIdx }) => expandKanbanForm(rowIdx)"
                @insertNewRow="insertNewRow"
                @loadMoreKanbanData="
                  (groupingFieldVal) => loadMoreKanbanData(groupingFieldVal)
                "
              />
            </template>
            <template
              v-else-if="selectedView && selectedView.show_as === 'calendar'"
            >
              <calendar-view
                :nodes="nodes"
                :table="table"
                :show-fields="showFields"
                :available-columns="availableColumns"
                :meta="meta"
                :data="data"
                :primary-value-column="primaryValueColumn"
                @expandForm="
                  ({ rowIndex, rowMeta }) => expandRow(rowIndex, rowMeta)
                "
              />
            </template>
            <template v-else-if="selectedView.type === viewTypes.FORM">
              <form-view
                :id="selectedViewId"
                ref="formView"
                :key="selectedViewId + viewKey"
                :view-id="selectedViewId"
                :nodes="nodes"
                :table="table"
                :available-columns="availableColumns"
                :meta="meta"
                :data="data"
                :show-fields.sync="showFields"
                :all-columns="allColumns"
                :field-list="fieldList"
                :is-locked="isLocked"
                :db-alias="nodes.dbAlias"
                :api="api"
                :sql-ui="sqlUi"
                :fields-order.sync="fieldsOrder"
                :primary-value-column="primaryValueColumn"
                :form-params.sync="extraViewParams.formParams"
                :view.sync="selectedView"
                :view-title="selectedView.title"
                @onNewColCreation="loadMeta(false)"
              />
            </template>
          </template>
        </div>
        <template v-if="data && (isGrid || isGallery)">
          <pagination
            v-model="page"
            :count="count"
            :size="size"
            @input="clickPagination"
          />
        </template>
      </div>
      <spreadsheet-nav-drawer
        v-if="meta"
        ref="drawer"
        :query-params="listQueryParams"
        :is-view="isView"
        :current-api-url="currentApiUrl"
        :toggle-drawer="toggleDrawer"
        :nodes="nodes"
        :table="table"
        :meta="meta"
        :selected-view-id.sync="selectedViewId"
        :cover-image-field.sync="coverImageField"
        :grouping-field.sync="groupingField"
        :selected-view.sync="selectedView"
        :primary-value-column="primaryValueColumn"
        :concatenated-x-where="concatenatedXWhere"
        :sort="sort"
        :filters.sync="filters"
        :sort-list.sync="sortList"
        :show-fields.sync="showFields"
        :load="loadViews"
        :hide-views="!relation"
        :show-advance-options.sync="showAdvanceOptions"
        :fields-order.sync="fieldsOrder"
        :view-status.sync="viewStatus"
        :columns-width.sync="columnsWidth"
        :show-system-fields.sync="showSystemFields"
        :extra-view-params.sync="extraViewParams"
        :views.sync="meta.views"
        @rerender="viewKey++"
        @generateNewViewKey="generateNewViewKey"
        @mapFieldsAndShowFields="mapFieldsAndShowFields"
        @loadTableData="loadTableData(false)"
        @showAdditionalFeatOverlay="showAdditionalFeatOverlay($event)"
      >
        <!--        <v-tooltip bottom>
          <template #activator="{on}">
            <v-list-item
              v-on="on"
              @click="showAdditionalFeatOverlay('webhooks')"
            >
              <v-icon x-small class="mr-2 nc-automations">
                mdi-hook
              </v-icon>
              <span class="caption"> Automations</span>
            </v-list-item>
          </template>
          Create Automations or API Webhooks
        </v-tooltip>-->
        <!--        <v-tooltip bottom>
          <template #activator="{on}">
            <v-list-item
              v-on="on"
              @click="showAdditionalFeatOverlay('acl')"
            >
              <v-icon x-small class="mr-2">
                mdi-shield-edit-outline
              </v-icon>
              <span class="caption"> API ACL</span>
            </v-list-item>
          </template>
          Create / Edit API Webhooks
        </v-tooltip>-->
        <v-list-item
          v-if="showAdvanceOptions"
          @click="showAdditionalFeatOverlay('validators')"
        >
          <v-icon x-small class="mr-2">
            mdi-sticker-check-outline
          </v-icon>
          <span class="caption"> API Validators</span>
        </v-list-item>
        <v-divider v-if="showAdvanceOptions" class="advance-menu-divider" />

        <v-list-item
          v-if="showAdvanceOptions"
          @click="showAdditionalFeatOverlay('columns')"
        >
          <v-icon x-small class="mr-2">
            mdi-view-column
          </v-icon>
          <span class="caption font-weight-light">SQL Columns</span>
        </v-list-item>
        <v-list-item
          v-if="showAdvanceOptions"
          @click="showAdditionalFeatOverlay('indexes')"
        >
          <v-icon x-small class="mr-2">
            mdi-blur
          </v-icon>
          <span class="caption font-weight-light">SQL Indexes</span>
        </v-list-item>
        <v-list-item
          v-if="showAdvanceOptions"
          @click="showAdditionalFeatOverlay('triggers')"
        >
          <v-icon x-small class="mr-2">
            mdi-shield-edit-outline
          </v-icon>
          <span class="caption font-weight-light">SQL Triggers</span>
        </v-list-item>
      </spreadsheet-nav-drawer>
    </div>

    <v-menu
      v-if="rowContextMenu"
      value="rowContextMenu"
      :position-x="rowContextMenu.x"
      :position-y="rowContextMenu.y"
      absolute
      offset-y
    >
      <v-list dense>
        <template v-if="isEditable && !isLocked">
          <v-list-item
            v-if="relationType !== 'bt'"
            v-t="['a:row:insert']"
            @click="insertNewRow(false)"
          >
            <span class="caption">
              <!-- Insert New Row -->
              {{ $t("activity.insertRow") }}
            </span>
          </v-list-item>
          <v-list-item v-t="['a:row:delete']" @click="deleteRow">
            <span class="caption">
              <!-- Delete Row -->
              {{ $t("activity.deleteRow") }}
            </span>
          </v-list-item>
          <v-list-item v-t="['a:row:delete-bulk']" @click="deleteSelectedRows">
            <span class="caption">
              <!-- Delete Selected Rows -->
              {{ $t("activity.deleteSelectedRow") }}
            </span>
          </v-list-item>
        </template>

        <template v-if="isEditable && !isLocked && rowContextMenu.col && !rowContextMenu.col.rqd && !rowContextMenu.col.virtual && rowContextMenu.col.uidt !== 'Formula'">
          <v-tooltip bottom>
            <template #activator="{ on }">
              <v-list-item
                v-t="['a:row:clear']"
                v-on="on"
                @click="clearCellValue"
              >
                <span class="caption">Clear</span>
              </v-list-item>
            </template>

            <span
              class="caption"
            >Set column value to <strong>null</strong></span>
          </v-tooltip>
        </template>
      </v-list>
    </v-menu>
    <v-dialog
      v-if="data"
      v-model="showExpandModal"
      :overlay-opacity="0.8"
      width="1000px"
      max-width="100%"
      class="mx-auto"
      transition="dialog-bottom-transition"
    >
      <expanded-form
        v-if="isKanban && kanban.selectedExpandRow"
        :key="kanban.selectedExpandRow.id"
        v-model="kanban.selectedExpandRow"
        :db-alias="nodes.dbAlias"
        :has-many="hasMany"
        :belongs-to="belongsTo"
        :table="table"
        :old-row.sync="kanban.selectedExpandOldRow"
        :is-new="kanban.selectedExpandRowMeta.new"
        :selected-row-meta="kanban.selectedExpandRowMeta"
        :meta="meta"
        :sql-ui="sqlUi"
        :primary-value-column="primaryValueColumn"
        :api="api"
        :available-columns="availableColumns"
        :show-fields="showFields"
        :nodes="nodes"
        :query-params="queryParams"
        :show-next-prev="false"
        :preset-values="presetValues"
        :is-locked="isLocked"
        @cancel="showExpandModal = false"
        @input="
          showExpandModal = false;
          kanban.selectedExpandRow &&
            kanban.selectedExpandRow.rowMeta &&
            delete kanban.selectedExpandRow.rowMeta.new;
          loadKanbanData(false);
        "
        @commented="reloadComments"
        @next="loadNext"
        @prev="loadPrev"
      />
      <expanded-form
        v-if="
          !isKanban &&
            selectedExpandRowIndex != null &&
            data[selectedExpandRowIndex]
        "
        :key="selectedExpandRowIndex"
        v-model="data[selectedExpandRowIndex].row"
        :db-alias="nodes.dbAlias"
        :has-many="hasMany"
        :belongs-to="belongsTo"
        :show-fields="showFields"
        :table="table"
        :old-row.sync="data[selectedExpandRowIndex].oldRow"
        :is-new="data[selectedExpandRowIndex].rowMeta.new"
        :selected-row-meta="selectedExpandRowMeta"
        :meta="meta"
        :sql-ui="sqlUi"
        :primary-value-column="primaryValueColumn"
        :api="api"
        :available-columns="availableColumns"
        :nodes="nodes"
        :query-params="queryParams"
        :show-next-prev="true"
        :preset-values="presetValues"
        :is-locked="isLocked"
        @cancel="showExpandModal = false"
        @input="
          showExpandModal = false;
          data[selectedExpandRowIndex] &&
            data[selectedExpandRowIndex].rowMeta &&
            delete data[selectedExpandRowIndex].rowMeta.new;
          loadTableData();
        "
        @commented="reloadComments"
        @loadTableData="loadTableData"
        @next="loadNext"
        @prev="loadPrev"
      />
    </v-dialog>
    <additional-features
      v-model="showAddFeatOverlay"
      :selected-view="selectedView"
      :nodes="nodes"
      :type="featureType"
      :table="table"
      :meta="meta"
    />
  </v-container>
</template>

<script>
import { mapActions } from 'vuex'
import debounce from 'debounce'
import { SqlUiFactory, ViewTypes, UITypes } from 'nocodb-sdk'
import FileSaver from 'file-saver'
import FormView from './views/FormView'
import XcGridView from './views/GridView'
import spreadsheet from './mixins/spreadsheet'
import DebugMetas from '~/components/project/spreadsheet/components/DebugMetas'

import AdditionalFeatures from '~/components/project/spreadsheet/overlay/AdditinalFeatures'
import GalleryView from '~/components/project/spreadsheet/views/GalleryView'
import CalendarView from '~/components/project/spreadsheet/views/CalendarView'
import KanbanView from '~/components/project/spreadsheet/views/KanbanView'
import SortList from '~/components/project/spreadsheet/components/SortListMenu'
import Fields from '~/components/project/spreadsheet/components/FieldsMenu'
import SpreadsheetNavDrawer from '~/components/project/spreadsheet/components/SpreadsheetNavDrawer'
import LockMenu from '~/components/project/spreadsheet/components/LockMenu'
import ExpandedForm from '~/components/project/spreadsheet/components/ExpandedForm'
import Pagination from '~/components/project/spreadsheet/components/Pagination'
import ColumnFilter from '~/components/project/spreadsheet/components/ColumnFilterMenu'
import MoreActions from '~/components/project/spreadsheet/components/MoreActions'
import ShareViewMenu from '~/components/project/spreadsheet/components/ShareViewMenu'
import getPlainText from '~/components/project/spreadsheet/helpers/getPlainText'

export default {
  name: 'RowsXcDataTable',
  components: {
    ShareViewMenu,
    MoreActions,
    FormView,
    DebugMetas,
    Pagination,
    ExpandedForm,
    LockMenu,
    SpreadsheetNavDrawer,
    Fields,
    SortList,
    XcGridView,
    KanbanView,
    CalendarView,
    GalleryView,
    ColumnFilter,
    AdditionalFeatures
  },
  mixins: [spreadsheet],
  props: {
    isView: Boolean,
    isActive: Boolean,
    tabId: String,
    env: String,
    nodes: Object,
    relationType: String,
    relation: Object,
    relationIdValue: [String, Number],
    refTable: String,
    relationPrimaryValue: [String, Number],
    deleteTable: Function,
    showTabs: [Boolean, Number]
  },
  data: () => ({
    syncDataDebounce: debounce(async function(self) {
      await self.syncData()
    }, 500),
    loadTableDataDeb: debounce(async function(self, ignoreLoader) {
      await self.loadTableDataFn(ignoreLoader)
    }, 200),
    viewKey: 0,
    extraViewParams: {},
    debug: false,
    key: 1,
    dataLoaded: false,
    searchQueryVal: '',
    columnsWidth: null,
    viewStatus: {
      type: null
    },
    fieldsOrder: [],
    coverImageField: null,
    groupingField: null,
    // showSystemFields: false,
    showAdvanceOptions: false,
    loadViews: false,
    selectedView: {},
    overShieldIcon: false,
    progress: false,
    createViewType: '',
    addNewColModal: false,
    showAddFeatOverlay: false,
    featureType: null,
    addNewColMenu: false,
    newColumn: {},
    shareLink: null,
    loadingMeta: true,
    loadingData: true,
    toggleDrawer: false,
    selectedViewId: '',
    searchField: null,
    searchQuery: '',
    showExpandModal: false,
    selectedExpandRowIndex: null,
    selectedExpandRowMeta: null,
    navDrawer: true,
    selected: {
      row: null,
      col: null
    },
    editEnabled: {
      row: null,
      col: null
    },
    page: 1,
    count: 0,
    // size: 25,
    xWhere: '',
    sort: '',

    cellHeight: 'small',

    spreadsheet: null,
    options: {
      allowToolbar: true,
      columnSorting: false
    },
    filteredData: [],

    cellHeights: [
      {
        size: 'small',
        icon: 'mdi-view-headline'
      },
      {
        size: 'medium',
        icon: 'mdi-view-sequential'
      },
      {
        size: 'large',
        icon: 'mdi-view-stream'
      },
      {
        size: 'xlarge',
        icon: 'mdi-ca rd'
      }
    ],
    rowContextMenu: null,
    presetValues: {},
    kanban: {
      data: [],
      stages: [],
      blocks: [],
      recordCnt: {},
      recordTotalCnt: {},
      groupingColumnItems: [],
      loadingData: true,
      selectedExpandRow: null,
      selectedExpandOldRow: null,
      selectedExpandRowMeta: null
    },
    clickCount: 0
  }),
  watch: {
    isActive(n, o) {
      if (!o && n) {
        this.reload(true)
      }
    },
    page(p) {
      this.$store.commit('tabs/MutSetTabState', {
        id: this.uniqueId,
        key: 'page',
        val: p
      })
    },
    selectedViewId(id) {
      if (this.tabsState[this.tabId] && this.tabsState[this.tabId].page) {
        this.page = this.tabsState[this.tabId].page || 1
      } else {
        this.page = 1
      }
      // this.$store.commit('tabs/MutSetTabState', {
      //   id: this.tabId,
      //   key: 'selectedViewId',
      //   val: id
      // })
    },
    async groupingField(newVal) {
      this.groupingField = newVal
      if (this.selectedView && this.selectedView.show_as === 'kanban') {
        await this.loadKanbanData()
      }
    }
  },
  async mounted() {
    try {
      if (this.tabsState && this.tabsState[this.uniqueId]) {
        if (this.tabsState[this.uniqueId].page) {
          this.page = this.tabsState[this.uniqueId].page
        }
      }
      await this.createTableIfNewTable()
      this.loadingMeta = true
      await this.loadMeta(false)
      this.loadingMeta = false
    } catch (e) {
      console.log(e)
    }
    this.searchField = this.primaryValueColumn
  },
  methods: {
    clickAddNewIcon() {
      this.insertNewRow(true, true)
      this.$e('c:row:add:grid-top')
    },
    toggleClick() {
      this.$e('c:grid:toggle-navdraw')
    },
    ...mapActions({
      loadTablesFromChildTreeNode: 'project/loadTablesFromChildTreeNode'
    }),
    generateNewViewKey() {
      this.viewKey = Math.random()
    },
    loadNext() {
      this.selectedExpandRowIndex =
        ++this.selectedExpandRowIndex % this.data.length
    },
    loadPrev() {
      this.selectedExpandRowIndex =
        --this.selectedExpandRowIndex === -1
          ? this.data.length - 1
          : this.selectedExpandRowIndex
    },
    async reloadClick() {
      await this.reload()
      this.$e('a:table:reload:navbar')
    },
    async reload(ignoreLoader = false) {
      this.$store.dispatch('meta/ActLoadMeta', {
        env: this.nodes.env,
        dbAlias: this.nodes.dbAlias,
        table_name: this.table,
        force: true,
      });
      if (this.selectedView && this.selectedView.show_as === "kanban") {
        await this.loadKanbanData();
      } else {
        await this.loadTableData(ignoreLoader)
      }
      this.key = Math.random()
    },
    reloadComments() {
      if (this.$refs.ncgridview) {
        this.$refs.ncgridview.xcAuditModelCommentsCount()
      }
    },
    async syncData() {},
    showAdditionalFeatOverlay(feat) {
      this.showAddFeatOverlay = true
      this.featureType = feat
    },
    async createTableIfNewTable() {
      if (this.nodes.newTable && !this.nodes.tableCreated) {
        const columns = this.sqlUi
          .getNewTableColumns()
          .filter((col) => {
            if (col.column_name === 'id' && this.nodes.newTable.columns.includes('id_ag')) {
              Object.assign(col, this.sqlUi.getDataTypeForUiType({ uidt: UITypes.ID }, 'AG'))

              col.dtxp = this.sqlUi.getDefaultLengthForDatatype(
                col.dt
              )
              col.dtxs = this.sqlUi.getDefaultScaleForDatatype(
                col.dt
              )

              return true
            }
            return this.nodes.newTable.columns.includes(col.column_name)
          }).map((col) => {
            if (this.nodes.dbConnection.inflection_column === 'none') {
              col.title = col.column_name
            }
            return col
          })
        await this.$api.dbTable.create(this.projectId, {
          table_name: this.nodes.table_name,
          title: this.nodes.title,
          columns
        })

        await this.loadTablesFromChildTreeNode({
          _nodes: {
            ...this.nodes
          }
        })
        // eslint-disable-next-line vue/no-mutating-props
        this.nodes.tableCreated = true
      }

      this.loadViews = true
    },

    comingSoon() {
      this.$toast.info('Coming soon!').goAway(3000)
    },
    changed(col, row) {
      this.$set(
        this.data[row].rowMeta,
        'changed',
        this.data[row].rowMeta.changed || {}
      )
      if (this.data[row].rowMeta) {
        this.$set(
          this.data[row].rowMeta.changed,
          this.availableColumns[col].column_name,
          true
        )
      }
    },
    async save() {
      for (let row = 0; row < this.rowLength; row++) {
        const { row: rowObj, rowMeta } = this.data[row]
        if (rowMeta.new) {
          try {
            this.$set(this.data[row], 'saving', true)
            const pks = this.meta.columns.filter((col) => {
              return col.pk
            })
            if (
              this.meta.columns.every((col) => {
                return !col.ai
              }) &&
              pks.length &&
              pks.every(
                col =>
                  !rowObj[col.title] && !(col.columnDefault || col.default) && !(col.meta && col.meta.ag)
              )
            ) {
              return this.$toast
                .info('Primary column is empty please provide some value')
                .goAway(3000)
            }
            if (
              this.meta.columns.some((col) => {
                return (
                  !col.ai &&
                  col.rqd &&
                  !(col.meta && col.meta.ag) &&
                  (rowObj[col.title] === undefined ||
                    rowObj[col.title] === null) &&
                  !col.cdf
                )
              })
            ) {
              return
            }

            const insertObj = this.meta.columns.reduce((o, col) => {
              if (!col.ai && (rowObj && rowObj[col.title]) !== null) {
                o[col.title] = rowObj && rowObj[col.title]
              }
              return o
            }, {})

            // const insertedData = await this.api.insert(insertObj)
            const insertedData = await this.$api.dbViewRow.create(
              'noco',
              this.projectName,
              this.meta.id,
              this.selectedView.id,
              insertObj
            )

            this.data.splice(row, 1, {
              row: insertedData,
              rowMeta: {},
              oldRow: { ...insertedData }
            })

            /* this.$toast.success(`${insertedData[this.primaryValueColumn] ? `${insertedData[this.primaryValueColumn]}'s r` : 'R'}ow saved successfully.`, {
              position: 'bottom-center'
            }).goAway(3000) */
          } catch (e) {
            // if (e.response && e.response.data && e.response.data.msg) {
            this.$toast
              .error(await this._extractSdkResponseErrorMsg(e))
              .goAway(3000)
            // } else {
            //   this.$toast.error(`Failed to
            //
            //   row : ${e.message}`).goAway(3000)
            // }
          } finally {
            this.$set(this.data[row], 'saving', false)
          }
        }
      }
      this.syncCount()
    },
    // // todo: move debounce to cell since this will skip few update api call
    // onCellValueChangeDebounce: debounce(async function(col, row, column, self) {
    //   await self.onCellValueChangeFn(col, row, column)
    // }, 100),
    // onCellValueChange(col, row, column) {
    //   this.onCellValueChangeFn(col, row, column)
    // },
    async onCellValueChange(col, row, column, saved = true) {
      if (!this.data[row]) {
        return
      }
      const { row: rowObj, rowMeta, oldRow, saving, lastSave } = this.data[row]
      if (!lastSave) {
        this.$set(this.data[row], 'lastSave', rowObj[column.title])
      }
      if (rowMeta.new) {
        // return if there is no change
        if (
          (column && oldRow[column.title] === rowObj[column.title]) ||
          saving
        ) {
          return
        }
        await this.save()
      } else {
        try {
          // if (!this.api) {
          //   return
          // }
          // return if there is no change
          if (
            !column ||
            saving ||
            (oldRow[column.title] === rowObj[column.title] &&
              (lastSave || rowObj[column.title]) === rowObj[column.title])
          ) {
            return
          }
          if (saved) {
            this.$set(this.data[row], 'lastSave', oldRow[column.title])
          }
          const id = this.meta.columns
            .filter(c => c.pk)
            .map(c => rowObj[c.title])
            .join('___')

          if (!id) {
            return this.$toast
              .info(
                "Update not allowed for table which doesn't have primary Key"
              )
              .goAway(3000)
          }
          this.$set(this.data[row], 'saving', true)

          // eslint-disable-next-line promise/param-names
          const newData = await this.$api.dbViewRow.update(
            'noco',
            this.projectName,
            this.meta.id,
            this.selectedView.id,
            id,
            {
              [column.title]: rowObj[column.title]
            },
            {
              query: { ignoreWebhook: !saved }
            }
          )

<<<<<<< HEAD
=======
          // audit
          this.$api.utils
            .auditRowUpdate(id, {
              fk_model_id: this.meta.id,
              column_name: column.title,
              row_id: id,
              value: getPlainText(rowObj[column.title]),
              prev_value: getPlainText(oldRow[column.title])
            })
            .then(() => {})

>>>>>>> 9bc11ff4
          this.$set(this.data[row], 'row', { ...rowObj, ...newData })

          this.$set(oldRow, column.title, rowObj[column.title])
          /*    this.$toast.success(`${rowObj[this.primaryValueColumn] ? `${rowObj[this.primaryValueColumn]}'s c` : 'C'}olumn '${column.column_name}' updated successfully.`, {
            position: 'bottom-center'
          }).goAway(3000) */
        } catch (e) {
          // if (e.response && e.response.data && e.response.data.msg) {
          this.$toast
            .error(await this._extractSdkResponseErrorMsg(e))
            .goAway(3000)
          // } else {
          //   this.$toast.error(`Failed to update row : ${e.message}`).goAway(3000)
          // }
        }

        this.$set(this.data[row], 'saving', false)
      }
    },
    async deleteRow() {
      try {
        const rowObj = this.rowContextMenu.row
        if (!this.rowContextMenu.rowMeta.new) {
          const id =
            this.meta &&
            this.meta.columns &&
            this.meta.columns
              .filter(c => c.pk)
              .map(c => rowObj[c.title])
              .join('___')

          if (!id) {
            return this.$toast
              .info(
                "Delete not allowed for table which doesn't have primary Key"
              )
              .goAway(3000)
          }
          await this.$api.dbViewRow.delete(
            'noco',
            this.projectName,
            this.meta.id,
            this.selectedView.id,
            id
          )
        }
        this.data.splice(this.rowContextMenu.index, 1)
        this.syncCount()
        // this.$toast.success('Deleted row successfully').goAway(3000)
      } catch (e) {
        this.$toast.error(`Failed to delete row : ${e.message}`).goAway(3000)
      }
    },
    async deleteSelectedRows() {
      let row = this.rowLength
      // let success = 0
      while (row--) {
        try {
          const { row: rowObj, rowMeta } = this.data[row]
          if (!rowMeta.selected) {
            continue
          }
          if (!rowMeta.new) {
            const id = this.meta.columns
              .filter(c => c.pk)
              .map(c => rowObj[c.title])
              .join('___')

            if (!id) {
              return this.$toast
                .info(
                  "Delete not allowed for table which doesn't have primary Key"
                )
                .goAway(3000)
            }
            await this.$api.dbViewRow.delete(
              'noco',
              this.projectName,
              this.meta.id,
              this.selectedView.id,
              id
            )
          }
          this.data.splice(row, 1)
        } catch (e) {
          return this.$toast
            .error(`Failed to delete row : ${e.message}`)
            .goAway(3000)
        }
      }
      this.syncCount()
    },

    async clearCellValue() {
      const { col, colIndex, row, index } = this.rowContextMenu
      if (row[col.title] === null) {
        return
      }
      this.$set(this.data[index].row, col.title, null)
      await this.onCellValueChange(colIndex, index, col, true)
    },
    async insertNewRow(atEnd = false, expand = false, presetValues = {}) {
      const isKanban =
        this.selectedView && this.selectedView.show_as === 'kanban'
      const data = isKanban ? this.kanban.data : this.data
      const focusRow = isKanban
        ? data.length
        : atEnd
          ? this.rowLength
          : this.rowContextMenu.index + 1
      const focusCol = this.availableColumns.findIndex(c => !c.ai)
      data.splice(focusRow, 0, {
        row:
          this.relationType === 'hm'
            ? {
                ...this.fieldList.reduce(
                  (o, f) => ({
                    ...o,
                    [f]: presetValues[f] ?? null
                  }),
                  {}
                ),
                [this.relation.column_name]: this.relationIdValue
              }
            : this.fieldList.reduce(
              (o, f) => ({
                ...o,
                [f]: presetValues[f] ?? null
              }),
              {}
            ),
        rowMeta: {
          new: true
        },
        oldRow: {}
      })
      if (data[focusRow].row[this.groupingField] === 'Uncategorized') {
        data[focusRow].row[this.groupingField] = null
      }
      this.selected = {
        row: focusRow,
        col: focusCol
      }
      this.editEnabled = {
        row: focusRow,
        col: focusCol
      }
      this.presetValues = presetValues

      if (expand) {
        if (isKanban) {
          this.expandKanbanForm(-1, data[focusRow])
        } else {
          const { rowMeta } = data[data.length - 1]
          this.expandRow(data.length - 1, rowMeta)
        }
      }
    },

    async handleKeyDown({ metaKey, key, altKey, shiftKey, ctrlKey }) {
      switch ([this._isMac ? metaKey : ctrlKey, key].join('_')) {
        case 'true_s':
          this.edited && (await this.save())
          break
        case 'true_l':
          await this.loadTableData()
          break
        case 'true_n':
          this.insertNewRow(true)
          break
      }
    },
    async loadMeta() {
      // load latest table meta
      await this.$store.dispatch('meta/ActLoadMeta', {
        env: this.nodes.env,
        dbAlias: this.nodes.dbAlias,
        table_name: this.table,
        force: true
      })
    },
    clickPagination() {
      this.loadTableData(false)
      this.$e('a:grid:pagination')
    },
    loadTableData(ignoreLoader = true) {
      this.loadTableDataDeb(this, ignoreLoader)
    },
    async loadTableDataFn(ignoreLoader = true) {
      if (this.isForm || !this.selectedView || !this.selectedView.title) {
        return
      }
      this.loadingData = !ignoreLoader
      try {
        // if (this.api) {
        // const { list, count } = await this.api.paginatedList(this.queryParams)
        // const {
        //   list,
        //   pageInfo
        // } = (await this.$api.data.list(
        //   this.selectedViewId || this.meta.views[0].id,
        //   {
        //     query: {
        //       ...this.queryParams,
        //       ...(this._isUIAllowed('sortSync') ? {} : { sortArrJson: JSON.stringify(this.sortList) }),
        //       ...(this._isUIAllowed('filterSync') ? {} : { filterArrJson: JSON.stringify(this.filters) })
        //     }
        //   })).data.data

        const { list, pageInfo } = await this.$api.dbViewRow.list(
          'noco',
          this.projectName,
          this.meta.id,
          this.selectedView.id,
          this.listQueryParams
        )

        this.count = pageInfo.totalRows // count
        this.data = list.map(row => ({
          row,
          oldRow: { ...row },
          rowMeta: {}
        }))
        // }
      } catch (e) {
        this.$toast.error(await this._extractSdkResponseErrorMsg(e)).goAway(3000)
      }
      this.loadingData = false
    },
    showRowContextMenu(e, row, rowMeta, index, colIndex, col) {
      if (!this.isEditable) {
        return
      }
      e.preventDefault()
      this.rowContextMenu = false
      this.$nextTick(() => {
        this.rowContextMenu = {
          x: e.clientX,
          y: e.clientY,
          row,
          index,
          rowMeta,
          colIndex,
          col
        }
      })
    },
    expandRow(row, rowMeta) {
      this.showExpandModal = true
      this.selectedExpandRowIndex = row
      this.selectedExpandRowMeta = rowMeta
    },
    async onNewColCreation(col, oldCol) {
      // if (this.$refs.drawer) {
      //   await this.$refs.drawer.loadViews()
      //   this.$refs.drawer.onViewIdChange(this.selectedViewId)
      // }
      await this.loadMeta(true, col, oldCol)
      this.$nextTick(async() => {
        await this.loadTableData()
      })
      this.$refs.fields && this.$refs.fields.loadFields()
    },
    onColDelete() {
      this.$refs.fields && this.$refs.fields.loadFields()
    },
    onFileDrop(ev) {
      let file
      if (ev.dataTransfer.items) {
        // Use DataTransferItemList interface to access the file(s)
        if (
          ev.dataTransfer.items.length &&
          ev.dataTransfer.items[0].kind === 'file'
        ) {
          file = ev.dataTransfer.items[0].getAsFile()
        }
      } else if (ev.dataTransfer.files.length) {
        file = ev.dataTransfer.files[0]
      }

      if (file && !file.name.endsWith('.csv')) {
        return
      }

      this.$refs.csvExportImport.onCsvFileSelection(file)
    },
    // Kanban
    async loadKanbanData(initKanbanProps = true) {
      try {
        const kanban = {
          data: [],
          stages: [],
          blocks: [],
          recordCnt: {},
          recordTotalCnt: {},
          groupingColumnItems: [],
          loadingData: true,
          selectedExpandRow: null,
          selectedExpandOldRow: null,
          selectedExpandRowMeta: null
        }
        if (initKanbanProps) {
          this.kanban = kanban
        }

        if (this.api) {
          const groupingColumn = this.meta.columns.find(
            c => c.title === this.groupingField
          )

          if (!groupingColumn) {
            return
          }
          const initialLimit = 10
          const uncategorized = 'Uncategorized'

          kanban.groupingColumnItems = groupingColumn.dtxp
            .split(',')
            .map((c) => {
              const trimCol = c.replace(/'/g, '')
              kanban.recordCnt[trimCol] = 0
              return trimCol
            })
            .sort()

          kanban.groupingColumnItems.unshift(uncategorized)
          kanban.recordCnt[uncategorized] = 0
          for (const groupingColumnItem of kanban.groupingColumnItems) {
            {
              // enrich Kanban data
              const { data } = await this.api.get(
                `/nc/${this.$store.state.project.projectId}/api/v1/${this.$route.query.name}`,
                {
                  limit: initialLimit,
                  where:
                    groupingColumnItem === uncategorized
                      ? `(${this.groupingField},is,null)`
                      : `(${this.groupingField},eq,${groupingColumnItem})`
                }
              )
              data.forEach((d) => {
                // handle composite primary key
                d.c_pk = this.meta.columns
                  .filter(c => c.pk)
                  .map(c => d[c.title])
                  .join('___')
                if (!d.id) {
                  // id is required for <kanban-board/>
                  d.id = d.c_pk
                }
                kanban.data.push({
                  row: d,
                  oldRow: d,
                  rowMeta: {}
                })
                kanban.recordCnt[groupingColumnItem] += 1
                kanban.blocks.push({
                  status: groupingColumnItem,
                  ...d
                })
              })
            }
            {
              // enrich recordTotalCnt
              const { data } = await this.api.get(
                `/nc/${this.$store.state.project.projectId}/api/v1/${this.$route.query.name}/count`,
                {
                  where:
                    groupingColumnItem === uncategorized
                      ? `(${this.groupingField},is,null)`
                      : `(${this.groupingField},eq,${groupingColumnItem})`
                }
              )
              kanban.recordTotalCnt[groupingColumnItem] = data.count
            }
          }
        }
        this.kanban = kanban
      } catch (e) {
        if (e.response && e.response.data && e.response.data.msg) {
          this.$toast
            .error(e.response.data.msg, {
              position: 'bottom-center'
            })
            .goAway(3000)
        } else {
          this.$toast
            .error(`Error occurred : ${e.message}`, {
              position: 'bottom-center'
            })
            .goAway(3000)
        }
      } finally {
        this.kanban.loadingData = false
      }
    },
    async loadMoreKanbanData(groupingFieldVal) {
      const uncategorized = 'uncategorized'
      const { data } = await this.api.get(
        `/nc/${this.$store.state.project.projectId}/api/v1/${this.$route.query.name}`,
        {
          limit: 5,
          where:
            groupingFieldVal === uncategorized
              ? `(${this.groupingField},is,null)`
              : `(${this.groupingField},eq,${groupingFieldVal})`,
          offset: this.kanban.recordCnt[groupingFieldVal]
        }
      )
      data.map((d) => {
        // handle composite primary key
        d.c_pk = this.meta.columns
          .filter(c => c.pk)
          .map(c => d[c.title])
          .join('___')
        if (!d.id) {
          // id is required for <kanban-board/>
          d.id = d.c_pk
        }
        this.kanban.data.push({
          row: d,
          oldRow: d,
          rowMeta: {}
        })
        this.kanban.blocks.push({
          status: groupingFieldVal,
          ...d
        })
      })
      this.kanban.recordCnt[groupingFieldVal] += data.length
    },
    expandKanbanForm(rowIdx, data) {
      if (rowIdx != -1) {
        // not a new record -> find the target record
        data = this.kanban.data.filter(o => o.row.c_pk == rowIdx)[0]
      }
      this.showExpandModal = true
      this.kanban.selectedExpandRow = data.row
      this.kanban.selectedExpandOldRow = data.oldRow
      this.kanban.selectedExpandRowMeta = data.rowMeta
    },
    async exportCache() {
      try {
        const data = await this.$api.utils.cacheGet()
        if (!data) {
          this.$toast.info('Cache is empty').goAway(3000)
          return
        }
        const blob = new Blob([JSON.stringify(data)], {
          type: 'text/plain;charset=utf-8'
        })
        FileSaver.saveAs(blob, 'cache_exported.json')
        this.$toast.info('Exported Cache Successfully').goAway(3000)
      } catch (e) {
        console.log(e)
        this.$toast.error(e.message).goAway(3000)
      }
    },
    async deleteCache() {
      try {
        await this.$api.utils.cacheDelete()
        this.$toast.info('Deleted Cache Successfully').goAway(3000)
      } catch (e) {
        console.log(e)
        this.$toast.error(e.message).goAway(3000)
      }
    },
    async syncCount() {
      const { count } = await this.$api.dbViewRow.count(
        'noco',
        this.$store.getters['project/GtrProjectName'],
        this.meta.id,
        this.selectedView.id
      )
      this.count = count
    }
  },
  computed: {
    listQueryParams() {
      return {
        ...this.queryParams,
        ...(this._isUIAllowed('sortSync')
          ? {}
          : { sortArrJson: JSON.stringify(this.sortList) }),
        ...(this._isUIAllowed('filterSync')
          ? {}
          : { filterArrJson: JSON.stringify(this.filters) })
        // sort: ['-FirstName'],
        // where: '(FirstName,like,%ro)~or((FirstName,like,%a)~and(FirstName,like,%e%))'
      }
    },
    isLocked() {
      return this.lockType === 'locked'
    },
    lockType: {
      get() {
        return this.selectedView && this.selectedView.lock_type
      },
      set(type) {
        this.selectedView.lock_type = type
        this.$api.dbView.update(this.selectedViewId, {
          lock_type: type
        })
      }
    },
    showSystemFields: {
      get() {
        return this.selectedView && this.selectedView.show_system_fields
      },
      set(v) {
        if (this.selectedView) {
          this.selectedView.show_system_fields = v
          this.$api.dbView
            .update(this.selectedViewId, {
              show_system_fields: v
            })
            .then(() => {
              if (v) {
                this.loadTableData()
              }
            })
        }
      }
    },
    viewTypes() {
      return ViewTypes
    },
    tabsState() {
      return this.$store.state.tabs.tabsState || {}
    },
    uniqueId() {
      return `${this.tabId}_${this.selectedViewId}`
    },
    size() {
      return (
        (this.$store.state.project.appInfo &&
          this.$store.state.project.appInfo.defaultLimit) ||
        25
      )
    },
    isPkAvail() {
      return this.meta && this.meta.columns.some(c => c.pk)
    },
    isGallery() {
      return this.selectedView && this.selectedView.type === ViewTypes.GALLERY
    },
    isForm() {
      return this.selectedView && this.selectedView.type === ViewTypes.FORM
    },
    isKanban() {
      return this.selectedView && this.selectedView.type === ViewTypes.KANBAN
    },
    isGrid() {
      return this.selectedView && this.selectedView.type === ViewTypes.GRID
    },
    meta() {
      return this.$store.state.meta.metas[this.table]
    },
    currentApiUrl() {
      return (
        this.api &&
        `${this.api.apiUrl}?` +
          Object.entries(this.queryParams)
            .filter(p => p[1])
            .map(
              ([key, val]) =>
                `${encodeURIComponent(key)}=${encodeURIComponent(val)}`
            )
            .join('&')
      )
    },
    isEditable() {
      return this._isUIAllowed('xcDatatableEditable')
    },
    sqlUi() {
      // return SqlUI.create(this.nodes.dbConnection)
      return SqlUiFactory.create(this.nodes.dbConnection)
    },
    api() {
      return (
        this.meta &&
        this.$ncApis.get({
          env: this.nodes.env,
          dbAlias: this.nodes.dbAlias,
          table: this.meta.table_name
        })
      )
      // return this.meta && this.meta.title ? ApiFactory.create(this.$store.getters['project/GtrProjectType'], this.meta && this.meta.title, this.meta && this.meta.columns, this, this.meta) : null
    }
  }
}
</script>

<style scoped>
/deep/ .v-input__control .v-input__slot .v-input--selection-controls__input {
  transform: scale(0.85);
  margin-right: 0;
}

/deep/ .xc-toolbar .v-input__slot,
.navigation .v-input__slot {
  box-shadow: none !important;
}

/deep/ .navigation .v-input__slot input::placeholder {
  font-size: 0.8rem;
}

/deep/ .v-btn {
  text-transform: capitalize;
}

.row-expand-icon,
.row-checkbox {
  opacity: 0;
}

/deep/ .row-checkbox .v-input__control {
  height: 24px !important;
}

.cell-height-medium td,
.cell-height-medium tr {
  min-height: 35px !important;
  /*height: 35px !important;*/
  /*max-height: 35px !important;*/
}

.cell-height-large td,
.cell-height-large tr {
  min-height: 40px !important;
  /*height: 40px !important;*/
  /*max-height: 40px !important;*/
}

.cell-height-xlarge td,
.cell-height-xlarge tr {
  min-height: 50px !important;
  /*height: 50px !important;*/
  /*max-height: 50px !important;*/
}

/deep/ .xc-border.search-box {
  overflow: visible;
  border-radius: 4px;
}

/deep/ .xc-border.search-box .v-input {
  transition: 0.4s border-color;
}

/deep/ .xc-border.search-box .v-input--is-focused {
  border: 1px solid var(--v-primary-base) !important;
  margin: -1px;
}

/deep/
  .search-field.v-text-field.v-text-field--solo.v-input--dense
  > .v-input__control {
  min-height: auto;
}

.views-navigation-drawer {
  transition: 0.4s max-width, 0.4s min-width;
}

.new-column-header {
  text-align: center;
  min-width: 70px;
}

/deep/ .v-input__control label {
  font-size: inherit;
}

/deep/ .nc-table-toolbar > .v-toolbar__content {
  padding: 0;
}
</style>

<!--
/**
 * @copyright Copyright (c) 2021, Xgene Cloud Ltd
 *
 * @author Naveen MR <oof1lab@gmail.com>
 * @author Pranav C Balan <pranavxc@gmail.com>
 * @author Wing-Kam Wong <wingkwong.code@gmail.com>
 *
 * @license GNU AGPL version 3 or any later version
 *
 * This program is free software: you can redistribute it and/or modify
 * it under the terms of the GNU Affero General Public License as
 * published by the Free Software Foundation, either version 3 of the
 * License, or (at your option) any later version.
 *
 * This program is distributed in the hope that it will be useful,
 * but WITHOUT ANY WARRANTY; without even the implied warranty of
 * MERCHANTABILITY or FITNESS FOR A PARTICULAR PURPOSE.  See the
 * GNU Affero General Public License for more details.
 *
 * You should have received a copy of the GNU Affero General Public License
 * along with this program. If not, see <http://www.gnu.org/licenses/>.
 *
 */
--><|MERGE_RESOLUTION|>--- conflicted
+++ resolved
@@ -1181,20 +1181,6 @@
             }
           )
 
-<<<<<<< HEAD
-=======
-          // audit
-          this.$api.utils
-            .auditRowUpdate(id, {
-              fk_model_id: this.meta.id,
-              column_name: column.title,
-              row_id: id,
-              value: getPlainText(rowObj[column.title]),
-              prev_value: getPlainText(oldRow[column.title])
-            })
-            .then(() => {})
-
->>>>>>> 9bc11ff4
           this.$set(this.data[row], 'row', { ...rowObj, ...newData })
 
           this.$set(oldRow, column.title, rowObj[column.title])
