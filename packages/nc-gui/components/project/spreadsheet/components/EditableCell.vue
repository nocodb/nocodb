<template>
  <div
    class="nc-cell"
    @keydown.stop.left
    @keydown.stop.right
    @keydown.stop.up
    @keydown.stop.down
    @keydown.stop.enter.exact="$emit('save'),$emit('navigateToNext')"
    @keydown.stop.shift.enter.exact="$emit('save'),$emit('navigateToPrev')"
  >
    <editable-attachment-cell
      v-if="isAttachment"
      v-model="localState"
      :active="active"
      :db-alias="dbAlias"
      :meta="meta"
      :is-form="isForm"
      :column="column"
      :is-public-grid="isPublic && !isForm"
      :is-public-form="isPublic && isForm"
      :view-id="viewId"
      :is-locked="isLocked"
      v-on="$listeners"
    />

    <rating-cell
      v-else-if="isRating"
      v-model="localState"
      :active="active"
      :is-form="isForm"
      :column="column"
      :is-public-grid="isPublic && !isForm"
      :is-public-form="isPublic && isForm"
      :is-locked="isLocked"
      v-on="$listeners"
    />

    <duration-cell
      v-else-if="isDuration"
      v-model="localState"
      :active="active"
      :is-form="isForm"
      :column="column"
      :is-locked="isLocked"
    />

    <boolean-cell
      v-else-if="isBoolean"
      v-model="localState"
      :column="column"
      :is-form="isForm"
      v-on="parentListeners"
    />

    <integer-cell
      v-else-if="isInt"
      v-model="localState"
      v-on="parentListeners"
    />

    <float-cell
      v-else-if="isFloat"
      v-model="localState"
      v-on="parentListeners"
    />

    <date-picker-cell
      v-else-if="isDate"
      v-model="localState"
      v-on="parentListeners"
    />

    <time-picker-cell
      v-else-if="isTime"
      v-model="localState"
      v-on="parentListeners"
    />

    <date-time-picker-cell
      v-else-if="isDateTime"
      v-model="localState"
      ignore-focus
      v-on="parentListeners"
    />

    <enum-cell
      v-else-if="isEnum && (( !isForm && !active) || isLocked || (isPublic && !isForm))"
      v-model="localState"
      :column="column"
      v-on="parentListeners"
    />
    <enum-list-cell
      v-else-if="isEnum"
      v-model="localState"
      :is-form="isForm"
      :column="column"
      v-on="parentListeners"
      @input="$emit('save')"
    />

    <json-editable-cell
      v-else-if="isJSON"
      v-model="localState"
      :is-form="isForm"
      v-on="parentListeners"
      @input="$emit('save')"
    />

    <set-list-editable-cell
      v-else-if="isSet && (active || isForm) && !isLocked && !(isPublic && !isForm)"
      v-model="localState"
      :column="column"
      v-on="parentListeners"
      @input="$emit('save')"
    />
    <set-list-cell
      v-else-if="isSet"
      v-model="localState"
      :column="column"
      v-on="parentListeners"
    />

    <editable-url-cell v-else-if="isURL" v-model="localState" v-on="parentListeners" />

    <text-cell v-else-if="isString" v-model="localState" v-on="parentListeners" />

    <text-area-cell
      v-else-if="isTextArea"
      v-model="localState"
      :is-form="isForm"
      v-on="parentListeners"
    />

    <text-cell v-else v-model="localState" v-on="$listeners" />
    <span v-if="hint" class="nc-hint">{{ hint }}</span>

    <div v-if="(isLocked || (isPublic && !isForm)) && !isAttachment" class="nc-locked-overlay" />
  </div>
</template>

<script>
import debounce from 'debounce'
import DatePickerCell from '~/components/project/spreadsheet/components/editableCell/DatePickerCell'
import EditableUrlCell from '~/components/project/spreadsheet/components/editableCell/EditableUrlCell'
import JsonEditableCell from '~/components/project/spreadsheet/components/editableCell/JsonEditableCell'
import TextCell from '~/components/project/spreadsheet/components/editableCell/TextCell'
import DateTimePickerCell from '~/components/project/spreadsheet/components/editableCell/DateTimePickerCell'
import TextAreaCell from '~/components/project/spreadsheet/components/editableCell/TextAreaCell'
import EnumListCell from '~/components/project/spreadsheet/components/editableCell/EnumListEditableCell'
import IntegerCell from '~/components/project/spreadsheet/components/editableCell/IntegerCell'
import FloatCell from '~/components/project/spreadsheet/components/editableCell/FloatCell'
import TimePickerCell from '~/components/project/spreadsheet/components/editableCell/TimePickerCell'
import BooleanCell from '~/components/project/spreadsheet/components/editableCell/BooleanCell'
import cell from '@/components/project/spreadsheet/mixins/cell'
import EditableAttachmentCell from '~/components/project/spreadsheet/components/editableCell/EditableAttachmentCell'
import EnumCell from '~/components/project/spreadsheet/components/cell/EnumCell'
import SetListEditableCell from '~/components/project/spreadsheet/components/editableCell/SetListEditableCell'
import SetListCell from '~/components/project/spreadsheet/components/cell/SetListCell'
import RatingCell from '~/components/project/spreadsheet/components/editableCell/RatingCell'
import DurationCell from '~/components/project/spreadsheet/components/editableCell/DurationCell'

export default {
  name: 'EditableCell',
  components: {
    RatingCell,
    JsonEditableCell,
    EditableUrlCell,
    SetListCell,
    SetListEditableCell,
    EnumCell,
    EditableAttachmentCell,
    BooleanCell,
    TimePickerCell,
    FloatCell,
    IntegerCell,
    EnumListCell,
    TextAreaCell,
    DateTimePickerCell,
    TextCell,
    DatePickerCell,
    DurationCell
  },
  mixins: [cell],
  props: {
    dbAlias: String,
    value: [String, Number, Object, Boolean, Array, Object],
    meta: Object,
    ignoreFocus: Boolean,
    isForm: Boolean,
    active: Boolean,
    dummy: Boolean,
    hint: String,
    isLocked: Boolean,
    isPublic: Boolean,
    viewId: String
  },
  data: () => ({
    changed: false,
    destroyed: false,
    syncDataDebounce: debounce(async function(self) {
      await self.syncData()
    }, 1000)
  }),
  computed: {
    localState: {
      get() {
        return this.value
      },
      set(val) {
        if (val !== this.value) {
          this.changed = true
          this.$emit('input', val)
<<<<<<< HEAD
          if (this.isAttachment || this.isEnum || this.isBoolean || this.isRating || this.isSet || this.isTime || this.isDateTime || this.isDate || this.isDuration) {
=======
          if (this.isAttachment || this.isBoolean || this.isRating || this.isTime || this.isDateTime || this.isDate) {
>>>>>>> 362f8f08
            this.syncData()
          } else if (!this.isCurrency && !this.isEnum && !this.isSet) {
            this.syncDataDebounce(this)
          }
        }
      }
    },
    parentListeners() {
      const $listeners = {}

      if (this.$listeners.blur) {
        $listeners.blur = this.$listeners.blur
      }
      if (this.$listeners.focus) {
        $listeners.focus = this.$listeners.focus
      }

      if (this.$listeners.cancel) {
        $listeners.cancel = this.$listeners.cancel
      }

      return $listeners
    }

  },

  mounted() {
    // this.$refs.input.focus();
  },
  beforeDestroy() {
<<<<<<< HEAD
    if (this.changed && !(this.isAttachment || this.isEnum || this.isBoolean || this.isRating || this.isSet || this.isTime || this.isDateTime || this.isDuration)) {
=======
    if (this.changed && !(this.isAttachment || this.isBoolean || this.isRating || this.isTime || this.isDateTime)) {
>>>>>>> 362f8f08
      this.changed = false
      this.$emit('change')
    }
    this.destroyed = true
  },
  methods: {
    syncData() {
      if (this.changed && !this.destroyed) {
        this.changed = false
        this.$emit('update')
      }
    }
  }
}
</script>

<style scoped>
div {
  width: 100%;
  height: 100%;
  color: var(--v-textColor-base);
}

.nc-hint {
  font-size: .61rem;
  color: grey;
}

.nc-cell {
  position: relative;
}

.nc-locked-overlay {
  position: absolute;
  z-index: 2;
  height: 100%;
  width: 100%;
  top: 0;
  left: 0;
}
</style>
<!--
/**
 * @copyright Copyright (c) 2021, Xgene Cloud Ltd
 *
 * @author Naveen MR <oof1lab@gmail.com>
 * @author Pranav C Balan <pranavxc@gmail.com>
 *
 * @license GNU AGPL version 3 or any later version
 *
 * This program is free software: you can redistribute it and/or modify
 * it under the terms of the GNU Affero General Public License as
 * published by the Free Software Foundation, either version 3 of the
 * License, or (at your option) any later version.
 *
 * This program is distributed in the hope that it will be useful,
 * but WITHOUT ANY WARRANTY; without even the implied warranty of
 * MERCHANTABILITY or FITNESS FOR A PARTICULAR PURPOSE.  See the
 * GNU Affero General Public License for more details.
 *
 * You should have received a copy of the GNU Affero General Public License
 * along with this program. If not, see <http://www.gnu.org/licenses/>.
 *
 */
--><|MERGE_RESOLUTION|>--- conflicted
+++ resolved
@@ -210,11 +210,7 @@
         if (val !== this.value) {
           this.changed = true
           this.$emit('input', val)
-<<<<<<< HEAD
-          if (this.isAttachment || this.isEnum || this.isBoolean || this.isRating || this.isSet || this.isTime || this.isDateTime || this.isDate || this.isDuration) {
-=======
-          if (this.isAttachment || this.isBoolean || this.isRating || this.isTime || this.isDateTime || this.isDate) {
->>>>>>> 362f8f08
+          if (this.isAttachment || this.isBoolean || this.isRating || this.isTime || this.isDateTime || this.isDate || this.isDuration) {
             this.syncData()
           } else if (!this.isCurrency && !this.isEnum && !this.isSet) {
             this.syncDataDebounce(this)
@@ -245,11 +241,7 @@
     // this.$refs.input.focus();
   },
   beforeDestroy() {
-<<<<<<< HEAD
-    if (this.changed && !(this.isAttachment || this.isEnum || this.isBoolean || this.isRating || this.isSet || this.isTime || this.isDateTime || this.isDuration)) {
-=======
-    if (this.changed && !(this.isAttachment || this.isBoolean || this.isRating || this.isTime || this.isDateTime)) {
->>>>>>> 362f8f08
+    if (this.changed && !(this.isAttachment || this.isBoolean || this.isRating || this.isTime || this.isDateTime || this.isDuration)) {
       this.changed = false
       this.$emit('change')
     }
