--- conflicted
+++ resolved
@@ -50,10 +50,6 @@
           this.$refs?.picker?.clearHandler()
           return this.value
         }
-<<<<<<< HEAD
-        return (/^\d+$/.test(this.value) ? dayjs(+this.value) : dayjs(this.value))
-          .format('YYYY-MM-DD HH:mm')
-=======
         const d = (/^\d+$/.test(this.value) ? dayjs(+this.value) : dayjs(this.value))
         if (d.isValid()) {
           this.showMessage = false
@@ -61,7 +57,6 @@
         } else {
           this.showMessage = true
         }
->>>>>>> 9bc11ff4
       },
       set(value) {
         if (this.isMysql) {
