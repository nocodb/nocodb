<template>
  <div class="d-flex align-center">
    <v-tooltip bottom>
      <template #activator="{on}">
        <v-icon v-if="column.hm" color="warning" x-small class="mr-1" v-on="on">
          mdi-table-arrow-right
        </v-icon>
        <v-icon v-else-if="column.bt" color="info" x-small class="mr-1" v-on="on">
          mdi-table-arrow-left
        </v-icon>
        <v-icon v-else-if="column.mm" color="pink" x-small class="mr-1" v-on="on">
          mdi-table-network
        </v-icon>
        <v-icon v-else-if="column.formula" x-small class="mr-1" v-on="on">
          mdi-math-integral
        </v-icon>
        <template v-else-if="column.lk">
          <v-icon v-if="column.lk.type === 'hm'" color="warning" x-small class="mr-1" v-on="on">
            mdi-table-column-plus-before
          </v-icon>
          <v-icon v-else-if="column.lk.type === 'bt'" color="info" x-small class="mr-1" v-on="on">
            mdi-table-column-plus-before
          </v-icon>
          <v-icon v-else-if="column.lk.type === 'mm'" color="pink" x-small class="mr-1" v-on="on">
            mdi-table-column-plus-before
          </v-icon>
        </template>

        <span class="name  flex-grow-1" :title="column._cn" v-on="on" v-html="alias">
          <span v-if="column.rqd" class="error--text text--lighten-1" v-on="on">&nbsp;*</span>
        </span>
      </template>
      <span class="caption" v-html="tooltipMsg" />
    </v-tooltip>
    <v-spacer />

    <v-menu
      v-if="!isPublicView && _isUIAllowed('edit-column') && !isForm"
      offset-y
      open-on-hover
      left
    >
      <template #activator="{on}">
        <v-icon v-if="!isForm" small v-on="on">
          mdi-menu-down
        </v-icon>
      </template>
      <v-list dense>
        <v-list-item v-if="!column.lk" dense @click="editColumnMenu = true">
          <x-icon small class="mr-1" color="primary">
            mdi-pencil
          </x-icon>
          <span class="caption">Edit</span>
        </v-list-item>
        <!--  <v-list-item dense @click="setAsPrimaryValue">
            <x-icon small class="mr-1" color="primary">mdi-key-star</x-icon>
            <v-tooltip bottom>
              <template v-slot:activator="{on}">
                <span class="caption" v-on="on">Set as Primary value</span>
              </template>
              <span class="caption font-weight-bold">Primary value will be shown in place of primary key</span>
            </v-tooltip>
          </v-list-item> -->
        <v-list-item @click="columnDeleteDialog = true">
          <x-icon small class="mr-1" color="error">
            mdi-delete-outline
          </x-icon>
          <span class="caption">Delete</span>
        </v-list-item>
      </v-list>
    </v-menu>

    <v-dialog
      v-model="columnDeleteDialog"
      max-width="500"
      persistent
    >
      <v-card>
        <v-card-title class="grey darken-2 subheading white--text">
          Confirm
        </v-card-title>
        <v-divider />
        <v-card-text class="mt-4 title">
          Do you want to delete <span class="font-weight-bold">'{{
            column.cn
          }}'</span> column ?
        </v-card-text>
        <v-divider />
        <v-card-actions class="d-flex pa-4">
          <v-spacer />
          <v-btn small @click="columnDeleteDialog = false">
            Cancel
          </v-btn>
          <v-btn small color="error" @click="deleteColumn">
            Confirm
          </v-btn>
        </v-card-actions>
      </v-card>
    </v-dialog>

    <v-menu v-model="editColumnMenu" offset-y content-class="elevation-0" left>
      <template #activator="{on}">
        <span v-on="on" />
      </template>
      <edit-virtual-column
        v-if="editColumnMenu"
        v-model="editColumnMenu"
        :nodes="nodes"
        :edit-column="true"
        :column="column"
        :meta="meta"
        :sql-ui="sqlUi"
        v-on="$listeners"
      />
    </v-menu>
  </div>
</template>
<script>
import EditVirtualColumn from '@/components/project/spreadsheet/components/editVirtualColumn'

export default {
  name: 'VirtualHeaderCell',
  components: { EditVirtualColumn },
<<<<<<< HEAD
  props: ['column', 'nodes', 'meta', 'isForm', 'isPublicView'],
=======
  props: ['column', 'nodes', 'meta', 'isForm', 'sqlUi'],
>>>>>>> c2ad42af
  data: () => ({
    columnDeleteDialog: false,
    editColumnMenu: false
  }),
  computed: {
    alias() {
      return this.column.lk ? `${this.column.lk._lcn} <small class="grey--text text--darken-1">(from ${this.column.lk._ltn})</small>` : this.column._cn
    },
    type() {
      if (this.column.bt) {
        return 'bt'
      }
      if (this.column.hm) {
        return 'hm'
      }
      if (this.column.mm) {
        return 'mm'
      }
      return ''
    },
    childColumn() {
      if (this.column.bt) {
        return this.column.bt.cn
      }
      if (this.column.hm) {
        return this.column.hm.cn
      }
      if (this.column.mm) {
        return this.column.mm.rcn
      }
      return ''
    },
    childTable() {
      if (this.column.bt) {
        return this.column.bt.tn
      }
      if (this.column.hm) {
        return this.column.hm.tn
      }
      if (this.column.mm) {
        return this.column.mm.rtn
      }
      return ''
    },
    parentTable() {
      if (this.column.bt) {
        return this.column.bt.rtn
      }
      if (this.column.hm) {
        return this.column.hm.rtn
      }
      if (this.column.mm) {
        return this.column.mm.tn
      }
      return ''
    },
    parentColumn() {
      if (this.column.bt) {
        return this.column.bt.rcn
      }
      if (this.column.hm) {
        return this.column.hm.rcn
      }
      if (this.column.mm) {
        return this.column.mm.cn
      }
      return ''
    },
    tooltipMsg() {
      if (!this.column) {
        return ''
      }
      if (this.column.hm) {
        return `'${this.column.hm._rtn}' has many '${this.column.hm._tn}'`
      } else if (this.column.mm) {
        return `'${this.column.mm._tn}' & '${this.column.mm._rtn}' have <br>many to many relation`
      } else if (this.column.bt) {
        return `'${this.column.bt._tn}' belongs to '${this.column.bt._rtn}'`
      } else if (this.column.lk) {
        return `'${this.column.lk._lcn}' from '${this.column.lk._ltn}' (${this.column.lk.type})`
      } else if (this.column.formula) {
        return `Formula - ${this.column.formula.value}`
      }
      return ''
    }
  },
  methods: {
    async deleteRelation() {
      try {
        await this.$store.dispatch('sqlMgr/ActSqlOpPlus', [{
          env: this.nodes.env,
          dbAlias: this.nodes.dbAlias
        }, 'xcRelationColumnDelete', {
          type: this.type,
          childColumn: this.childColumn,
          childTable: this.childTable,
          parentTable: this.parentTable,
          parentColumn: this.parentColumn,
          assocTable: this.column.mm && this.column.mm.vtn
        }])
        this.$emit('saved')
        this.columnDeleteDialog = false
      } catch (e) {
        console.log(e)
      }
    },
    async deleteLookupColumn() {
      try {
        await this.$store.dispatch('meta/ActLoadMeta', {
          dbAlias: this.nodes.dbAlias,
          env: this.nodes.env,
          tn: this.meta.tn,
          force: true
        })
        const meta = JSON.parse(JSON.stringify(this.$store.state.meta.metas[this.meta.tn]))

        // remove lookup from virtual columns
        meta.v = meta.v.filter(cl => cl.cn !== this.column.cn ||
          cl.type !== this.column.type ||
          cl._cn !== this.column._cn ||
          cl.tn !== this.column.tn)

        await this.$store.dispatch('sqlMgr/ActSqlOp', [{
          env: this.nodes.env,
          dbAlias: this.nodes.dbAlias
        }, 'xcModelSet', {
          tn: this.nodes.tn,
          meta
        }])
        this.$emit('saved')
        this.columnDeleteDialog = false
      } catch (e) {
        console.log(e)
      }
    },
    async deleteFormulaColumn() {
      try {
        await this.$store.dispatch('meta/ActLoadMeta', {
          dbAlias: this.nodes.dbAlias,
          env: this.nodes.env,
          tn: this.meta.tn,
          force: true
        })
        const meta = JSON.parse(JSON.stringify(this.$store.state.meta.metas[this.meta.tn]))
        // remove formula from virtual columns
        meta.v = meta.v.filter(cl => !cl.formula || cl._cn !== this.column._cn)

        await this.$store.dispatch('sqlMgr/ActSqlOp', [{
          env: this.nodes.env,
          dbAlias: this.nodes.dbAlias
        }, 'xcModelSet', {
          tn: this.nodes.tn,
          meta
        }])
        this.$emit('saved')
        this.columnDeleteDialog = false
      } catch (e) {
        console.log(e)
      }
    },
    async deleteColumn() {
      if (this.column.lk) {
        await this.deleteLookupColumn()
      } else if (this.column.formula) {
        await this.deleteFormulaColumn()
      } else {
        await this.deleteRelation()
      }
    }
  }
}
</script>

<style scoped>
.name {
  overflow: hidden;
  text-overflow: ellipsis;
  white-space: nowrap;
}
</style>
<!--
/**
 * @copyright Copyright (c) 2021, Xgene Cloud Ltd
 *
 * @author Naveen MR <oof1lab@gmail.com>
 * @author Pranav C Balan <pranavxc@gmail.com>
 *
 * @license GNU AGPL version 3 or any later version
 *
 * This program is free software: you can redistribute it and/or modify
 * it under the terms of the GNU Affero General Public License as
 * published by the Free Software Foundation, either version 3 of the
 * License, or (at your option) any later version.
 *
 * This program is distributed in the hope that it will be useful,
 * but WITHOUT ANY WARRANTY; without even the implied warranty of
 * MERCHANTABILITY or FITNESS FOR A PARTICULAR PURPOSE.  See the
 * GNU Affero General Public License for more details.
 *
 * You should have received a copy of the GNU Affero General Public License
 * along with this program. If not, see <http://www.gnu.org/licenses/>.
 *
 */
--><|MERGE_RESOLUTION|>--- conflicted
+++ resolved
@@ -121,11 +121,7 @@
 export default {
   name: 'VirtualHeaderCell',
   components: { EditVirtualColumn },
-<<<<<<< HEAD
-  props: ['column', 'nodes', 'meta', 'isForm', 'isPublicView'],
-=======
-  props: ['column', 'nodes', 'meta', 'isForm', 'sqlUi'],
->>>>>>> c2ad42af
+  props: ['column', 'nodes', 'meta', 'isForm', 'isPublicView', 'sqlUi'],
   data: () => ({
     columnDeleteDialog: false,
     editColumnMenu: false
