--- conflicted
+++ resolved
@@ -934,25 +934,6 @@
           ? this.data.length - 1
           : this.selectedExpandRowIndex
     },
-<<<<<<< HEAD
-=======
-    async checkAndDeleteTable() {
-      // if (
-      //   !this.meta || (
-      //     (this.meta.hasMany && this.meta.hasMany.length) ||
-      //     (this.meta.manyToMany && this.meta.manyToMany.length) ||
-      //     (this.meta.belongsTo && this.meta.belongsTo.length))
-      // ) {
-      //   return this.$toast.info('Please delete relations before deleting table.').goAway(3000)
-      // }
-      this.deleteTable('showDialog', this.meta.id)
-
-      // if (confirm('Do you want to delete the table?')) {
-      //   await this.$api.meta.tableDelete(this.meta.id)
-      // }
-      this.$e('c:table:delete')
-    },
->>>>>>> 24703b9a
     async reloadClick() {
       await this.reload()
       this.$e('a:table:reload:navbar')
@@ -961,19 +942,11 @@
       this.$store.dispatch('meta/ActLoadMeta', {
         env: this.nodes.env,
         dbAlias: this.nodes.dbAlias,
-<<<<<<< HEAD
         table_name: this.table,
         force: true,
       });
       if (this.selectedView && this.selectedView.show_as === "kanban") {
         await this.loadKanbanData();
-=======
-        tn: this.table,
-        force: true
-      })
-      if (this.selectedView && this.selectedView.show_as === 'kanban') {
-        await this.loadKanbanData()
->>>>>>> 24703b9a
       } else {
         await this.loadTableData()
       }
@@ -995,16 +968,12 @@
           .getNewTableColumns()
           .filter(col =>
             this.nodes.newTable.columns.includes(col.column_name)
-<<<<<<< HEAD
           ).map((col) => {
             if (this.nodes.dbConnection.inflection_column === 'none') {
               col.title = col.column_name
             }
             return col
           })
-=======
-          )
->>>>>>> 24703b9a
         await this.$api.dbTable.create(this.projectId, {
           table_name: this.nodes.table_name,
           title: this.nodes.title,
@@ -1188,20 +1157,6 @@
               query: { ignoreWebhook: !saved }
             }
           )
-<<<<<<< HEAD
-=======
-
-          // audit
-          this.$api.utils
-            .auditRowUpdate(id, {
-              fk_model_id: this.meta.id,
-              column_name: column.title,
-              row_id: id,
-              value: rowObj[column.title],
-              prev_value: oldRow[column.title]
-            })
-            .then(() => {})
->>>>>>> 24703b9a
 
           this.$set(this.data[row], 'row', { ...rowObj, ...newData })
 
