--- conflicted
+++ resolved
@@ -277,10 +277,7 @@
     relationPrimaryValue: [String, Number]
   },
   data: () => ({
-<<<<<<< HEAD
-=======
     columnsWidth: null,
->>>>>>> 44ef7f85
     syncDataDebounce: debounce(async function(self) {
       await self.syncData()
     }, 500),
