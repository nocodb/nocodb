--- conflicted
+++ resolved
@@ -133,21 +133,12 @@
     <LazyCellTextArea v-if="isTextArea" v-model="vModel" />
     <LazyCellCheckbox v-else-if="isBoolean" v-model="vModel" />
     <LazyCellAttachment v-else-if="isAttachment" v-model="vModel" :row-index="props.rowIndex" />
-<<<<<<< HEAD
-    <LazyCellSingleSelect v-else-if="isSingleSelect" v-model="vModel" />
-    <LazyCellMultiSelect v-else-if="isMultiSelect" v-model="vModel" />
+    <LazyCellSingleSelect v-else-if="isSingleSelect" v-model="vModel" :row-index="props.rowIndex" />
+    <LazyCellMultiSelect v-else-if="isMultiSelect" v-model="vModel" :row-index="props.rowIndex" />
     <LazyCellDatePicker v-else-if="isDate" v-model="vModel" :is-pk="isPrimaryKey" />
     <LazyCellYearPicker v-else-if="isYear" v-model="vModel" :is-pk="isPrimaryKey" />
     <LazyCellDateTimePicker v-else-if="isDateTime" v-model="vModel" :is-pk="isPrimaryKey" />
     <LazyCellTimePicker v-else-if="isTime" v-model="vModel" :is-pk="isPrimaryKey" />
-=======
-    <LazyCellSingleSelect v-else-if="isSingleSelect" v-model="vModel" :row-index="props.rowIndex" />
-    <LazyCellMultiSelect v-else-if="isMultiSelect" v-model="vModel" :row-index="props.rowIndex" />
-    <LazyCellDatePicker v-else-if="isDate" v-model="vModel" />
-    <LazyCellYearPicker v-else-if="isYear" v-model="vModel" />
-    <LazyCellDateTimePicker v-else-if="isDateTime" v-model="vModel" />
-    <LazyCellTimePicker v-else-if="isTime" v-model="vModel" />
->>>>>>> 0fd74d29
     <LazyCellRating v-else-if="isRating" v-model="vModel" />
     <LazyCellDuration v-else-if="isDuration" v-model="vModel" />
     <LazyCellEmail v-else-if="isEmail" v-model="vModel" />
