<script lang="ts" setup>
import type { ColumnReqType, ColumnType, GridType, TableType, ViewType } from 'nocodb-sdk'
import { UITypes, isVirtualCol } from 'nocodb-sdk'
import {
  ActiveViewInj,
  CellUrlDisableOverlayInj,
  ChangePageInj,
  FieldsInj,
  IsFormInj,
  IsGalleryInj,
  IsGridInj,
  IsLockedInj,
  MetaInj,
  NavigateDir,
  OpenNewRecordFormHookInj,
  PaginationDataInj,
  ReadonlyInj,
  ReloadRowDataHookInj,
  ReloadViewDataHookInj,
  RowHeightInj,
  SmartsheetStoreEvents,
  computed,
  createEventHook,
  enumColor,
  extractPkFromRow,
  inject,
  isColumnRequiredAndNull,
  isDrawerOrModalExist,
  isMac,
  message,
  onBeforeUnmount,
  onClickOutside,
  onMounted,
  provide,
  ref,
  useEventListener,
  useGridViewColumnWidth,
  useI18n,
  useMetas,
  useMultiSelect,
  useNuxtApp,
  useRoles,
  useRoute,
  useSmartsheetStoreOrThrow,
  useUIPermission,
  useViewData,
  watch,
} from '#imports'
import type { Row } from '~/lib'

const { t } = useI18n()

const meta = inject(MetaInj, ref())

const view = inject(ActiveViewInj, ref())

const { $api, $e } = useNuxtApp()

// keep a root fields variable and will get modified from
// fields menu and get used in grid and gallery
const fields = inject(FieldsInj, ref([]))
const readOnly = inject(ReadonlyInj, ref(false))
const isLocked = inject(IsLockedInj, ref(false))

const reloadViewDataHook = inject(ReloadViewDataHookInj, createEventHook())
const openNewRecordFormHook = inject(OpenNewRecordFormHookInj, createEventHook())

const { hasRole } = useRoles()
const { isUIAllowed } = useUIPermission()
const hasEditPermission = $computed(() => isUIAllowed('xcDatatableEditable'))

const route = useRoute()
const router = useRouter()

// todo: get from parent ( inject or use prop )
const isView = false

let editEnabled = $ref(false)

const { xWhere, isPkAvail, isSqlView, eventBus } = useSmartsheetStoreOrThrow()

const visibleColLength = $computed(() => fields.value?.length)

const addColumnDropdown = ref(false)

const _contextMenu = ref(false)
const contextMenu = computed({
  get: () => _contextMenu.value,
  set: (val) => {
    if (hasEditPermission) {
      _contextMenu.value = val
    }
  },
})

const routeQuery = $computed(() => route.query as Record<string, string>)
const contextMenuTarget = ref<{ row: number; col: number } | null>(null)
const expandedFormDlg = ref(false)
const expandedFormRow = ref<Row>()
const expandedFormRowState = ref<Record<string, any>>()
const gridWrapper = ref<HTMLElement>()
const tableHead = ref<HTMLElement>()

const isAddingColumnAllowed = $computed(() => !readOnly.value && !isLocked.value && isUIAllowed('add-column') && !isSqlView.value)

const isAddingEmptyRowAllowed = $computed(() => !isView && !isLocked.value && hasEditPermission && !isSqlView.value)

const {
  isLoading,
  loadData,
  paginationData,
  formattedData: data,
  updateOrSaveRow,
  changePage,
  addEmptyRow,
  deleteRow,
  deleteSelectedRows,
  selectedAllRecords,
  removeRowIfNew,
  navigateToSiblingRow,
} = useViewData(meta, view, xWhere)

const { getMeta } = useMetas()

const { loadGridViewColumns, updateWidth, resizingColWidth, resizingCol } = useGridViewColumnWidth(view)

const getContainerScrollForElement = (
  el: HTMLElement,
  container: HTMLElement,
  offset?: {
    top?: number
    bottom?: number
    left?: number
    right?: number
  },
) => {
  const childPos = el.getBoundingClientRect()
  const parentPos = container.getBoundingClientRect()
  const relativePos = {
    top: childPos.top - parentPos.top,
    right: childPos.right - parentPos.right,
    bottom: childPos.bottom - parentPos.bottom,
    left: childPos.left - parentPos.left,
  }

  const scroll = {
    top: 0,
    left: 0,
  }

  /*
   * If the element is to the right of the container, scroll right (positive)
   * If the element is to the left of the container, scroll left (negative)
   */
  scroll.left =
    relativePos.right + (offset?.right || 0) > 0
      ? container.scrollLeft + relativePos.right + (offset?.right || 0)
      : relativePos.left - (offset?.left || 0) < 0
      ? container.scrollLeft + relativePos.left - (offset?.left || 0)
      : container.scrollLeft

  /*
   * If the element is below the container, scroll down (positive)
   * If the element is above the container, scroll up (negative)
   */
  scroll.top =
    relativePos.bottom + (offset?.bottom || 0) > 0
      ? container.scrollTop + relativePos.bottom + (offset?.bottom || 0)
      : relativePos.top - (offset?.top || 0) < 0
      ? container.scrollTop + relativePos.top - (offset?.top || 0)
      : container.scrollTop

  return scroll
}

const {
  isCellSelected,
  activeCell,
  handleMouseDown,
  handleMouseOver,
  handleCellClick,
  clearSelectedRange,
  copyValue,
  isCellActive,
  tbodyEl,
  resetSelectedRange,
} = useMultiSelect(
  meta,
  fields,
  data,
  $$(editEnabled),
  isPkAvail,
  clearCell,
  makeEditable,
  scrollToCell,
  (e: KeyboardEvent) => {
    // ignore navigating if picker(Date, Time, DateTime, Year)
    // or single/multi select options is open
    const activePickerOrDropdownEl = document.querySelector(
      '.nc-picker-datetime.active,.nc-dropdown-single-select-cell.active,.nc-dropdown-multi-select-cell.active,.nc-picker-date.active,.nc-picker-year.active,.nc-picker-time.active',
    )
    if (activePickerOrDropdownEl) {
      e.preventDefault()
      return true
    }

    // skip keyboard event handling if there is a drawer / modal
    if (isDrawerOrModalExist()) {
      return true
    }

    const cmdOrCtrl = isMac() ? e.metaKey : e.ctrlKey
    const altOrOptionKey = e.altKey
    if (e.key === ' ') {
      if (isCellActive.value && !editEnabled && hasEditPermission) {
        e.preventDefault()
        clearSelectedRange()
        const row = data.value[activeCell.row]
        expandForm(row)
        return true
      }
    } else if (e.key === 'Escape') {
      if (editEnabled) {
        editEnabled = false
        return true
      }
    } else if (e.key === 'Enter') {
      if (e.shiftKey) {
        // add a line break for types like LongText / JSON
        return true
      }
      if (editEnabled) {
        editEnabled = false
        return true
      }
    }

    if (cmdOrCtrl) {
      if (!isCellActive.value) return

      switch (e.key) {
        case 'ArrowUp':
          e.preventDefault()
          clearSelectedRange()
          activeCell.row = 0
          activeCell.col = activeCell.col ?? 0
          scrollToCell?.()
          editEnabled = false
          return true
        case 'ArrowDown':
          e.preventDefault()
          clearSelectedRange()
          activeCell.row = data.value.length - 1
          activeCell.col = activeCell.col ?? 0
          scrollToCell?.()
          editEnabled = false
          return true
        case 'ArrowRight':
          e.preventDefault()
          clearSelectedRange()
          activeCell.row = activeCell.row ?? 0
          activeCell.col = fields.value?.length - 1
          scrollToCell?.()
          editEnabled = false
          return true
        case 'ArrowLeft':
          e.preventDefault()
          clearSelectedRange()
          activeCell.row = activeCell.row ?? 0
          activeCell.col = 0
          scrollToCell?.()
          editEnabled = false
          return true
      }
    }

    if (altOrOptionKey) {
      switch (e.keyCode) {
        case 82: {
          // ALT + R
          if (isAddingEmptyRowAllowed) {
            $e('c:shortcut', { key: 'ALT + R' })
            addEmptyRow()
            activeCell.row = data.value.length - 1
            activeCell.col = 0
            resetSelectedRange()
            nextTick(() => {
              ;(document.querySelector('td.cell.active') as HTMLInputElement | HTMLTextAreaElement)?.scrollIntoView({
                behavior: 'smooth',
              })
            })
          }
          break
        }
        case 67: {
          // ALT + C
          if (isAddingColumnAllowed) {
            $e('c:shortcut', { key: 'ALT + C' })
            addColumnDropdown.value = true
          }
          break
        }
      }
    }
  },
  async (ctx: { row: number; col?: number; updatedColumnTitle?: string }) => {
    const rowObj = data.value[ctx.row]
    const columnObj = ctx.col !== undefined ? fields.value[ctx.col] : null

    if (!ctx.updatedColumnTitle && isVirtualCol(columnObj)) {
      return
    }

    // update/save cell value
    await updateOrSaveRow(rowObj, ctx.updatedColumnTitle || columnObj.title)
  },
)

function scrollToCell(row?: number | null, col?: number | null) {
  row = row ?? activeCell.row
  col = col ?? activeCell.col

  if (row !== null && col !== null) {
    // get active cell
    const rows = tbodyEl.value?.querySelectorAll('tr')
    const cols = rows?.[row].querySelectorAll('td')
    const td = cols?.[col === 0 ? 0 : col + 1]

    if (!td || !gridWrapper.value) return

    const { height: headerHeight } = tableHead.value!.getBoundingClientRect()
    const tdScroll = getContainerScrollForElement(td, gridWrapper.value, { top: headerHeight, bottom: 9, right: 9 })

    if (rows && row === rows.length - 2) {
      // if last row make 'Add New Row' visible
      gridWrapper.value.scrollTo({
        top: gridWrapper.value.scrollHeight,
        left:
          cols && col === cols.length - 2 // if corner cell
            ? gridWrapper.value.scrollWidth
            : tdScroll.left,
        behavior: 'smooth',
      })
      return
    }

    if (cols && col === cols.length - 2) {
      // if last column make 'Add New Column' visible
      gridWrapper.value.scrollTo({
        top: tdScroll.top,
        left: gridWrapper.value.scrollWidth,
        behavior: 'smooth',
      })
      return
    }

    // scroll into the active cell
    gridWrapper.value.scrollTo({
      top: tdScroll.top,
      left: tdScroll.left,
      behavior: 'smooth',
    })
  }
}

const rowHeight = computed(() => {
  if ((view.value?.view as GridType)?.row_height !== undefined) {
    switch ((view.value?.view as GridType)?.row_height) {
      case 0:
        return 1
      case 1:
        return 2
      case 2:
        return 4
      case 3:
        return 6
      default:
        return 1
    }
  }
})

onMounted(loadGridViewColumns)

provide(IsFormInj, ref(false))

provide(IsGalleryInj, ref(false))

provide(IsGridInj, ref(true))

provide(PaginationDataInj, paginationData)

provide(ChangePageInj, changePage)

provide(RowHeightInj, rowHeight)

const disableUrlOverlay = ref(false)
provide(CellUrlDisableOverlayInj, disableUrlOverlay)

const showLoading = ref(true)

const skipRowRemovalOnCancel = ref(false)

function expandForm(row: Row, state?: Record<string, any>, fromToolbar = false) {
  const rowId = extractPkFromRow(row.row, meta.value?.columns as ColumnType[])

  if (rowId) {
    router.push({
      query: {
        ...routeQuery,
        rowId,
      },
    })
  } else {
    expandedFormRow.value = row
    expandedFormRowState.value = state
    expandedFormDlg.value = true
    skipRowRemovalOnCancel.value = !fromToolbar
  }
}

const onresize = (colID: string, event: any) => {
  updateWidth(colID, event.detail)
}

const onXcResizing = (cn: string, event: any) => {
  resizingCol.value = cn
  resizingColWidth.value = event.detail
}

defineExpose({
  loadData,
})

// reset context menu target on hide
watch(contextMenu, () => {
  if (!contextMenu.value) {
    contextMenuTarget.value = null
  }
})

const rowRefs = $ref<any[]>()

async function clearCell(ctx: { row: number; col: number } | null, skipUpdate = false) {
  if (
    !ctx ||
    !hasEditPermission ||
    (fields.value[ctx.col].uidt !== UITypes.LinkToAnotherRecord && isVirtualCol(fields.value[ctx.col]))
  )
    return

  const rowObj = data.value[ctx.row]
  const columnObj = fields.value[ctx.col]

  if (isVirtualCol(columnObj)) {
    await rowRefs[ctx.row]!.clearLTARCell(columnObj)
    return
  }

  // handle Checkbox and rating fields in a special way
  switch (columnObj.uidt) {
    case UITypes.Checkbox:
      rowObj.row[columnObj.title] = false
      break
    case UITypes.Rating:
      rowObj.row[columnObj.title] = 0
      break
    default:
      rowObj.row[columnObj.title] = null
      break
  }

  if (!skipUpdate) {
    // update/save cell value
    await updateOrSaveRow(rowObj, columnObj.title)
  }
}

function makeEditable(row: Row, col: ColumnType) {
  if (!hasEditPermission || editEnabled || isView) {
    return
  }

  if (!isPkAvail.value && !row.rowMeta.new) {
    // Update not allowed for table which doesn't have primary Key
    message.info(t('msg.info.updateNotAllowedWithoutPK'))
    return
  }

  if (col.ai) {
    // Auto Increment field is not editable
    message.info(t('msg.info.autoIncFieldNotEditable'))
    return
  }

  if (col.pk && !row.rowMeta.new) {
    // Editing primary key not supported
    message.info(t('msg.info.editingPKnotSupported'))
    return
  }

  return (editEnabled = true)
}

const altModifier = ref(false)

const persistMenu = ref(false)

/** handle keypress events */
useEventListener(document, 'keydown', async (e: KeyboardEvent) => {
  if (e.key === 'Alt') {
    altModifier.value = true
  }
})

/** handle keypress events */
useEventListener(document, 'keyup', async (e: KeyboardEvent) => {
  if (e.key === 'Alt') {
    altModifier.value = false
    disableUrlOverlay.value = false
  }
})

/** On clicking outside of table reset active cell  */
const smartTable = ref(null)

onClickOutside(tbodyEl, (e) => {
  // do nothing if context menu was open
  if (contextMenu.value) return

  if (activeCell.row === null || activeCell.col === null) return

  const activeCol = fields.value[activeCell.col]

  if (editEnabled && (isVirtualCol(activeCol) || activeCol.uidt === UITypes.JSON)) return

  // ignore unselecting if clicked inside or on the picker(Date, Time, DateTime, Year)
  // or single/multi select options
  const activePickerOrDropdownEl = document.querySelector(
    '.nc-picker-datetime.active,.nc-dropdown-single-select-cell.active,.nc-dropdown-multi-select-cell.active,.nc-picker-date.active,.nc-picker-year.active,.nc-picker-time.active',
  )
  if (
    e.target &&
    activePickerOrDropdownEl &&
    (activePickerOrDropdownEl === e.target || activePickerOrDropdownEl?.contains(e.target as Element))
  )
    return

  // skip if drawer / modal is active
  if (isDrawerOrModalExist()) {
    return
  }

  clearSelectedRange()
  activeCell.row = null
  activeCell.col = null
})

const onNavigate = (dir: NavigateDir) => {
  if (activeCell.row === null || activeCell.col === null) return

  editEnabled = false
  clearSelectedRange()

  switch (dir) {
    case NavigateDir.NEXT:
      if (activeCell.row < data.value.length - 1) {
        activeCell.row++
      } else {
        addEmptyRow()
        activeCell.row++
      }
      break
    case NavigateDir.PREV:
      if (activeCell.row > 0) {
        activeCell.row--
      }
      break
  }
}

const showContextMenu = (e: MouseEvent, target?: { row: number; col: number }) => {
  if (isSqlView.value) return
  e.preventDefault()
  if (target) {
    contextMenuTarget.value = target
  }
}

const saveOrUpdateRecords = async (args: { metaValue?: TableType; viewMetaValue?: ViewType; data?: any } = {}) => {
  let index = -1
  for (const currentRow of args.data || data.value) {
    index++
    /** if new record save row and save the LTAR cells */
    if (currentRow.rowMeta.new) {
      const syncLTARRefs = rowRefs[index]!.syncLTARRefs
      const savedRow = await updateOrSaveRow(currentRow, '', {}, args)
      await syncLTARRefs(savedRow, args)
      currentRow.rowMeta.changed = false
      continue
    }

    /** if existing row check updated cell and invoke update method */
    if (currentRow.rowMeta.changed) {
      currentRow.rowMeta.changed = false
      for (const field of (args.metaValue || meta.value)?.columns ?? []) {
        // `url` would be enriched in attachment during listing
        // hence it would consider as a change while it is not necessary to update
        if (isVirtualCol(field) || field.uidt === UITypes.Attachment) continue
        if (field.title! in currentRow.row && currentRow.row[field.title!] !== currentRow.oldRow[field.title!]) {
          await updateOrSaveRow(currentRow, field.title!, {}, args)
        }
      }
    }
  }
}

const predictingNextColumn = ref(false)

const predictedNextColumn = ref<Array<{ title: string; type: string }>>()

const predictingNextFormulas = ref(false)

const predictedNextFormulas = ref<Array<{ title: string; formula: string }>>()

const preloadColumn = ref<Partial<any>>()

const predictNextColumn = async () => {
  if (predictingNextColumn.value) return
  predictingNextColumn.value = true
  try {
    if (meta.value && meta.value.columns) {
      const res: { data: Array<{ title: string; type: string }> } = await $api.utils.magic({
        operation: 'predictNextColumn',
        data: {
          table: meta.value.title,
          columns: meta.value.columns.map((col) => col.title),
        },
      })

      predictedNextColumn.value = res.data
    }
  } catch (e) {
    message.warning('NocoAI failed for the demo reasons. Please try again.')
  }
  predictingNextColumn.value = false
}

const predictNextFormulas = async () => {
  if (predictingNextFormulas.value) return
  predictingNextFormulas.value = true
  try {
    if (meta.value && meta.value.columns) {
      const res: { data: Array<{ title: string; formula: string }> } = await $api.utils.magic({
        operation: 'predictNextFormulas',
        data: {
          table: meta.value.title,
          columns: meta.value.columns
            .filter((c) => {
              // skip system LTAR columns
              if (c.uidt === UITypes.LinkToAnotherRecord && c.system) return false
              if ([UITypes.QrCode, UITypes.Barcode].includes(c.uidt as UITypes)) return false
              return true
            })
            .map((col) => col.title),
        },
      })

      predictedNextFormulas.value = res.data
    }
  } catch (e) {
    message.warning('NocoAI failed for the demo reasons. Please try again.')
  }
  predictingNextFormulas.value = false
}

const loadColumn = (title: string, tp: string, colOptions?: any) => {
  preloadColumn.value = {
    title,
    uidt: tp,
    colOptions,
  }
  persistMenu.value = false
}

async function reloadViewDataHandler(shouldShowLoading: boolean | void) {
  predictedNextColumn.value = undefined
  // set value if spinner should be hidden
  showLoading.value = !!shouldShowLoading
  await loadData()
  // reset to default (showing spinner on load)
  showLoading.value = true
}

async function openNewRecordHandler() {
  const newRow = addEmptyRow()
  expandForm(newRow, undefined, true)
}

reloadViewDataHook?.on(reloadViewDataHandler)
openNewRecordFormHook?.on(openNewRecordHandler)

onBeforeUnmount(() => {
  /** save/update records before unmounting the component */
  saveOrUpdateRecords()

  // reset hooks
  reloadViewDataHook?.off(reloadViewDataHandler)
  openNewRecordFormHook?.off(openNewRecordHandler)
})

const expandedFormOnRowIdDlg = computed({
  get() {
    return !!routeQuery.rowId
  },
  set(val) {
    if (!val)
      router.push({
        query: {
          ...routeQuery,
          rowId: undefined,
        },
      })
  },
})

// reload table data reload hook as fallback to rowdatareload
provide(ReloadRowDataHookInj, reloadViewDataHook)

// trigger initial data load in grid
// reloadViewDataHook.trigger()

const switchingTab = ref(false)

watch(
  view,
  async (next, old) => {
    try {
      if (next && next.id !== old?.id) {
        switchingTab.value = true
        // whenever tab changes or view changes save any unsaved data
        if (old?.id) {
          const oldMeta = await getMeta(old.fk_model_id!)
          if (oldMeta) {
            await saveOrUpdateRecords({
              viewMetaValue: old,
              metaValue: oldMeta as TableType,
              data: data.value,
            })
          }
        }
        await loadData()
      }
    } catch (e) {
      console.log(e)
    } finally {
      switchingTab.value = false
    }
  },
  { immediate: true },
)

const columnOrder = ref<Pick<ColumnReqType, 'column_order'> | null>(null)

eventBus.on(async (event, payload) => {
  if (event === SmartsheetStoreEvents.FIELD_ADD) {
    columnOrder.value = payload
    addColumnDropdown.value = true
  }
})

const closeAddColumnDropdown = () => {
  columnOrder.value = null
  addColumnDropdown.value = false
}
<<<<<<< HEAD

function openGenerateDialog(target: any) {
  const isOpen = ref(true)

  const { close } = useDialog(resolveComponent('SmartsheetDlgGenerate'), {
    'modelValue': isOpen,
    'target': target,
    'meta': meta,
    'view': view,
    'fields': fields,
    'data': data,
    'xWhere': xWhere,
    'onUpdate:modelValue': closeDialog,
  })

  function closeDialog() {
    isOpen.value = false

    close(1000)
  }
}

const rowHeight = computed(() => {
  if ((view.value?.view as GridType)?.row_height !== undefined) {
    switch ((view.value?.view as GridType)?.row_height) {
      case 0:
        return 1
      case 1:
        return 2
      case 2:
        return 4
      case 3:
        return 6
      default:
        return 1
    }
  }
})
=======
>>>>>>> 0b20b525
</script>

<template>
  <div class="relative flex flex-col h-full min-h-0 w-full" data-testid="nc-grid-wrapper">
    <general-overlay :model-value="isLoading" inline transition class="!bg-opacity-15" data-testid="grid-load-spinner">
      <div class="flex items-center justify-center h-full w-full !bg-white !bg-opacity-85 z-1000">
        <a-spin size="large" />
      </div>
    </general-overlay>

    <div ref="gridWrapper" class="nc-grid-wrapper min-h-0 flex-1 scrollbar-thin-dull">
      <a-dropdown
        v-model:visible="contextMenu"
        :trigger="isSqlView ? [] : ['contextmenu']"
        overlay-class-name="nc-dropdown-grid-context-menu"
      >
        <table
          ref="smartTable"
          class="xc-row-table nc-grid backgroundColorDefault !h-auto bg-white"
          @contextmenu="showContextMenu"
        >
          <thead ref="tableHead">
            <tr class="nc-grid-header">
              <th class="w-[80px] min-w-[80px]" data-testid="grid-id-column">
                <div class="w-full h-full bg-gray-100 flex pl-5 pr-1 items-center" data-testid="nc-check-all">
                  <template v-if="!readOnly">
                    <div class="nc-no-label text-gray-500" :class="{ hidden: selectedAllRecords }">#</div>
                    <div
                      :class="{ hidden: !selectedAllRecords, flex: selectedAllRecords }"
                      class="nc-check-all w-full items-center"
                    >
                      <a-checkbox v-model:checked="selectedAllRecords" />

                      <span class="flex-1" />
                    </div>
                  </template>
                  <template v-else>
                    <div class="text-gray-500">#</div>
                  </template>
                </div>
              </th>
              <th
                v-for="col in fields"
                :key="col.title"
                v-xc-ver-resize
                :data-col="col.id"
                :data-title="col.title"
                @xcresize="onresize(col.id, $event)"
                @xcresizing="onXcResizing(col.title, $event)"
                @xcresized="resizingCol = null"
              >
                <div class="w-full h-full bg-gray-100 flex items-center">
                  <LazySmartsheetHeaderVirtualCell v-if="isVirtualCol(col)" :column="col" :hide-menu="readOnly" />

                  <LazySmartsheetHeaderCell v-else :column="col" :hide-menu="readOnly" />
                </div>
              </th>
              <th
                v-if="isAddingColumnAllowed"
                v-e="['c:column:add']"
                class="cursor-pointer"
                @click.stop="addColumnDropdown = true"
              >
                <a-dropdown
                  v-model:visible="addColumnDropdown"
                  :trigger="['click']"
                  overlay-class-name="nc-dropdown-grid-add-column"
                  @visible-change="persistMenu = altModifier"
                >
                  <div class="h-full w-[60px] flex items-center justify-center">
                    <PhSparkleFill v-if="altModifier || persistMenu" class="text-sm text-orange-400" />
                    <MdiPlus v-else class="text-sm nc-column-add" />
                  </div>

                  <template v-if="persistMenu" #overlay>
                    <a-menu>
                      <a-sub-menu v-if="predictedNextColumn" key="predict-column">
                        <template #title>
                          <div class="flex flex-row items-center py-3">
                            <MdiTableColumnPlusAfter class="flex h-[1rem] text-gray-500" />
                            <div class="text-xs pl-2">Predict Columns</div>
                            <MdiChevronRight class="text-gray-500 ml-2" />
                          </div>
                        </template>
                        <template #expandIcon></template>
                        <a-menu>
                          <template v-for="col in predictedNextColumn" :key="`predict-${col.title}-${col.type}`">
                            <a-menu-item>
                              <div class="flex flex-row items-center py-3" @click="loadColumn(col.title, col.type)">
                                <div class="text-xs pl-2">{{ col.title }}</div>
                              </div>
                            </a-menu-item>
                          </template>
                        </a-menu>
                      </a-sub-menu>
                      <a-menu-item v-else>
                        <!-- Predict Columns -->
                        <div class="flex flex-row items-center py-3" @click="predictNextColumn">
                          <MdiReload v-if="predictingNextColumn" class="animate-infinite animate-spin" />
                          <MdiTableColumnPlusAfter v-else class="flex h-[1rem] text-gray-500" />
                          <div class="text-xs pl-2">Predict Columns</div>
                        </div>
                      </a-menu-item>
                      <a-sub-menu v-if="predictedNextFormulas" key="predict-formula">
                        <template #title>
                          <div class="flex flex-row items-center py-3">
                            <MdiCalculatorVariant class="flex h-[1rem] text-gray-500" />
                            <div class="text-xs pl-2">Predict Formulas</div>
                            <MdiChevronRight class="text-gray-500 ml-2" />
                          </div>
                        </template>
                        <template #expandIcon></template>
                        <a-menu>
                          <template v-for="col in predictedNextFormulas" :key="`predict-${col.title}-formula`">
                            <a-menu-item>
                              <div
                                class="flex flex-row items-center py-3"
                                @click="loadColumn(col.title, 'Formula', { formula_raw: col.formula })"
                              >
                                <div class="text-xs pl-2">{{ col.title }}</div>
                              </div>
                            </a-menu-item>
                          </template>
                        </a-menu>
                      </a-sub-menu>
                      <a-menu-item v-else>
                        <!-- Predict Formulas -->
                        <div class="flex flex-row items-center py-3" @click="predictNextFormulas">
                          <MdiReload v-if="predictingNextFormulas" class="animate-infinite animate-spin" />
                          <MdiCalculatorVariant v-else class="flex h-[1rem] text-gray-500" />
                          <div class="text-xs pl-2">Predict Formulas</div>
                        </div>
                      </a-menu-item>
                    </a-menu>
                  </template>
                  <template v-else #overlay>
                    <SmartsheetColumnEditOrAddProvider
                      v-if="addColumnDropdown"
                      :preload="preloadColumn"
                      :column-position="columnOrder"
                      @submit="closeAddColumnDropdown"
                      @cancel="closeAddColumnDropdown"
                      @click.stop
                      @keydown.stop
                      @mounted="preloadColumn = undefined"
                    />
                  </template>
                </a-dropdown>
              </th>
            </tr>
          </thead>
          <tbody ref="tbodyEl">
            <LazySmartsheetRow v-for="(row, rowIndex) of data" ref="rowRefs" :key="rowIndex" :row="row">
              <template #default="{ state }">
                <tr
                  class="nc-grid-row"
                  :style="{ height: rowHeight ? `${rowHeight * 1.5}rem` : `1.5rem` }"
                  :data-testid="`grid-row-${rowIndex}`"
                >
                  <td key="row-index" class="caption nc-grid-cell pl-5 pr-1" :data-testid="`cell-Id-${rowIndex}`">
                    <div class="items-center flex gap-1 min-w-[55px]">
                      <div
                        v-if="!readOnly || !isLocked"
                        class="nc-row-no text-xs text-gray-500"
                        :class="{ toggle: !readOnly, hidden: row.rowMeta.selected }"
                      >
                        {{ ((paginationData.page ?? 1) - 1) * 25 + rowIndex + 1 }}
                      </div>
                      <div
                        v-if="!readOnly"
                        :class="{ hidden: !row.rowMeta.selected, flex: row.rowMeta.selected }"
                        class="nc-row-expand-and-checkbox"
                      >
                        <a-checkbox v-model:checked="row.rowMeta.selected" />
                      </div>
                      <span class="flex-1" />

                      <div
                        v-if="!readOnly || hasRole('commenter', true) || hasRole('viewer', true)"
                        class="nc-expand"
                        :data-testid="`nc-expand-${rowIndex}`"
                        :class="{ 'nc-comment': row.rowMeta?.commentCount }"
                      >
                        <a-spin
                          v-if="row.rowMeta.saving"
                          class="!flex items-center"
                          :data-testid="`row-save-spinner-${rowIndex}`"
                        />
                        <template v-else>
                          <span
                            v-if="row.rowMeta?.commentCount"
                            class="py-1 px-3 rounded-full text-xs cursor-pointer select-none transform hover:(scale-110)"
                            :style="{ backgroundColor: enumColor.light[row.rowMeta.commentCount % enumColor.light.length] }"
                            @click="expandForm(row, state)"
                          >
                            {{ row.rowMeta.commentCount }}
                          </span>
                          <div
                            v-else
                            class="cursor-pointer flex items-center border-1 active:ring rounded p-1 hover:(bg-primary bg-opacity-10)"
                          >
                            <MdiArrowExpand
                              v-e="['c:row-expand']"
                              class="select-none transform hover:(text-accent scale-120) nc-row-expand"
                              @click="expandForm(row, state)"
                            />
                          </div>
                        </template>
                      </div>
                    </div>
                  </td>
                  <SmartsheetTableDataCell
                    v-for="(columnObj, colIndex) of fields"
                    :key="columnObj.id"
                    class="cell relative cursor-pointer nc-grid-cell"
                    :class="{
                      'active': hasEditPermission && isCellSelected(rowIndex, colIndex),
                      'nc-required-cell': isColumnRequiredAndNull(columnObj, row.row),
                      'align-middle': !rowHeight || rowHeight === 1,
                      'align-top': rowHeight && rowHeight !== 1,
                    }"
                    :data-testid="`cell-${columnObj.title}-${rowIndex}`"
                    :data-key="rowIndex + columnObj.id"
                    :data-col="columnObj.id"
                    :data-title="columnObj.title"
                    @mousedown="handleMouseDown($event, rowIndex, colIndex)"
                    @mouseover="handleMouseOver(rowIndex, colIndex)"
                    @click="handleCellClick($event, rowIndex, colIndex)"
                    @dblclick="makeEditable(row, columnObj)"
                    @contextmenu="showContextMenu($event, { row: rowIndex, col: colIndex })"
                  >
                    <div v-if="!switchingTab" class="w-full h-full">
                      <LazySmartsheetVirtualCell
                        v-if="isVirtualCol(columnObj)"
                        v-model="row.row[columnObj.title]"
                        :column="columnObj"
                        :active="activeCell.col === colIndex && activeCell.row === rowIndex"
                        :row="row"
                        :read-only="readOnly"
                        @navigate="onNavigate"
                        @save="updateOrSaveRow(row, '', state)"
                      />

                      <LazySmartsheetCell
                        v-else
                        v-model="row.row[columnObj.title]"
                        :column="columnObj"
                        :edit-enabled="
                          !!hasEditPermission && !!editEnabled && activeCell.col === colIndex && activeCell.row === rowIndex
                        "
                        :row-index="rowIndex"
                        :active="activeCell.col === colIndex && activeCell.row === rowIndex"
                        :read-only="readOnly"
                        @update:edit-enabled="editEnabled = $event"
                        @save="updateOrSaveRow(row, columnObj.title, state)"
                        @navigate="onNavigate"
                        @cancel="editEnabled = false"
                      />
                    </div>
                  </SmartsheetTableDataCell>
                </tr>
              </template>
            </LazySmartsheetRow>

            <tr v-if="isAddingEmptyRowAllowed">
              <td
                v-e="['c:row:add:grid-bottom']"
                :colspan="visibleColLength + 1"
                class="text-left pointer nc-grid-add-new-cell cursor-pointer"
                @click="addEmptyRow()"
              >
                <div class="px-2 w-full flex items-center text-gray-500">
                  <MdiPlus class="text-pint-500 text-xs ml-2 text-primary" />

                  <span class="ml-1">
                    {{ $t('activity.addRow') }}
                  </span>
                </div>
              </td>
            </tr>
          </tbody>
        </table>

        <template v-if="!isLocked && hasEditPermission" #overlay>
          <a-menu class="shadow !rounded !py-0" @click="contextMenu = false">
            <a-menu-item v-if="contextMenuTarget" @click="deleteRow(contextMenuTarget.row)">
              <div v-e="['a:row:delete']" class="nc-project-menu-item">
                <!-- Delete Row -->
                {{ $t('activity.deleteRow') }}
              </div>
            </a-menu-item>

            <a-menu-item @click="deleteSelectedRows">
              <div v-e="['a:row:delete-bulk']" class="nc-project-menu-item">
                <!-- Delete Selected Rows -->
                {{ $t('activity.deleteSelectedRow') }}
              </div>
            </a-menu-item>

            <!--            Clear cell -->
            <a-menu-item
              v-if="
                contextMenuTarget &&
                (fields[contextMenuTarget.col].uidt === UITypes.LinkToAnotherRecord ||
                  !isVirtualCol(fields[contextMenuTarget.col]))
              "
              @click="clearCell(contextMenuTarget)"
            >
              <div v-e="['a:row:clear']" class="nc-project-menu-item">{{ $t('activity.clearCell') }}</div>
            </a-menu-item>

            <a-menu-item v-if="contextMenuTarget" @click="addEmptyRow(contextMenuTarget.row + 1)">
              <div v-e="['a:row:insert']" class="nc-project-menu-item">
                <!-- Insert New Row -->
                {{ $t('activity.insertRow') }}
              </div>
            </a-menu-item>

            <a-menu-item v-if="contextMenuTarget" data-testid="context-menu-item-copy" @click="copyValue(contextMenuTarget)">
              <div v-e="['a:row:copy']" class="nc-project-menu-item">
                <!-- Copy -->
                {{ $t('general.copy') }}
              </div>
            </a-menu-item>

            <a-sub-menu v-if="contextMenuTarget" title="NocoAI">
              <a-menu-item @click="openGenerateDialog(contextMenuTarget)">
                <div class="color-transition nc-project-menu-item group">
                  <MdiMagicStaff class="group-hover:text-accent" />
                  Generate
                </div>
              </a-menu-item>
            </a-sub-menu>
          </a-menu>
        </template>
      </a-dropdown>
    </div>

    <LazySmartsheetPagination />

    <Suspense>
      <LazySmartsheetExpandedForm
        v-if="expandedFormRow && expandedFormDlg"
        v-model="expandedFormDlg"
        :row="expandedFormRow"
        :state="expandedFormRowState"
        :meta="meta"
        :view="view"
        @update:model-value="!skipRowRemovalOnCancel && removeRowIfNew(expandedFormRow)"
      />
    </Suspense>

    <Suspense>
      <LazySmartsheetExpandedForm
        v-if="expandedFormOnRowIdDlg"
        :key="routeQuery.rowId"
        v-model="expandedFormOnRowIdDlg"
        :row="{ row: {}, oldRow: {}, rowMeta: {} }"
        :meta="meta"
        :row-id="routeQuery.rowId"
        :view="view"
        show-next-prev-icons
        @next="navigateToSiblingRow(NavigateDir.NEXT)"
        @prev="navigateToSiblingRow(NavigateDir.PREV)"
      />
    </Suspense>
  </div>
</template>

<style scoped lang="scss">
.nc-grid-wrapper {
  @apply h-full w-full overflow-auto;

  td,
  th {
    @apply border-gray-200 border-solid border-b border-r;
    min-height: 41px !important;
    height: 41px !important;
    position: relative;
  }

  th {
    @apply bg-gray-100;
  }

  td:not(:first-child) > div {
    overflow: hidden;
    @apply flex px-1 h-auto;
  }

  table {
    border-collapse: separate;
    border-spacing: 0;
  }

  td {
    text-overflow: ellipsis;
  }

  td.active::after {
    content: '';
    position: absolute;
    z-index: 3;
    height: calc(100% + 2px);
    width: calc(100% + 2px);
    left: -1px;
    top: -1px;
    pointer-events: none;
  }

  // todo: replace with css variable
  td.active::after {
    @apply border-1 border-solid text-primary border-current bg-primary bg-opacity-5;
  }

  //td.active::before {
  //  content: '';
  //  z-index:4;
  //  @apply absolute !w-[10px] !h-[10px] !right-[-5px] !bottom-[-5px] bg-primary;
  //}

  thead th:nth-child(1) {
    position: sticky !important;
    left: 0;
    z-index: 5;
  }

  tbody td:nth-child(1) {
    position: sticky !important;
    left: 0;
    z-index: 4;
    background: white;
  }

  thead th:nth-child(2) {
    position: sticky !important;
    left: 80px;
    z-index: 5;
    @apply border-r-1 border-r-gray-300;
  }

  tbody td:nth-child(2) {
    position: sticky !important;
    left: 80px;
    z-index: 4;
    background: white;
    @apply shadow-lg border-r-1 border-r-gray-300;
  }
}

:deep {
  .resizer:hover,
  .resizer:active,
  .resizer:focus {
    // todo: replace with primary color
    @apply bg-blue-500/50;
    cursor: col-resize;
  }
}

.nc-grid-row {
  .nc-row-expand-and-checkbox {
    @apply w-full items-center justify-between;
  }

  .nc-expand {
    &:not(.nc-comment) {
      @apply hidden;
    }

    &.nc-comment {
      display: flex;
    }
  }

  &:hover {
    .nc-row-no.toggle {
      @apply hidden;
    }

    .nc-expand {
      @apply flex;
    }

    .nc-row-expand-and-checkbox {
      @apply flex;
    }
  }
}

.nc-grid-header {
  position: sticky;
  top: -1px;

  @apply z-10 bg-gray-100;

  &:hover {
    .nc-no-label {
      @apply hidden;
    }

    .nc-check-all {
      @apply flex;
    }
  }
}

tbody tr:hover {
  @apply bg-gray-100 bg-opacity-50;
}

.nc-required-cell {
  box-shadow: inset 0 0 2px #f00;
}
</style><|MERGE_RESOLUTION|>--- conflicted
+++ resolved
@@ -773,7 +773,6 @@
   columnOrder.value = null
   addColumnDropdown.value = false
 }
-<<<<<<< HEAD
 
 function openGenerateDialog(target: any) {
   const isOpen = ref(true)
@@ -812,8 +811,6 @@
     }
   }
 })
-=======
->>>>>>> 0b20b525
 </script>
 
 <template>
