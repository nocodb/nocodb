<script lang="ts" setup>
import { nextTick } from '@vue/runtime-core'
import type { ColumnReqType, ColumnType, GridType, PaginatedType, TableType, ViewType } from 'nocodb-sdk'
import { UITypes, isSystemColumn, isVirtualCol } from 'nocodb-sdk'
import {
  ActiveViewInj,
  CellUrlDisableOverlayInj,
  ChangePageInj,
  FieldsInj,
  IsFormInj,
  IsGalleryInj,
  IsGridInj,
  IsLockedInj,
  MetaInj,
  NavigateDir,
  OpenNewRecordFormHookInj,
  PaginationDataInj,
  ReadonlyInj,
  ReloadRowDataHookInj,
  ReloadViewDataHookInj,
  RowHeightInj,
  SmartsheetStoreEvents,
  computed,
  createEventHook,
  enumColor,
  extractPkFromRow,
  iconMap,
  inject,
  isColumnRequiredAndNull,
  isDrawerOrModalExist,
  isMac,
  message,
  onBeforeUnmount,
  onClickOutside,
  onMounted,
  provide,
  ref,
  useEventListener,
  useGridViewColumnWidth,
  useI18n,
  useMetas,
  useMultiSelect,
  useNuxtApp,
  useRoles,
  useRoute,
  useSmartsheetStoreOrThrow,
  useUIPermission,
  useUndoRedo,
  useViewData,
  watch,
} from '#imports'
import type { Row } from '~/lib'

const { t } = useI18n()

const meta = inject(MetaInj, ref())

const view = inject(ActiveViewInj, ref())

const { $api, $e } = useNuxtApp()

// keep a root fields variable and will get modified from
// fields menu and get used in grid and gallery
const fields = inject(FieldsInj, ref([]))
const readOnly = inject(ReadonlyInj, ref(false))
const isLocked = inject(IsLockedInj, ref(false))

const reloadViewDataHook = inject(ReloadViewDataHookInj, createEventHook())
const openNewRecordFormHook = inject(OpenNewRecordFormHookInj, createEventHook())

const { hasRole } = useRoles()
const { isUIAllowed } = useUIPermission()
const hasEditPermission = $computed(() => isUIAllowed('xcDatatableEditable'))

const router = useRouter()

const route = $(router.currentRoute)

const { addUndo, clone, defineViewScope } = useUndoRedo()

// todo: get from parent ( inject or use prop )
const isView = false

let editEnabled = $ref(false)

const { appInfo } = useGlobal()

const { xWhere, isPkAvail, isSqlView, eventBus } = useSmartsheetStoreOrThrow()

const visibleColLength = $computed(() => fields.value?.length)

const addColumnDropdown = ref(false)

const _contextMenu = ref(false)
const contextMenu = computed({
  get: () => _contextMenu.value,
  set: (val) => {
    if (hasEditPermission) {
      _contextMenu.value = val
    }
  },
})
const contextMenuClosing = ref(false)

const bulkUpdateDlg = ref(false)

const routeQuery = $computed(() => route.query as Record<string, string>)
const contextMenuTarget = ref<{ row: number; col: number } | null>(null)
const expandedFormDlg = ref(false)
const expandedFormRow = ref<Row>()
const expandedFormRowState = ref<Record<string, any>>()
const gridWrapper = ref<HTMLElement>()
const tableHeadEl = ref<HTMLElement>()
const tableBodyEl = ref<HTMLElement>()

const isAddingColumnAllowed = $computed(() => !readOnly.value && !isLocked.value && isUIAllowed('add-column') && !isSqlView.value)

const isAddingEmptyRowAllowed = $computed(() => !isView && !isLocked.value && hasEditPermission && !isSqlView.value)

const {
  isLoading,
  loadData,
  paginationData,
  formattedData: data,
  updateOrSaveRow,
  changePage,
  addEmptyRow: _addEmptyRow,
  deleteRow,
  deleteSelectedRows,
  selectedAllRecords,
  removeRowIfNew,
  navigateToSiblingRow,
  getExpandedRowIndex,
  deleteRangeOfRows,
  bulkUpdateRows,
  bulkUpdateView,
} = useViewData(meta, view, xWhere)

const { getMeta } = useMetas()

const { loadGridViewColumns, updateWidth, resizingColWidth, resizingCol } = useGridViewColumnWidth(view)

const getContainerScrollForElement = (
  el: HTMLElement,
  container: HTMLElement,
  offset?: {
    top?: number
    bottom?: number
    left?: number
    right?: number
  },
) => {
  const childPos = el.getBoundingClientRect()
  const parentPos = container.getBoundingClientRect()

  // provide an extra offset to show the prev/next/up/bottom cell
  const extraOffset = 15

  const numColWidth = container.querySelector('thead th:nth-child(1)')?.getBoundingClientRect().width ?? 0
  const primaryColWidth = container.querySelector('thead th:nth-child(2)')?.getBoundingClientRect().width ?? 0

  const stickyColsWidth = numColWidth + primaryColWidth

  const relativePos = {
    top: childPos.top - parentPos.top,
    right: childPos.right - parentPos.right,
    bottom: childPos.bottom - parentPos.bottom,
    left: childPos.left - parentPos.left - stickyColsWidth,
  }

  const scroll = {
    top: 0,
    left: 0,
  }

  /*
   * If the element is to the right of the container, scroll right (positive)
   * If the element is to the left of the container, scroll left (negative)
   */
  scroll.left =
    relativePos.right + (offset?.right || 0) > 0
      ? container.scrollLeft + relativePos.right + (offset?.right || 0) + extraOffset
      : relativePos.left - (offset?.left || 0) < 0
      ? container.scrollLeft + relativePos.left - (offset?.left || 0) - extraOffset
      : container.scrollLeft

  /*
   * If the element is below the container, scroll down (positive)
   * If the element is above the container, scroll up (negative)
   */
  scroll.top =
    relativePos.bottom + (offset?.bottom || 0) > 0
      ? container.scrollTop + relativePos.bottom + (offset?.bottom || 0) + extraOffset
      : relativePos.top - (offset?.top || 0) < 0
      ? container.scrollTop + relativePos.top - (offset?.top || 0) - extraOffset
      : container.scrollTop

  return scroll
}

const {
  isCellSelected,
  activeCell,
  handleMouseDown,
  handleMouseOver,
  handleCellClick,
  clearSelectedRange,
  copyValue,
  isCellActive,
  resetSelectedRange,
  makeActive,
  selectedRange,
} = useMultiSelect(
  meta,
  fields,
  data,
  $$(editEnabled),
  isPkAvail,
  contextMenu,
  clearCell,
  clearSelectedRangeOfCells,
  makeEditable,
  scrollToCell,
  (e: KeyboardEvent) => {
    // ignore navigating if picker(Date, Time, DateTime, Year)
    // or single/multi select options is open
    const activePickerOrDropdownEl = document.querySelector(
      '.nc-picker-datetime.active,.nc-dropdown-single-select-cell.active,.nc-dropdown-multi-select-cell.active,.nc-picker-date.active,.nc-picker-year.active,.nc-picker-time.active',
    )
    if (activePickerOrDropdownEl) {
      e.preventDefault()
      return true
    }

    // skip keyboard event handling if there is a drawer / modal
    if (isDrawerOrModalExist()) {
      return true
    }

    const cmdOrCtrl = isMac() ? e.metaKey : e.ctrlKey
    const altOrOptionKey = e.altKey
    if (e.key === ' ') {
      if (isCellActive.value && !editEnabled && hasEditPermission) {
        e.preventDefault()
        const row = data.value[activeCell.row]
        expandForm(row)
        return true
      }
    } else if (e.key === 'Escape') {
      if (editEnabled) {
        editEnabled = false
        return true
      }
    } else if (e.key === 'Enter') {
      if (e.shiftKey) {
        // add a line break for types like LongText / JSON
        return true
      }
      if (editEnabled) {
        editEnabled = false
        return true
      }
    }

    if (cmdOrCtrl) {
      if (!isCellActive.value) return

      // cmdOrCtrl+shift handled in useMultiSelect
      if (e.shiftKey) return

      switch (e.key) {
        case 'ArrowUp':
          e.preventDefault()
          clearSelectedRange()
          activeCell.row = 0
          activeCell.col = activeCell.col ?? 0
          scrollToCell?.()
          editEnabled = false
          return true
        case 'ArrowDown':
          e.preventDefault()
          clearSelectedRange()
          activeCell.row = data.value.length - 1
          activeCell.col = activeCell.col ?? 0
          scrollToCell?.()
          editEnabled = false
          return true
        case 'ArrowRight':
          e.preventDefault()
          clearSelectedRange()
          activeCell.row = activeCell.row ?? 0
          activeCell.col = fields.value?.length - 1
          scrollToCell?.()
          editEnabled = false
          return true
        case 'ArrowLeft':
          e.preventDefault()
          clearSelectedRange()
          activeCell.row = activeCell.row ?? 0
          activeCell.col = 0
          scrollToCell?.()
          editEnabled = false
          return true
      }
    }

    if (altOrOptionKey) {
      switch (e.keyCode) {
        case 82: {
          // ALT + R
          if (isAddingEmptyRowAllowed) {
            $e('c:shortcut', { key: 'ALT + R' })
            addEmptyRow()
            activeCell.row = data.value.length - 1
            activeCell.col = 0
            resetSelectedRange()
            nextTick(() => {
              ;(document.querySelector('td.cell.active') as HTMLInputElement | HTMLTextAreaElement)?.scrollIntoView({
                behavior: 'smooth',
              })
            })
          }
          break
        }
        case 67: {
          // ALT + C
          if (isAddingColumnAllowed) {
            $e('c:shortcut', { key: 'ALT + C' })
            addColumnDropdown.value = true
          }
          break
        }
      }
    }
  },
  async (ctx: { row: number; col?: number; updatedColumnTitle?: string }) => {
    const rowObj = data.value[ctx.row]
    const columnObj = ctx.col !== undefined ? fields.value[ctx.col] : null

    if (!ctx.updatedColumnTitle && isVirtualCol(columnObj)) {
      return
    }

    // See DateTimePicker.vue for details
    data.value[ctx.row].rowMeta.isUpdatedFromCopyNPaste = {
      ...data.value[ctx.row].rowMeta.isUpdatedFromCopyNPaste,
      [ctx.updatedColumnTitle || columnObj.title]: true,
    }

    // update/save cell value
    await updateOrSaveRow(rowObj, ctx.updatedColumnTitle || columnObj.title)
  },
  bulkUpdateRows,
)

function scrollToCell(row?: number | null, col?: number | null) {
  row = row ?? activeCell.row
  col = col ?? activeCell.col

  if (row !== null && col !== null) {
    // get active cell
    const rows = tableBodyEl.value?.querySelectorAll('tr')
    const cols = rows?.[row].querySelectorAll('td')
    const td = cols?.[col === 0 ? 0 : col + 1]

    if (!td || !gridWrapper.value) return

    const { height: headerHeight } = tableHeadEl.value!.getBoundingClientRect()
    const tdScroll = getContainerScrollForElement(td, gridWrapper.value, { top: headerHeight, bottom: 9, right: 9 })

    // if first column set left to 0 since it's sticky it will be visible and calculated value will be wrong
    // setting left to 0 will make it scroll to the left
    if (col === 0) {
      tdScroll.left = 0
    }

    if (rows && row === rows.length - 2) {
      // if last row make 'Add New Row' visible
      gridWrapper.value.scrollTo({
        top: gridWrapper.value.scrollHeight,
        left:
          cols && col === cols.length - 2 // if corner cell
            ? gridWrapper.value.scrollWidth
            : tdScroll.left,
        behavior: 'smooth',
      })
      return
    }

    if (cols && col === cols.length - 2) {
      // if last column make 'Add New Column' visible
      gridWrapper.value.scrollTo({
        top: tdScroll.top,
        left: gridWrapper.value.scrollWidth,
        behavior: 'smooth',
      })
      return
    }

    // scroll into the active cell
    gridWrapper.value.scrollTo({
      top: tdScroll.top,
      left: tdScroll.left,
      behavior: 'smooth',
    })
  }
}

const rowHeight = computed(() => {
  if ((view.value?.view as GridType)?.row_height !== undefined) {
    switch ((view.value?.view as GridType)?.row_height) {
      case 0:
        return 1
      case 1:
        return 2
      case 2:
        return 4
      case 3:
        return 6
      default:
        return 1
    }
  }
})

onMounted(loadGridViewColumns)

provide(IsFormInj, ref(false))

provide(IsGalleryInj, ref(false))

provide(IsGridInj, ref(true))

provide(PaginationDataInj, paginationData)

provide(ChangePageInj, changePage)

provide(RowHeightInj, rowHeight)

const disableUrlOverlay = ref(false)
provide(CellUrlDisableOverlayInj, disableUrlOverlay)

const showLoading = ref(true)

const skipRowRemovalOnCancel = ref(false)

const preloadColumn = ref<Partial<any>>()

function expandForm(row: Row, state?: Record<string, any>, fromToolbar = false) {
  const rowId = extractPkFromRow(row.row, meta.value?.columns as ColumnType[])

  if (rowId) {
    router.push({
      query: {
        ...routeQuery,
        rowId,
      },
    })
  } else {
    expandedFormRow.value = row
    expandedFormRowState.value = state
    expandedFormDlg.value = true
    skipRowRemovalOnCancel.value = !fromToolbar
  }
}

const onresize = (colID: string, event: any) => {
  updateWidth(colID, event.detail)
}

const onXcResizing = (cn: string, event: any) => {
  resizingCol.value = cn
  resizingColWidth.value = event.detail
}

defineExpose({
  loadData,
  openColumnCreate: (data) => {
    tableHeadEl.value?.querySelector('th:last-child')?.scrollIntoView({ behavior: 'smooth' })
    setTimeout(() => {
      addColumnDropdown.value = true
      preloadColumn.value = data
    }, 500)
  },
})

// reset context menu target on hide
watch(contextMenu, () => {
  if (!contextMenu.value) {
    contextMenuClosing.value = true
    contextMenuTarget.value = null
  } else {
    contextMenuClosing.value = false
  }
})

const rowRefs = $ref<any[]>()

async function clearCell(ctx: { row: number; col: number } | null, skipUpdate = false) {
  if (
    !ctx ||
    !hasEditPermission ||
    (fields.value[ctx.col].uidt !== UITypes.LinkToAnotherRecord && isVirtualCol(fields.value[ctx.col]))
  )
    return

  const rowObj = data.value[ctx.row]
  const columnObj = fields.value[ctx.col]

  if (isVirtualCol(columnObj)) {
    addUndo({
      undo: {
        fn: async (ctx: { row: number; col: number }, col: ColumnType, row: Row, pg: PaginatedType) => {
          if (paginationData.value.pageSize === pg.pageSize) {
            if (paginationData.value.page !== pg.page) {
              await changePage(pg.page!)
            }
            const rowId = extractPkFromRow(row.row, meta.value?.columns as ColumnType[])
            const rowObj = data.value[ctx.row]
            const columnObj = fields.value[ctx.col]
            if (
              columnObj.title &&
              rowId === extractPkFromRow(rowObj.row, meta.value?.columns as ColumnType[]) &&
              columnObj.id === col.id
            ) {
              rowObj.row[columnObj.title] = row.row[columnObj.title]
              await rowRefs[ctx.row]!.addLTARRef(rowObj.row[columnObj.title], columnObj)
              await rowRefs[ctx.row]!.syncLTARRefs(rowObj.row)
              activeCell.col = ctx.col
              activeCell.row = ctx.row
              scrollToCell?.()
            } else {
              throw new Error('Record could not be found')
            }
          } else {
            throw new Error('Page size changed')
          }
        },
        args: [clone(ctx), clone(columnObj), clone(rowObj), clone(paginationData.value)],
      },
      redo: {
        fn: async (ctx: { row: number; col: number }, col: ColumnType, row: Row, pg: PaginatedType) => {
          if (paginationData.value.pageSize === pg.pageSize) {
            if (paginationData.value.page !== pg.page) {
              await changePage(pg.page!)
            }
            const rowId = extractPkFromRow(row.row, meta.value?.columns as ColumnType[])
            const rowObj = data.value[ctx.row]
            const columnObj = fields.value[ctx.col]
            if (rowId === extractPkFromRow(rowObj.row, meta.value?.columns as ColumnType[]) && columnObj.id === col.id) {
              await rowRefs[ctx.row]!.clearLTARCell(columnObj)
              activeCell.col = ctx.col
              activeCell.row = ctx.row
              scrollToCell?.()
            } else {
              throw new Error('Record could not be found')
            }
          } else {
            throw new Error('Page size changed')
          }
        },
        args: [clone(ctx), clone(columnObj), clone(rowObj), clone(paginationData.value)],
      },
      scope: defineViewScope({ view: view.value }),
    })
    await rowRefs[ctx.row]!.clearLTARCell(columnObj)
    return
  }

  // handle Checkbox and rating fields in a special way
  switch (columnObj.uidt) {
    case UITypes.Checkbox:
      rowObj.row[columnObj.title] = false
      break
    case UITypes.Rating:
      rowObj.row[columnObj.title] = 0
      break
    default:
      rowObj.row[columnObj.title] = null
      break
  }

  if (!skipUpdate) {
    // update/save cell value
    await updateOrSaveRow(rowObj, columnObj.title)
  }
}

async function clearSelectedRangeOfCells() {
  if (!hasEditPermission) return

  const start = selectedRange.start
  const end = selectedRange.end

  const startRow = Math.min(start.row, end.row)
  const endRow = Math.max(start.row, end.row)
  const startCol = Math.min(start.col, end.col)
  const endCol = Math.max(start.col, end.col)

  const cols = fields.value.slice(startCol, endCol + 1)
  const rows = data.value.slice(startRow, endRow + 1)
  const props = []

  for (const row of rows) {
    for (const col of cols) {
      if (!row || !col || !col.title) continue

      // TODO handle LinkToAnotherRecord
      if (isVirtualCol(col)) continue

      row.row[col.title] = null
      props.push(col.title)
    }
  }

  await bulkUpdateRows(rows, props)
}

function makeEditable(row: Row, col: ColumnType) {
  if (!hasEditPermission || editEnabled || isView || isLocked.value || readOnly.value || isSystemColumn(col)) {
    return
  }

  if (!isPkAvail.value && !row.rowMeta.new) {
    // Update not allowed for table which doesn't have primary Key
    message.info(t('msg.info.updateNotAllowedWithoutPK'))
    return
  }

  if (col.ai) {
    // Auto Increment field is not editable
    message.info(t('msg.info.autoIncFieldNotEditable'))
    return
  }

  if (col.pk && !row.rowMeta.new) {
    // Editing primary key not supported
    message.info(t('msg.info.editingPKnotSupported'))
    return
  }

  if ([UITypes.SingleSelect, UITypes.MultiSelect].includes(col.uidt as UITypes)) {
    return
  }

  return (editEnabled = true)
}

const altModifier = ref(false)

const persistMenu = ref(false)

/** handle keypress events */
useEventListener(document, 'keydown', async (e: KeyboardEvent) => {
  if (e.key === 'Alt') {
    altModifier.value = true
  }
})

/** handle keypress events */
useEventListener(document, 'keyup', async (e: KeyboardEvent) => {
  if (e.key === 'Alt') {
    altModifier.value = false
    disableUrlOverlay.value = false
  }
})

/** On clicking outside of table reset active cell  */
const smartTable = ref(null)

onClickOutside(tableBodyEl, (e) => {
  // do nothing if context menu was open
  if (contextMenu.value) return

  if (activeCell.row === null || activeCell.col === null) return

  const activeCol = fields.value[activeCell.col]

  if (editEnabled && (isVirtualCol(activeCol) || activeCol.uidt === UITypes.JSON)) return

  // ignore unselecting if clicked inside or on the picker(Date, Time, DateTime, Year)
  // or single/multi select options
  const activePickerOrDropdownEl = document.querySelector(
    '.nc-picker-datetime.active,.nc-dropdown-single-select-cell.active,.nc-dropdown-multi-select-cell.active,.nc-picker-date.active,.nc-picker-year.active,.nc-picker-time.active',
  )
  if (
    e.target &&
    activePickerOrDropdownEl &&
    (activePickerOrDropdownEl === e.target || activePickerOrDropdownEl?.contains(e.target as Element))
  )
    return

  // skip if drawer / modal is active
  if (isDrawerOrModalExist()) {
    return
  }

  clearSelectedRange()
  activeCell.row = null
  activeCell.col = null
})

const onNavigate = (dir: NavigateDir) => {
  if (activeCell.row === null || activeCell.col === null) return

  editEnabled = false
  clearSelectedRange()

  switch (dir) {
    case NavigateDir.NEXT:
      if (activeCell.row < data.value.length - 1) {
        activeCell.row++
      } else {
        addEmptyRow()
        activeCell.row++
      }
      break
    case NavigateDir.PREV:
      if (activeCell.row > 0) {
        activeCell.row--
      }
      break
  }
  nextTick(() => {
    scrollToCell()
  })
}

const showContextMenu = (e: MouseEvent, target?: { row: number; col: number }) => {
  if (isSqlView.value) return
  e.preventDefault()
  if (target) {
    contextMenuTarget.value = target
  }
}

const saveOrUpdateRecords = async (args: { metaValue?: TableType; viewMetaValue?: ViewType; data?: any } = {}) => {
  let index = -1
  for (const currentRow of args.data || data.value) {
    index++
    /** if new record save row and save the LTAR cells */
    if (currentRow.rowMeta.new) {
      const syncLTARRefs = rowRefs?.[index]?.syncLTARRefs
      const savedRow = await updateOrSaveRow(currentRow, '', {}, args)
      await syncLTARRefs?.(savedRow, args)
      currentRow.rowMeta.changed = false
      continue
    }

    /** if existing row check updated cell and invoke update method */
    if (currentRow.rowMeta.changed) {
      currentRow.rowMeta.changed = false
      for (const field of (args.metaValue || meta.value)?.columns ?? []) {
        // `url` would be enriched in attachment during listing
        // hence it would consider as a change while it is not necessary to update
        if (isVirtualCol(field) || field.uidt === UITypes.Attachment) continue
        if (field.title! in currentRow.row && currentRow.row[field.title!] !== currentRow.oldRow[field.title!]) {
          await updateOrSaveRow(currentRow, field.title!, {}, args)
        }
      }
    }
  }
}

const predictingNextColumn = ref(false)

const predictedNextColumn = ref<Array<{ title: string; type: string }>>()

const predictingNextFormulas = ref(false)

const predictedNextFormulas = ref<Array<{ title: string; formula: string }>>()

const predictNextColumn = async () => {
  if (predictingNextColumn.value) return
  predictedNextColumn.value = []
  predictingNextColumn.value = true
  try {
    if (meta.value && meta.value.columns) {
      const res: { data: Array<{ title: string; type: string }> } = await $api.utils.magic({
        operation: 'predictNextColumn',
        data: {
          table: meta.value.title,
          columns: meta.value.columns.map((col) => col.title),
        },
      })

      predictedNextColumn.value = res.data
    }
  } catch (e) {
    message.warning('NocoAI: Underlying GPT API are busy. Please try after sometime.')
  }
  predictingNextColumn.value = false
}

const predictNextFormulas = async () => {
  if (predictingNextFormulas.value) return
  predictingNextFormulas.value = true
  try {
    if (meta.value && meta.value.columns) {
      const res: { data: Array<{ title: string; formula: string }> } = await $api.utils.magic({
        operation: 'predictNextFormulas',
        data: {
          table: meta.value.title,
          columns: meta.value.columns
            .filter((c) => {
              // skip system LTAR columns
              if (c.uidt === UITypes.LinkToAnotherRecord && c.system) return false
              if ([UITypes.QrCode, UITypes.Barcode].includes(c.uidt as UITypes)) return false
              return true
            })
            .map((col) => col.title),
        },
      })

      predictedNextFormulas.value = res.data
    }
  } catch (e) {
    message.warning('NocoAI: Underlying GPT API are busy. Please try after sometime.')
  }
  predictingNextFormulas.value = false
}

const loadColumn = (title: string, tp: string, colOptions?: any) => {
  preloadColumn.value = {
    title,
    uidt: tp,
    colOptions,
  }
  persistMenu.value = false
}

async function reloadViewDataHandler(shouldShowLoading: boolean | void) {
  if (predictedNextColumn.value?.length) {
    const fieldsAvailable = meta.value?.columns?.map((c) => c.title)
    predictedNextColumn.value = predictedNextColumn.value.filter((c) => !fieldsAvailable?.includes(c.title))
  }
  // save any unsaved data before reload
  await saveOrUpdateRecords()

  // set value if spinner should be hidden
  showLoading.value = !!shouldShowLoading
  await loadData()
  // reset to default (showing spinner on load)
  showLoading.value = true
}

async function openNewRecordHandler() {
  const newRow = addEmptyRow()
  expandForm(newRow, undefined, true)
}

reloadViewDataHook?.on(reloadViewDataHandler)
openNewRecordFormHook?.on(openNewRecordHandler)

onBeforeUnmount(async () => {
  /** save/update records before unmounting the component */
  const viewMetaValue = view.value
  const dataValue = data.value
  if (viewMetaValue) {
    getMeta(viewMetaValue.fk_model_id, false, true).then((res) => {
      const metaValue = res
      if (!metaValue) return
      saveOrUpdateRecords({
        metaValue,
        viewMetaValue,
        data: dataValue,
      })
    })
  }

  // reset hooks
  reloadViewDataHook?.off(reloadViewDataHandler)
  openNewRecordFormHook?.off(openNewRecordHandler)
})

const expandedFormOnRowIdDlg = computed({
  get() {
    return !!routeQuery.rowId
  },
  set(val) {
    if (!val)
      router.push({
        query: {
          ...routeQuery,
          rowId: undefined,
        },
      })
  },
})

// reload table data reload hook as fallback to rowdatareload
provide(ReloadRowDataHookInj, reloadViewDataHook)

// trigger initial data load in grid
// reloadViewDataHook.trigger()

const switchingTab = ref(false)

watch(
  view,
  async (next, old) => {
    try {
      if (next && next.id !== old?.id) {
        switchingTab.value = true
        // whenever tab changes or view changes save any unsaved data
        if (old?.id) {
          const oldMeta = await getMeta(old.fk_model_id!, false, true)
          if (oldMeta) {
            await saveOrUpdateRecords({
              viewMetaValue: old,
              metaValue: oldMeta as TableType,
              data: data.value,
            })
          }
        }
        await loadData()
      }
    } catch (e) {
      console.log(e)
    } finally {
      switchingTab.value = false
    }
  },
  { immediate: true },
)

const columnOrder = ref<Pick<ColumnReqType, 'column_order'> | null>(null)

eventBus.on(async (event, payload) => {
  if (event === SmartsheetStoreEvents.FIELD_ADD) {
    columnOrder.value = payload
    addColumnDropdown.value = true
  }
})

const closeAddColumnDropdown = (scrollToLastCol = false) => {
  columnOrder.value = null
  addColumnDropdown.value = false
  if (scrollToLastCol) {
    setTimeout(() => {
      const lastAddNewRowHeader = tableHeadEl.value?.querySelector('th:last-child')
      if (lastAddNewRowHeader) {
        lastAddNewRowHeader.scrollIntoView({ behavior: 'smooth' })
      }
    }, 200)
  }
}

const confirmDeleteRow = (row: number) => {
  try {
    deleteRow(row)
  } catch (e: any) {
    message.error(e.message)
  }
}

const deleteSelectedRangeOfRows = () => {
  deleteRangeOfRows(selectedRange).then(() => {
    clearSelectedRange()
    activeCell.row = null
    activeCell.col = null
  })
}

function addEmptyRow(row?: number) {
  const rowObj = _addEmptyRow(row)
  nextTick().then(() => {
    clearSelectedRange()
    makeActive(row ?? data.value.length - 1, 0)
    scrollToCell?.()
  })
  return rowObj
}

function openGenerateDialog(target: any) {
  const isOpen = ref(true)

  const { close } = useDialog(resolveComponent('SmartsheetDlgGenerate'), {
    'modelValue': isOpen,
    'target': target,
    'meta': meta,
    'view': view,
    'fields': fields,
    'data': data,
    'xWhere': xWhere,
    'onUpdate:modelValue': closeDialog,
  })

  function closeDialog() {
    isOpen.value = false

    close(1000)
  }
}
</script>

<template>
  <div
    class="relative flex flex-col h-full min-h-0 w-full"
    data-testid="nc-grid-wrapper"
    style="background-color: var(--nc-grid-bg)"
  >
    <general-overlay :model-value="isLoading" inline transition class="!bg-opacity-15" data-testid="grid-load-spinner">
      <div class="flex items-center justify-center h-full w-full !bg-white !bg-opacity-85 z-1000">
        <a-spin size="large" />
      </div>
    </general-overlay>

    <div ref="gridWrapper" class="nc-grid-wrapper min-h-0 flex-1 nc-sidebar-md">
      <a-dropdown
        v-model:visible="contextMenu"
        :trigger="isSqlView ? [] : ['contextmenu']"
        overlay-class-name="nc-dropdown-grid-context-menu"
      >
        <table
          ref="smartTable"
          class="xc-row-table nc-grid backgroundColorDefault !h-auto bg-white"
          @contextmenu="showContextMenu"
        >
          <thead ref="tableHeadEl">
            <tr class="nc-grid-header">
              <th class="w-[85px] min-w-[85px]" data-testid="grid-id-column">
                <div class="w-full h-full flex pl-5 pr-1 items-center" data-testid="nc-check-all">
                  <template v-if="!readOnly">
                    <div class="nc-no-label text-gray-400" :class="{ hidden: selectedAllRecords }">#</div>
                    <div
                      :class="{ hidden: !selectedAllRecords, flex: selectedAllRecords }"
                      class="nc-check-all w-full items-center"
                    >
                      <a-checkbox v-model:checked="selectedAllRecords" />

                      <span class="flex-1" />
                    </div>
                  </template>
                  <template v-else>
                    <div class="text-gray-500">#</div>
                  </template>
                </div>
              </th>
              <th
                v-for="col in fields"
                :key="col.title"
                v-xc-ver-resize
                :data-col="col.id"
                :data-title="col.title"
                @xcresize="onresize(col.id, $event)"
                @xcresizing="onXcResizing(col.title, $event)"
                @xcresized="resizingCol = null"
              >
                <div class="w-full h-full flex items-center">
                  <LazySmartsheetHeaderVirtualCell v-if="isVirtualCol(col)" :column="col" :hide-menu="readOnly" />

                  <LazySmartsheetHeaderCell v-else :column="col" :hide-menu="readOnly" />
                </div>
              </th>
              <th
                v-if="isAddingColumnAllowed"
                v-e="['c:column:add']"
                class="cursor-pointer"
                @click.stop="addColumnDropdown = true"
              >
                <a-dropdown
                  v-model:visible="addColumnDropdown"
                  :trigger="['click']"
                  overlay-class-name="nc-dropdown-grid-add-column"
                  @visible-change="persistMenu = altModifier"
                >
                  <div class="h-full w-[60px] flex items-center justify-center">
                    <GeneralIcon v-if="altModifier || persistMenu" icon="magic" class="text-sm text-orange-400" />
                    <component :is="iconMap.plus" class="text-sm nc-column-add text-gray-600" />
                  </div>

                  <template v-if="persistMenu" #overlay>
                    <a-menu>
                      <a-sub-menu v-if="predictedNextColumn?.length" key="predict-column">
                        <template #title>
                          <div class="flex flex-row items-center py-3">
                            <MdiTableColumnPlusAfter class="flex h-[1rem] text-gray-500" />
                            <div class="text-xs pl-2">Predict Columns</div>
                            <MdiChevronRight class="text-gray-500 ml-2" />
                          </div>
                        </template>
                        <template #expandIcon></template>
                        <a-menu>
                          <template v-for="col in predictedNextColumn" :key="`predict-${col.title}-${col.type}`">
                            <a-menu-item>
                              <div class="flex flex-row items-center py-3" @click="loadColumn(col.title, col.type)">
                                <div class="text-xs pl-2">{{ col.title }}</div>
                              </div>
                            </a-menu-item>
                          </template>
                          <a-menu-item>
                            <div class="flex flex-row items-center py-3" @click="predictNextColumn">
                              <div class="text-red-500 text-xs pl-2">
                                <MdiReload />
                                Generate Again
                              </div>
                            </div>
                          </a-menu-item>
                        </a-menu>
                      </a-sub-menu>
                      <a-menu-item v-else>
                        <!-- Predict Columns -->
                        <div class="flex flex-row items-center py-3" @click="predictNextColumn">
                          <MdiReload v-if="predictingNextColumn" class="animate-infinite animate-spin" />
                          <MdiTableColumnPlusAfter v-else class="flex h-[1rem] text-gray-500" />
                          <div class="text-xs pl-2">Predict Columns</div>
                        </div>
                      </a-menu-item>
                      <a-sub-menu v-if="predictedNextFormulas" key="predict-formula">
                        <template #title>
                          <div class="flex flex-row items-center py-3">
                            <MdiCalculatorVariant class="flex h-[1rem] text-gray-500" />
                            <div class="text-xs pl-2">Predict Formulas</div>
                            <MdiChevronRight class="text-gray-500 ml-2" />
                          </div>
                        </template>
                        <template #expandIcon></template>
                        <a-menu>
                          <template v-for="col in predictedNextFormulas" :key="`predict-${col.title}-formula`">
                            <a-menu-item>
                              <div
                                class="flex flex-row items-center py-3"
                                @click="loadColumn(col.title, 'Formula', { formula_raw: col.formula })"
                              >
                                <div class="text-xs pl-2">{{ col.title }}</div>
                              </div>
                            </a-menu-item>
                          </template>
                        </a-menu>
                      </a-sub-menu>
                      <a-menu-item v-else>
                        <!-- Predict Formulas -->
                        <div class="flex flex-row items-center py-3" @click="predictNextFormulas">
                          <MdiReload v-if="predictingNextFormulas" class="animate-infinite animate-spin" />
                          <MdiCalculatorVariant v-else class="flex h-[1rem] text-gray-500" />
                          <div class="text-xs pl-2">Predict Formulas</div>
                        </div>
                      </a-menu-item>
                    </a-menu>
                  </template>
                  <template v-else #overlay>
                    <SmartsheetColumnEditOrAddProvider
                      v-if="addColumnDropdown"
                      :preload="preloadColumn"
                      :column-position="columnOrder"
                      @submit="closeAddColumnDropdown(true)"
                      @cancel="closeAddColumnDropdown()"
                      @click.stop
                      @keydown.stop
                      @mounted="preloadColumn = undefined"
                    />
                  </template>
                </a-dropdown>
              </th>
            </tr>
          </thead>
          <tbody ref="tableBodyEl">
            <LazySmartsheetRow v-for="(row, rowIndex) of data" ref="rowRefs" :key="rowIndex" :row="row">
              <template #default="{ state }">
                <tr
                  class="nc-grid-row"
                  :style="{ height: rowHeight ? `${rowHeight * 1.8}rem` : `1.8rem` }"
                  :data-testid="`grid-row-${rowIndex}`"
                >
                  <td
                    key="row-index"
                    class="caption nc-grid-cell pl-5 pr-1"
                    :data-testid="`cell-Id-${rowIndex}`"
                    @contextmenu="contextMenuTarget = null"
                  >
                    <div class="items-center flex gap-1 min-w-[60px]">
                      <div
                        v-if="!readOnly || !isLocked"
                        class="nc-row-no text-xs text-gray-500"
                        :class="{ toggle: !readOnly, hidden: row.rowMeta.selected }"
                      >
                        {{ ((paginationData.page ?? 1) - 1) * (paginationData.pageSize ?? 25) + rowIndex + 1 }}
                      </div>
                      <div
                        v-if="!readOnly"
                        :class="{ hidden: !row.rowMeta.selected, flex: row.rowMeta.selected }"
                        class="nc-row-expand-and-checkbox"
                      >
                        <a-checkbox v-model:checked="row.rowMeta.selected" />
                      </div>
                      <span class="flex-1" />

                      <div
                        v-if="!readOnly || hasRole('commenter', true) || hasRole('viewer', true)"
                        class="nc-expand"
                        :data-testid="`nc-expand-${rowIndex}`"
                        :class="{ 'nc-comment': row.rowMeta?.commentCount }"
                      >
                        <a-spin
                          v-if="row.rowMeta.saving"
                          class="!flex items-center"
                          :data-testid="`row-save-spinner-${rowIndex}`"
                        />
                        <template v-else>
                          <span
                            v-if="row.rowMeta?.commentCount"
                            class="py-1 px-3 rounded-full text-xs cursor-pointer select-none transform hover:(scale-110)"
                            :style="{ backgroundColor: enumColor.light[row.rowMeta.commentCount % enumColor.light.length] }"
                            @click="expandForm(row, state)"
                          >
                            {{ row.rowMeta.commentCount }}
                          </span>
                          <div
                            v-else
                            class="cursor-pointer flex items-center border-1 border-gray-100 active:ring rounded p-1 hover:(bg-gray-50)"
                          >
                            <component
                              :is="iconMap.expand"
                              v-e="['c:row-expand']"
                              class="select-none transform hover:(text-black scale-120) nc-row-expand"
                              @click="expandForm(row, state)"
                            />
                          </div>
                        </template>
                      </div>
                    </div>
                  </td>
                  <SmartsheetTableDataCell
                    v-for="(columnObj, colIndex) of fields"
                    :key="columnObj.id"
                    class="cell relative nc-grid-cell"
                    :class="{
                      'cursor-pointer': hasEditPermission,
                      'active': hasEditPermission && isCellSelected(rowIndex, colIndex),
                      'nc-required-cell': isColumnRequiredAndNull(columnObj, row.row),
                      'align-middle': !rowHeight || rowHeight === 1,
                      'align-top': rowHeight && rowHeight !== 1,
                    }"
                    :data-testid="`cell-${columnObj.title}-${rowIndex}`"
                    :data-key="rowIndex + columnObj.id"
                    :data-col="columnObj.id"
                    :data-title="columnObj.title"
                    @mousedown="handleMouseDown($event, rowIndex, colIndex)"
                    @mouseover="handleMouseOver($event, rowIndex, colIndex)"
                    @click="handleCellClick($event, rowIndex, colIndex)"
                    @dblclick="makeEditable(row, columnObj)"
                    @contextmenu="showContextMenu($event, { row: rowIndex, col: colIndex })"
                  >
                    <div v-if="!switchingTab" class="w-full h-full">
                      <LazySmartsheetVirtualCell
                        v-if="isVirtualCol(columnObj)"
                        v-model="row.row[columnObj.title]"
                        :column="columnObj"
                        :active="activeCell.col === colIndex && activeCell.row === rowIndex"
                        :row="row"
                        :read-only="readOnly"
                        @navigate="onNavigate"
                        @save="updateOrSaveRow(row, '', state)"
                      />

                      <LazySmartsheetCell
                        v-else
                        v-model="row.row[columnObj.title]"
                        :column="columnObj"
                        :edit-enabled="
                          !!hasEditPermission && !!editEnabled && activeCell.col === colIndex && activeCell.row === rowIndex
                        "
                        :row-index="rowIndex"
                        :active="activeCell.col === colIndex && activeCell.row === rowIndex"
                        :read-only="readOnly"
                        @update:edit-enabled="editEnabled = $event"
                        @save="updateOrSaveRow(row, columnObj.title, state)"
                        @navigate="onNavigate"
                        @cancel="editEnabled = false"
                      />
                    </div>
                  </SmartsheetTableDataCell>
                </tr>
              </template>
            </LazySmartsheetRow>

            <tr
              v-if="isAddingEmptyRowAllowed"
              v-e="['c:row:add:grid-bottom']"
              class="text-left pointer nc-grid-add-new-cell cursor-pointer group"
              :class="{
                '!border-r-2 !border-r-gray-100': visibleColLength === 1,
              }"
              @mouseup.stop
              @click="addEmptyRow()"
            >
              <td class="text-left pointer nc-grid-add-new-cell sticky left-0 !border-r-0">
                <div class="px-2 w-full flex items-center text-gray-500">
                  <component :is="iconMap.plus" class="text-pint-500 text-xs ml-2 text-gray-600 group-hover:text-black" />
                </div>
              </td>
              <td class="!border-gray-50" :colspan="visibleColLength"></td>
            </tr>
          </tbody>
        </table>

        <template v-if="!isLocked && hasEditPermission" #overlay>
          <a-menu class="shadow !rounded !py-0" @click="contextMenu = false">
            <a-menu-item
              v-if="contextMenuTarget && (selectedRange.isSingleCell() || selectedRange.isSingleRow())"
              @click="confirmDeleteRow(contextMenuTarget.row)"
            >
              <div v-e="['a:row:delete']" class="nc-project-menu-item">
                <!-- Delete Row -->
                {{ $t('activity.deleteRow') }}
              </div>
            </a-menu-item>

            <a-menu-item v-else-if="contextMenuTarget" @click="deleteSelectedRangeOfRows">
              <div v-e="['a:row:delete']" class="nc-project-menu-item">
                <!-- Delete Rows -->
                Delete Rows
              </div>
            </a-menu-item>

            <a-menu-item
              v-if="appInfo.ee && !contextMenuClosing && !contextMenuTarget && data.some((r) => r.rowMeta.selected)"
              @click="bulkUpdateDlg = true"
            >
              <div v-e="['a:row:update-bulk']" class="nc-project-menu-item">
                <component :is="iconMap.edit" />
                <!-- TODO i18n -->
                Update Selected Rows
              </div>
            </a-menu-item>

            <a-menu-item
              v-if="!contextMenuClosing && !contextMenuTarget && data.some((r) => r.rowMeta.selected)"
              @click="deleteSelectedRows"
            >
              <div v-e="['a:row:delete-bulk']" class="nc-project-menu-item text-red-500">
                <component :is="iconMap.delete" />
                <!-- Delete Selected Rows -->
                {{ $t('activity.deleteSelectedRow') }}
              </div>
            </a-menu-item>

            <!--            Clear cell -->
            <a-menu-item
              v-if="
                contextMenuTarget &&
                selectedRange.isSingleCell() &&
                (fields[contextMenuTarget.col].uidt === UITypes.LinkToAnotherRecord ||
                  !isVirtualCol(fields[contextMenuTarget.col]))
              "
              @click="clearCell(contextMenuTarget)"
            >
              <div v-e="['a:row:clear']" class="nc-project-menu-item">{{ $t('activity.clearCell') }}</div>
            </a-menu-item>

            <!--            Clear cell -->
            <a-menu-item v-else-if="contextMenuTarget" @click="clearSelectedRangeOfCells()">
              <div v-e="['a:row:clear-range']" class="nc-project-menu-item">Clear Cells</div>
            </a-menu-item>

            <a-menu-item v-if="contextMenuTarget && selectedRange.isSingleCell()" @click="addEmptyRow(contextMenuTarget.row + 1)">
              <div v-e="['a:row:insert']" class="nc-project-menu-item">
                <!-- Insert New Row -->
                {{ $t('activity.insertRow') }}
              </div>
            </a-menu-item>

            <a-menu-item v-if="contextMenuTarget" data-testid="context-menu-item-copy" @click="copyValue(contextMenuTarget)">
              <div v-e="['a:row:copy']" class="nc-project-menu-item">
                <!-- Copy -->
                {{ $t('general.copy') }}
              </div>
            </a-menu-item>
<<<<<<< HEAD

            <a-menu-item
              v-if="!contextMenuClosing && !contextMenuTarget && data.some((r) => r.rowMeta.selected)"
              @click="bulkUpdateDlg = true"
            >
              <div class="nc-project-menu-item">
                <!-- Bulk Update -->
                Bulk Update
              </div>
            </a-menu-item>

            <a-sub-menu v-if="contextMenuTarget" title="NocoAI">
              <a-menu-item @click="openGenerateDialog(contextMenuTarget)">
                <div class="color-transition nc-project-menu-item group">
                  <GeneralIcon icon="magic1" class="group-hover:text-accent" />
                  Generate
                </div>
              </a-menu-item>
            </a-sub-menu>
=======
>>>>>>> 4ed73fd7
          </a-menu>
        </template>
      </a-dropdown>
    </div>

    <div
      v-if="isAddingEmptyRowAllowed"
      class="absolute bottom-12 left-2 z-4"
      data-testid="nc-grid-add-new-row"
      @click="addEmptyRow()"
    >
      <a-button
        v-e="['c:row:add:grid-bottom', { footer: true }]"
        class="!rounded-md !shadow-xs !shadow-gray-100 !px-2 z-10 !border-gray-100"
      >
        <div class="flex items-center text-gray-600 hover:text-black">
          <span class="mr-1.5"> New Record </span>
          <component :is="iconMap.plus" class="text-pint-500 text-xs" />
        </div>
      </a-button>
    </div>

    <LazySmartsheetPagination align-count-on-right> </LazySmartsheetPagination>
    <Suspense>
      <LazySmartsheetExpandedForm
        v-if="expandedFormRow && expandedFormDlg"
        v-model="expandedFormDlg"
        :row="expandedFormRow"
        :state="expandedFormRowState"
        :meta="meta"
        :view="view"
        @update:model-value="!skipRowRemovalOnCancel && removeRowIfNew(expandedFormRow)"
      />
    </Suspense>

    <Suspense>
      <LazySmartsheetExpandedForm
        v-if="expandedFormOnRowIdDlg"
        :key="routeQuery.rowId"
        v-model="expandedFormOnRowIdDlg"
        :row="{ row: {}, oldRow: {}, rowMeta: {} }"
        :meta="meta"
        :row-id="routeQuery.rowId"
        :view="view"
        show-next-prev-icons
        :first-row="getExpandedRowIndex() === 0"
        :last-row="getExpandedRowIndex() === data.length - 1"
        @next="navigateToSiblingRow(NavigateDir.NEXT)"
        @prev="navigateToSiblingRow(NavigateDir.PREV)"
      />
    </Suspense>

    <Suspense>
      <LazyDlgBulkUpdate
        v-if="bulkUpdateDlg"
        v-model="bulkUpdateDlg"
        :meta="meta"
        :view="view"
        :bulk-update-rows="bulkUpdateRows"
        :bulk-update-view="bulkUpdateView"
        :selected-all-records="selectedAllRecords"
        :rows="data.filter((r) => r.rowMeta.selected)"
      />
    </Suspense>
  </div>
</template>

<style scoped lang="scss">
.nc-grid-wrapper {
  @apply h-full w-full;
  overflow: overlay !important;

  tr:nth-child(1) {
    height: 41px !important;
  }

  td,
  th {
    @apply border-gray-50 border-solid border-b border-r;
    min-height: 41px !important;
    height: 41px !important;
    position: relative;
  }

  th,
  td {
    @apply bg-white;
  }

  td:not(:first-child) > div {
    overflow: hidden;
    @apply flex px-1 h-auto;
  }

  table {
    background-color: var(--nc-grid-bg);

    border-collapse: separate;
    border-spacing: 0;
  }

  td {
    text-overflow: ellipsis;
  }

  td.active::after {
    content: '';
    position: absolute;
    z-index: 3;
    height: calc(100% + 2px);
    width: calc(100% + 2px);
    left: -1px;
    top: -1px;
    pointer-events: none;
  }

  // todo: replace with css variable
  td.active::after {
    @apply border-1 border-solid text-primary border-current bg-primary bg-opacity-5;
  }

  //td.active::before {
  //  content: '';
  //  z-index:4;
  //  @apply absolute !w-[10px] !h-[10px] !right-[-5px] !bottom-[-5px] bg-primary;
  //}

  thead th:nth-child(1) {
    position: sticky !important;
    left: 0;
    z-index: 5;
  }

  tbody td:nth-child(1) {
    position: sticky !important;
    left: 0;
    z-index: 4;
    background: white;
  }

  thead th:nth-child(2) {
    position: sticky !important;
    left: 85px;
    z-index: 5;
    @apply border-r-1 border-r-gray-75;
  }

  tbody td:nth-child(2) {
    position: sticky !important;
    left: 85px;
    z-index: 4;
    background: white;
    @apply border-r-1 border-r-gray-75;
  }
}

:deep {
  .resizer:hover,
  .resizer:active,
  .resizer:focus {
    // todo: replace with primary color
    @apply bg-blue-500/50;
    cursor: col-resize;
  }
}

.nc-grid-row {
  .nc-row-expand-and-checkbox {
    @apply w-full items-center justify-between;
  }

  .nc-expand {
    &:not(.nc-comment) {
      @apply hidden;
    }

    &.nc-comment {
      display: flex;
    }
  }

  &:hover {
    .nc-row-no.toggle {
      @apply hidden;
    }

    .nc-expand {
      @apply flex;
    }

    .nc-row-expand-and-checkbox {
      @apply flex;
    }
  }
}

.nc-grid-header {
  position: sticky;
  top: -1px;

  @apply z-10 bg-white;

  &:hover {
    .nc-no-label {
      @apply hidden;
    }

    .nc-check-all {
      @apply flex;
    }
  }
}

tbody tr:hover {
  @apply bg-gray-100 bg-opacity-50;
}

.nc-required-cell {
  box-shadow: inset 0 0 2px #f00;
}
</style><|MERGE_RESOLUTION|>--- conflicted
+++ resolved
@@ -1367,17 +1367,6 @@
                 {{ $t('general.copy') }}
               </div>
             </a-menu-item>
-<<<<<<< HEAD
-
-            <a-menu-item
-              v-if="!contextMenuClosing && !contextMenuTarget && data.some((r) => r.rowMeta.selected)"
-              @click="bulkUpdateDlg = true"
-            >
-              <div class="nc-project-menu-item">
-                <!-- Bulk Update -->
-                Bulk Update
-              </div>
-            </a-menu-item>
 
             <a-sub-menu v-if="contextMenuTarget" title="NocoAI">
               <a-menu-item @click="openGenerateDialog(contextMenuTarget)">
@@ -1387,8 +1376,6 @@
                 </div>
               </a-menu-item>
             </a-sub-menu>
-=======
->>>>>>> 4ed73fd7
           </a-menu>
         </template>
       </a-dropdown>
