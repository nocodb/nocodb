--- conflicted
+++ resolved
@@ -56,19 +56,11 @@
 const isView = false
 
 const selected = reactive<{ row: number | null; col: number | null }>({ row: null, col: null })
-<<<<<<< HEAD
-const selectedRows = reactive<{ startcol: number | -1; endcol: number | -1; startrow: number | -1; endrow: number | -1 }>({ startcol: -1, endcol: -1, startrow: -1, endrow: -1 })
-const rangerows = reactive<{ minrow: number | null; maxrow: number | null; mincol: number | null; maxcol: number | null }>({ mincol: null, maxcol: null, minrow: null, maxrow: null })
-
-let editEnabled = $ref(false)
-let isSelectedBlock = $ref(false)
-=======
 const selectedRows = reactive({ startCol: NaN, endCol: NaN, startRow: NaN, endRow: NaN }) //save the first and the last column where the mouse is down while the value isSelectedRow is true
 const rangeRows = reactive({ minRow: NaN, maxRow: NaN, minCol: NaN, maxCol: NaN }) // calculate the min and the max column where the mouse is down while the value isSelectedRow is true
 
 let editEnabled = $ref(false)
-let isSelectedBlock = $ref(false) //check if mouse is down or up false=mouseup and true=mousedown
->>>>>>> b2985974
+let isSelectedBlock = $ref(false) //check if mouse event is down or up false=mouseup and true=mousedown
 
 const { xWhere, isPkAvail, cellRefs, isSqlView } = useSmartsheetStoreOrThrow()
 
@@ -142,107 +134,61 @@
 }
 
 const selectBlock = (row: number, col: number) => {
-<<<<<<< HEAD
-  if (selected.col === null || selected.row === null) {
-    if(isSelectedBlock){
-      selectedRows.endcol = col;
-      selectedRows.endrow = row;
-    }
-  }else if(selected.col !== col || selected.row !== row){
-    if(isSelectedBlock){
-      selected.col = null;
-      selected.row = null;
-      selectedRows.endcol = col;
-      selectedRows.endrow = row;
-=======
-  // if selected.col and selected.row are null and isSelectedBlock is true thats mean you are select a block
+  // if selected.col and selected.row are null and isSelectedBlock is true thats mean you are selecting a block
   if (selected.col === null || selected.row === null) {
     if(isSelectedBlock){
       //save the next value after the selectionStart
-      selectedRows.endCol = col;
-      selectedRows.endRow = row;
+      selectedRows.endCol = col
+      selectedRows.endRow = row
     }
   }else if(selected.col !== col || selected.row !== row){
-     // if selected.col and selected.row is not null but the selected col and row is not equal at the row and col where the mouse is clicking 
-     //and isSelectedBlock is true thats mean you are select a block
+     // if selected.col and selected.row is not null but the selected col and row are not equal at the row and col where the mouse is over 
+     //and isSelectedBlock is true thats mean you are starting to select a block
     if(isSelectedBlock){
-      selected.col = null;
-      selected.row = null;
+      selected.col = null
+      selected.row = null
       //save the next value after the selectionStart
-      selectedRows.endCol = col;
-      selectedRows.endRow = row;
->>>>>>> b2985974
+      selectedRows.endCol = col
+      selectedRows.endRow = row
     }
   }
 }
 
 const selectedRange = (row: number, col: number)=>{
-<<<<<<< HEAD
-  if(selectedRows.startrow > -1 && selectedRows.startcol > -1 && selectedRows.endrow > -1 && selectedRows.endcol > -1){
-    rangerows.minrow=selectedRows.startrow > selectedRows.endrow ? selectedRows.endrow : selectedRows.startrow,
-    rangerows.maxrow=selectedRows.startrow < selectedRows.endrow ? selectedRows.endrow : selectedRows.startrow,
-    rangerows.mincol=selectedRows.startcol > selectedRows.endcol ? selectedRows.endcol : selectedRows.startcol,
-    rangerows.maxcol=selectedRows.startcol < selectedRows.endcol ? selectedRows.endcol : selectedRows.startcol
-    return (col>=rangerows.mincol && col<=rangerows.maxcol) && (row>=rangerows.minrow && row<=rangerows.maxrow);
-=======
   if(!isNaN(selectedRows.startRow) && !isNaN(selectedRows.startCol) && !isNaN(selectedRows.endRow) && !isNaN(selectedRows.endCol)){
-    //for know if the selection is up o down
+    //for know the direction of the selection
     rangeRows.minRow=Math.min(selectedRows.startRow, selectedRows.endRow),
     rangeRows.maxRow=Math.max(selectedRows.startRow, selectedRows.endRow),
     rangeRows.minCol=Math.min(selectedRows.startCol, selectedRows.endCol),
     rangeRows.maxCol=Math.max(selectedRows.startCol, selectedRows.endCol)
-    //return if the column is in bettwen the selection
+    //return if the column is between of the selection
     return (col>=rangeRows.minCol && col<=rangeRows.maxCol) && (row>=rangeRows.minRow && row<=rangeRows.maxRow);
->>>>>>> b2985974
   }else{
     return false
   }
 }
 
-<<<<<<< HEAD
-const preventSelectText = (row: number, col: number)=>{
-  selectedRows.startcol = -1;
-  selectedRows.endcol = -1;
-  selectedRows.startrow = -1;
-  selectedRows.endrow = -1;
-  useEventListener(document,'selectstart', function(e:Event) {
-      e.preventDefault();
-  })
-  selectedRows.startcol = col;
-  selectedRows.startrow = row;
-=======
 const startSelectRange = (event: MouseEvent, row: number, col: number)=>{
-  //if editEnabled but the selected col or the selected row is not equal like the actual row or col, enabled selected multiple rows
+  //if editEnabled is true but the selected col or the selected row is not equal to current row or col,
+  // can selected multiple rows
   if(editEnabled && (selected.col !== col || selected.row !== row)){
-    event.preventDefault();
+    event.preventDefault()
   }else if(!editEnabled){
-    //if editEnabled is not true, enabled selected multiple rows
-    event.preventDefault();
-  }
-  //clear the selection when the mouse is down
+    //if editEnabled is not true, can selected multiple rows
+    event.preventDefault()
+  }
+  //clear the selection when the event mousedown is fired
   selectedRows.startCol = NaN
   selectedRows.endCol = NaN
   selectedRows.startRow = NaN
   selectedRows.endRow = NaN
-  //asing where the selection start
+  //assign the first value to the selection
   selectedRows.startCol = col
   selectedRows.startRow = row
->>>>>>> b2985974
   isSelectedBlock = true
 }
 
 const clearRangeRows = ()=>{
-<<<<<<< HEAD
-  rangerows.mincol = null
-  rangerows.maxcol = null
-  rangerows.minrow = null
-  rangerows.maxrow = null
-  selectedRows.startrow = -1
-  selectedRows.startcol = -1 
-  selectedRows.endrow = -1
-  selectedRows.endcol = -1
-}
-=======
   rangeRows.minCol = NaN
   rangeRows.maxCol = NaN
   rangeRows.minRow = NaN
@@ -253,7 +199,6 @@
   selectedRows.endCol = NaN
 }
 
->>>>>>> b2985974
 watch(
   () => (view?.value as any)?.id,
   async (n?: string, o?: string) => {
@@ -323,20 +268,12 @@
 
 /** handle keypress events */
 const onKeyDown = async (e: KeyboardEvent) => {
-<<<<<<< HEAD
-  if(selectedRows.startrow != -1 && selectedRows.startcol != -1 && selectedRows.endrow != -1 && selectedRows.endcol != -1){
-    selected.row = selectedRows.startrow
-    selected.col = selectedRows.startcol
-  }
-  if(selected.row === null || selected.col === null) return
-=======
   if(!isNaN(selectedRows.startRow) && !isNaN(selectedRows.startCol) && !isNaN(selectedRows.endRow) && !isNaN(selectedRows.endCol)){
     //In case the user press tabs or arrows keys
     selected.row = selectedRows.startRow
     selected.col = selectedRows.startCol
   }
   if (selected.row === null || selected.col === null) return
->>>>>>> b2985974
   /** on tab key press navigate through cells */
   switch (e.key) {
     case 'Tab':
@@ -400,17 +337,6 @@
       {
         const rowObj = data.value[selected.row]
         const columnObj = fields.value[selected.col]
-<<<<<<< HEAD
-        let cptext = "";
-        if(rangerows.minrow !== null && rangerows.maxrow !== null && rangerows.mincol !== null && rangerows.maxcol !== null){
-          const cprows = data.value.slice(rangerows.minrow, rangerows.maxrow+1);
-          const cpcols = fields.value.slice(rangerows.mincol, rangerows.maxcol+1);
-          cprows.forEach((row)=>{
-            cpcols.forEach((col)=>{
-              cptext = cptext + row.row[col.title]+'\t';
-            })
-            cptext = cptext.trim()+'\n'
-=======
         let cptext = '' //variable for save the text it will copy
         if(!isNaN(rangeRows.minRow) && !isNaN(rangeRows.maxRow) && !isNaN(rangeRows.minCol) && !isNaN(rangeRows.maxCol)){
           const cprows = data.value.slice(rangeRows.minRow, rangeRows.maxRow+1) //slice the the selected rows for copy
@@ -420,25 +346,17 @@
               cptext = `${cptext} ${row.row[col.title]} \t`
             })
             cptext = `${cptext.trim()}\n`
->>>>>>> b2985974
           })
           cptext.trim()
         }else{
           cptext = rowObj.row[columnObj.title] || ''
         }
-<<<<<<< HEAD
-=======
-
->>>>>>> b2985974
+
         if ((!editEnabled && e.metaKey) || e.ctrlKey) {
           switch (e.keyCode) {
             // copy - ctrl/cmd +c
             case 67:
-<<<<<<< HEAD
-              await copy(cptext || '')
-=======
               await copy(cptext)
->>>>>>> b2985974
               break
           }
         }
@@ -464,13 +382,6 @@
 }
 
 useEventListener(document, 'keydown', onKeyDown)
-<<<<<<< HEAD
-useEventListener(document, 'mouseup', (e: MouseEvent)=>{
-  e.preventDefault()
-  isSelectedBlock = false
-})
-
-=======
 useEventListener(document, 'mouseup', (e)=>{
   //if the editEnabled is false prevent the mouseup event for not select text
   if(!editEnabled){
@@ -478,7 +389,6 @@
   }
   isSelectedBlock = false
 })
->>>>>>> b2985974
 
 /** On clicking outside of table reset active cell  */
 const smartTable = ref(null)
@@ -644,24 +554,15 @@
                     :key="columnObj.id"
                     class="cell relative cursor-pointer nc-grid-cell"
                     :class="{
-<<<<<<< HEAD
-                      active: isUIAllowed('xcDatatableEditable') && selected.col === colIndex && selected.row === rowIndex || selectedRange(rowIndex, colIndex),
-=======
                       active: isUIAllowed('xcDatatableEditable') && selected.col === colIndex && selected.row === rowIndex || isUIAllowed('xcDatatableEditable') && selectedRange(rowIndex, colIndex),
->>>>>>> b2985974
                     }"
                     :data-key="rowIndex + columnObj.id"
                     :data-col="columnObj.id"
                     :data-title="columnObj.title"
                     @click="selectCell(rowIndex, colIndex)"
                     @dblclick="makeEditable(row, columnObj)"
-<<<<<<< HEAD
-                    @mousedown.native.capture.prevent="preventSelectText(rowIndex, colIndex)"
-                    @mouseover.native.capture.prevent="selectBlock(rowIndex, colIndex)"
-=======
                     @mousedown="startSelectRange($event, rowIndex, colIndex)"
                     @mouseover="selectBlock(rowIndex, colIndex)"
->>>>>>> b2985974
                     @contextmenu="showContextMenu($event, { row: rowIndex, col: colIndex })"
                   >
                     <div class="w-full h-full">
