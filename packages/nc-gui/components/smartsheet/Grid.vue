--- conflicted
+++ resolved
@@ -1350,16 +1350,6 @@
               </div>
             </a-menu-item>
 
-<<<<<<< HEAD
-            <a-sub-menu v-if="contextMenuTarget" title="NocoAI">
-              <a-menu-item @click="openGenerateDialog(contextMenuTarget)">
-                <div class="color-transition nc-project-menu-item group">
-                  <GeneralIcon icon="magic1" class="group-hover:text-accent" />
-                  Generate
-                </div>
-              </a-menu-item>
-            </a-sub-menu>
-=======
             <a-menu-item
               v-if="!contextMenuClosing && !contextMenuTarget && data.some((r) => r.rowMeta.selected)"
               @click="bulkUpdateDlg = true"
@@ -1369,7 +1359,15 @@
                 Bulk Update
               </div>
             </a-menu-item>
->>>>>>> ae252a40
+
+            <a-sub-menu v-if="contextMenuTarget" title="NocoAI">
+              <a-menu-item @click="openGenerateDialog(contextMenuTarget)">
+                <div class="color-transition nc-project-menu-item group">
+                  <GeneralIcon icon="magic1" class="group-hover:text-accent" />
+                  Generate
+                </div>
+              </a-menu-item>
+            </a-sub-menu>
           </a-menu>
         </template>
       </a-dropdown>
