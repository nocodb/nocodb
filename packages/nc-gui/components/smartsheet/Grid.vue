--- conflicted
+++ resolved
@@ -1114,7 +1114,6 @@
   }
 }
 
-<<<<<<< HEAD
 const onNewRecordToGridClick = () => {
   isAddNewRecordGridMode.value = true
   addEmptyRow()
@@ -1124,7 +1123,7 @@
   isAddNewRecordGridMode.value = false
   onDraftRecordClick()
 }
-=======
+
 useEventListener(document, 'keydown', async (e: KeyboardEvent) => {
   const cmdOrCtrl = isMac() ? e.metaKey : e.ctrlKey
 
@@ -1141,7 +1140,6 @@
     }
   }
 })
->>>>>>> 7bfbc2dc
 </script>
 
 <template>
