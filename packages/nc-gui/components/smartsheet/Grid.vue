--- conflicted
+++ resolved
@@ -1147,18 +1147,6 @@
                 >
                 <div class="w-full h-full flex items-center">
                     <LazySmartsheetHeaderVirtualCell v-if="isVirtualCol(col)" :column="col" :hide-menu="readOnly" />
-
-<<<<<<< HEAD
-                    <LazySmartsheetHeaderCell v-else :column="col" :hide-menu="readOnly" />
-                  </div>
-                </th>
-                <th
-                  v-if="isAddingColumnAllowed"
-                  v-e="['c:column:add']"
-                  class="cursor-pointer"
-                  @click.stop="addColumnDropdown = true"
-                >
-=======
                   <LazySmartsheetHeaderCell v-else :column="col" :hide-menu="readOnly" />
                 </div>
               </th>
@@ -1172,33 +1160,10 @@
                 @click.stop="addColumnDropdown = true"
               >
                 <div class="absolute top-0 left-0 h-10.5 border-b-1 border-r-1 border-gray-50 nc-grid-add-edit-column group">
->>>>>>> 82f3bfcf
                   <a-dropdown
                     v-model:visible="addColumnDropdown"
                     :trigger="['click']"
                     overlay-class-name="nc-dropdown-grid-add-column"
-<<<<<<< HEAD
-                  @visible-change="persistMenu = altModifier"
-                  >
-                    <div class="h-full w-[60px] flex items-center justify-center">
-                    <GeneralIcon v-if="altModifier || persistMenu" icon="magic" class="text-sm text-orange-400" />
-                    <component :is="iconMap.plus" class="text-sm nc-column-add text-gray-600" />
-                  </div>
-
-                  <template v-if="persistMenu" #overlay>
-                    <a-menu>
-                      <a-sub-menu v-if="predictedNextColumn?.length" key="predict-column">
-                        <template #title>
-                          <div class="flex flex-row items-center py-3">
-                            <MdiTableColumnPlusAfter class="flex h-[1rem] text-gray-500" />
-                            <div class="text-xs pl-2">Predict Columns</div>
-                            <MdiChevronRight class="text-gray-500 ml-2" />
-                          </div>
-                        </template>
-                        <template #expandIcon></template>
-                        <a-menu>
-                          <template v-for="col in predictedNextColumn" :key="`predict-${col.title}-${col.type}`">
-=======
                     @visible-change="persistMenu = altModifier"
                   >
                     <div class="h-full w-[60px] flex items-center justify-center">
@@ -1225,7 +1190,7 @@
                                 </div>
                               </a-menu-item>
                             </template>
->>>>>>> 82f3bfcf
+
                             <a-menu-item>
                               <div class="flex flex-row items-center py-3" @click="predictNextColumn">
                                 <div class="text-red-500 text-xs pl-2">
@@ -1273,39 +1238,11 @@
                             <MdiCalculatorVariant v-else class="flex h-[1rem] text-gray-500" />
                             <div class="text-xs pl-2">Predict Formulas</div>
                           </div>
-<<<<<<< HEAD
-                        </template>
-                        <template #expandIcon></template>
-                        <a-menu>
-                          <template v-for="col in predictedNextFormulas" :key="`predict-${col.title}-formula`">
-                            <a-menu-item>
-                              <div
-                                class="flex flex-row items-center py-3"
-                                @click="loadColumn(col.title, 'Formula', { formula_raw: col.formula })"
-                              >
-                                <div class="text-xs pl-2">{{ col.title }}</div>
-                              </div>
-                            </a-menu-item>
-                          </template>
-                        </a-menu>
-                      </a-sub-menu>
-                      <a-menu-item v-else>
-                        <!-- Predict Formulas -->
-                        <div class="flex flex-row items-center py-3" @click="predictNextFormulas">
-                          <MdiReload v-if="predictingNextFormulas" class="animate-infinite animate-spin" />
-                          <MdiCalculatorVariant v-else class="flex h-[1rem] text-gray-500" />
-                          <div class="text-xs pl-2">Predict Formulas</div>
-                        </div>
-                      </a-menu-item>
-                    </a-menu>
-                  </template>
-                  <template v-else #overlay>
-=======
+
                         </a-menu-item>
                       </a-menu>
                     </template>
                     <template v-else #overlay>
->>>>>>> 82f3bfcf
                       <SmartsheetColumnEditOrAddProvider
                         v-if="addColumnDropdown"
                         :preload="preloadColumn"
@@ -1314,22 +1251,6 @@
                         @cancel="closeAddColumnDropdown()"
                         @click.stop
                         @keydown.stop
-<<<<<<< HEAD
-                      @mounted="preloadColumn = undefined"
-                      />
-                    </template>
-                  </a-dropdown>
-                </th>
-              </tr>
-            </thead>
-            <tbody ref="tableBodyEl">
-              <LazySmartsheetRow v-for="(row, rowIndex) of data" ref="rowRefs" :key="rowIndex" :row="row">
-                <template #default="{ state }">
-                  <tr
-                    class="nc-grid-row"
-                    :style="{ height: rowHeight ? `${rowHeight * 1.8}rem` : `1.8rem` }"
-                    :data-testid="`grid-row-${rowIndex}`"
-=======
                         @mounted="preloadColumn = undefined"
                       />
                     </template>
@@ -1351,7 +1272,6 @@
                     class="caption nc-grid-cell pl-5 pr-1"
                     :data-testid="`cell-Id-${rowIndex}`"
                     @contextmenu="contextMenuTarget = null"
->>>>>>> 82f3bfcf
                   >
                     <td key="row-index" class="caption nc-grid-cell pl-5 pr-1" :data-testid="`cell-Id-${rowIndex}`">
                       <div class="items-center flex gap-1 min-w-[60px]">
