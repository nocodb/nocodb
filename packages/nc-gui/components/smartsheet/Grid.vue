<script lang="ts" setup>
import type { ColumnReqType, ColumnType, GridType, PaginatedType, TableType, ViewType } from 'nocodb-sdk'
import { UITypes, isVirtualCol } from 'nocodb-sdk'
import {
  ActiveViewInj,
  CellUrlDisableOverlayInj,
  ChangePageInj,
  FieldsInj,
  IsFormInj,
  IsGalleryInj,
  IsGridInj,
  IsLockedInj,
  MetaInj,
  NavigateDir,
  OpenNewRecordFormHookInj,
  PaginationDataInj,
  ReadonlyInj,
  ReloadRowDataHookInj,
  ReloadViewDataHookInj,
  RowHeightInj,
  SmartsheetStoreEvents,
  computed,
  createEventHook,
  enumColor,
  extractPkFromRow,
  iconMap,
  inject,
  isColumnRequiredAndNull,
  isDrawerOrModalExist,
  isMac,
  message,
  onBeforeUnmount,
  onClickOutside,
  onMounted,
  provide,
  ref,
  useEventListener,
  useGridViewColumnWidth,
  useI18n,
  useMetas,
  useMultiSelect,
  useNuxtApp,
  useRoles,
  useRoute,
  useSmartsheetStoreOrThrow,
  useUIPermission,
  useUndoRedo,
  useViewData,
  watch,
} from '#imports'
import type { Row } from '~/lib'

const { t } = useI18n()

const meta = inject(MetaInj, ref())

const view = inject(ActiveViewInj, ref())

const { $api, $e } = useNuxtApp()

// keep a root fields variable and will get modified from
// fields menu and get used in grid and gallery
const fields = inject(FieldsInj, ref([]))
const readOnly = inject(ReadonlyInj, ref(false))
const isLocked = inject(IsLockedInj, ref(false))

const reloadViewDataHook = inject(ReloadViewDataHookInj, createEventHook())
const openNewRecordFormHook = inject(OpenNewRecordFormHookInj, createEventHook())

const { hasRole } = useRoles()
const { isUIAllowed } = useUIPermission()
const hasEditPermission = $computed(() => isUIAllowed('xcDatatableEditable'))

const router = useRouter()

const route = $(router.currentRoute)

const { addUndo, clone, defineViewScope } = useUndoRedo()

// todo: get from parent ( inject or use prop )
const isView = false

let editEnabled = $ref(false)

const { xWhere, isPkAvail, isSqlView, eventBus } = useSmartsheetStoreOrThrow()

const visibleColLength = $computed(() => fields.value?.length)

const addColumnDropdown = ref(false)

const _contextMenu = ref(false)
const contextMenu = computed({
  get: () => _contextMenu.value,
  set: (val) => {
    if (hasEditPermission) {
      _contextMenu.value = val
    }
  },
})

const routeQuery = $computed(() => route.query as Record<string, string>)
const contextMenuTarget = ref<{ row: number; col: number } | null>(null)
const expandedFormDlg = ref(false)
const expandedFormRow = ref<Row>()
const expandedFormRowState = ref<Record<string, any>>()
const gridWrapper = ref<HTMLElement>()
const tableHead = ref<HTMLElement>()

const isAddingColumnAllowed = $computed(() => !readOnly.value && !isLocked.value && isUIAllowed('add-column') && !isSqlView.value)

const isAddingEmptyRowAllowed = $computed(() => !isView && !isLocked.value && hasEditPermission && !isSqlView.value)

const {
  isLoading,
  loadData,
  paginationData,
  formattedData: data,
  updateOrSaveRow,
  changePage,
  addEmptyRow,
  deleteRow,
  deleteSelectedRows,
  selectedAllRecords,
  removeRowIfNew,
  navigateToSiblingRow,
  getExpandedRowIndex,
} = useViewData(meta, view, xWhere)

const { getMeta } = useMetas()

const { loadGridViewColumns, updateWidth, resizingColWidth, resizingCol } = useGridViewColumnWidth(view)

const getContainerScrollForElement = (
  el: HTMLElement,
  container: HTMLElement,
  offset?: {
    top?: number
    bottom?: number
    left?: number
    right?: number
  },
) => {
  const childPos = el.getBoundingClientRect()
  const parentPos = container.getBoundingClientRect()
  const relativePos = {
    top: childPos.top - parentPos.top,
    right: childPos.right - parentPos.right,
    bottom: childPos.bottom - parentPos.bottom,
    left: childPos.left - parentPos.left,
  }

  const scroll = {
    top: 0,
    left: 0,
  }

  /*
   * If the element is to the right of the container, scroll right (positive)
   * If the element is to the left of the container, scroll left (negative)
   */
  scroll.left =
    relativePos.right + (offset?.right || 0) > 0
      ? container.scrollLeft + relativePos.right + (offset?.right || 0)
      : relativePos.left - (offset?.left || 0) < 0
      ? container.scrollLeft + relativePos.left - (offset?.left || 0)
      : container.scrollLeft

  /*
   * If the element is below the container, scroll down (positive)
   * If the element is above the container, scroll up (negative)
   */
  scroll.top =
    relativePos.bottom + (offset?.bottom || 0) > 0
      ? container.scrollTop + relativePos.bottom + (offset?.bottom || 0)
      : relativePos.top - (offset?.top || 0) < 0
      ? container.scrollTop + relativePos.top - (offset?.top || 0)
      : container.scrollTop

  return scroll
}

const {
  isCellSelected,
  activeCell,
  handleMouseDown,
  handleMouseOver,
  handleCellClick,
  clearSelectedRange,
  copyValue,
  isCellActive,
  tbodyEl,
  resetSelectedRange,
} = useMultiSelect(
  meta,
  fields,
  data,
  $$(editEnabled),
  isPkAvail,
  clearCell,
  makeEditable,
  scrollToCell,
  (e: KeyboardEvent) => {
    // ignore navigating if picker(Date, Time, DateTime, Year)
    // or single/multi select options is open
    const activePickerOrDropdownEl = document.querySelector(
      '.nc-picker-datetime.active,.nc-dropdown-single-select-cell.active,.nc-dropdown-multi-select-cell.active,.nc-picker-date.active,.nc-picker-year.active,.nc-picker-time.active',
    )
    if (activePickerOrDropdownEl) {
      e.preventDefault()
      return true
    }

    // skip keyboard event handling if there is a drawer / modal
    if (isDrawerOrModalExist()) {
      return true
    }

    const cmdOrCtrl = isMac() ? e.metaKey : e.ctrlKey
    const altOrOptionKey = e.altKey
    if (e.key === ' ') {
      if (isCellActive.value && !editEnabled && hasEditPermission) {
        e.preventDefault()
        clearSelectedRange()
        const row = data.value[activeCell.row]
        expandForm(row)
        return true
      }
    } else if (e.key === 'Escape') {
      if (editEnabled) {
        editEnabled = false
        return true
      }
    } else if (e.key === 'Enter') {
      if (e.shiftKey) {
        // add a line break for types like LongText / JSON
        return true
      }
      if (editEnabled) {
        editEnabled = false
        return true
      }
    }

    if (cmdOrCtrl) {
      if (!isCellActive.value) return

      switch (e.key) {
        case 'ArrowUp':
          e.preventDefault()
          clearSelectedRange()
          activeCell.row = 0
          activeCell.col = activeCell.col ?? 0
          scrollToCell?.()
          editEnabled = false
          return true
        case 'ArrowDown':
          e.preventDefault()
          clearSelectedRange()
          activeCell.row = data.value.length - 1
          activeCell.col = activeCell.col ?? 0
          scrollToCell?.()
          editEnabled = false
          return true
        case 'ArrowRight':
          e.preventDefault()
          clearSelectedRange()
          activeCell.row = activeCell.row ?? 0
          activeCell.col = fields.value?.length - 1
          scrollToCell?.()
          editEnabled = false
          return true
        case 'ArrowLeft':
          e.preventDefault()
          clearSelectedRange()
          activeCell.row = activeCell.row ?? 0
          activeCell.col = 0
          scrollToCell?.()
          editEnabled = false
          return true
      }
    }

    if (altOrOptionKey) {
      switch (e.keyCode) {
        case 82: {
          // ALT + R
          if (isAddingEmptyRowAllowed) {
            $e('c:shortcut', { key: 'ALT + R' })
            addEmptyRow()
            activeCell.row = data.value.length - 1
            activeCell.col = 0
            resetSelectedRange()
            nextTick(() => {
              ;(document.querySelector('td.cell.active') as HTMLInputElement | HTMLTextAreaElement)?.scrollIntoView({
                behavior: 'smooth',
              })
            })
          }
          break
        }
        case 67: {
          // ALT + C
          if (isAddingColumnAllowed) {
            $e('c:shortcut', { key: 'ALT + C' })
            addColumnDropdown.value = true
          }
          break
        }
      }
    }
  },
  async (ctx: { row: number; col?: number; updatedColumnTitle?: string }) => {
    const rowObj = data.value[ctx.row]
    const columnObj = ctx.col !== undefined ? fields.value[ctx.col] : null

    if (!ctx.updatedColumnTitle && isVirtualCol(columnObj)) {
      return
    }

    // update/save cell value
    await updateOrSaveRow(rowObj, ctx.updatedColumnTitle || columnObj.title)
  },
)

function scrollToCell(row?: number | null, col?: number | null) {
  row = row ?? activeCell.row
  col = col ?? activeCell.col

  if (row !== null && col !== null) {
    // get active cell
    const rows = tbodyEl.value?.querySelectorAll('tr')
    const cols = rows?.[row].querySelectorAll('td')
    const td = cols?.[col === 0 ? 0 : col + 1]

    if (!td || !gridWrapper.value) return

    const { height: headerHeight } = tableHead.value!.getBoundingClientRect()
    const tdScroll = getContainerScrollForElement(td, gridWrapper.value, { top: headerHeight, bottom: 9, right: 9 })

    if (rows && row === rows.length - 2) {
      // if last row make 'Add New Row' visible
      gridWrapper.value.scrollTo({
        top: gridWrapper.value.scrollHeight,
        left:
          cols && col === cols.length - 2 // if corner cell
            ? gridWrapper.value.scrollWidth
            : tdScroll.left,
        behavior: 'smooth',
      })
      return
    }

    if (cols && col === cols.length - 2) {
      // if last column make 'Add New Column' visible
      gridWrapper.value.scrollTo({
        top: tdScroll.top,
        left: gridWrapper.value.scrollWidth,
        behavior: 'smooth',
      })
      return
    }

    // scroll into the active cell
    gridWrapper.value.scrollTo({
      top: tdScroll.top,
      left: tdScroll.left,
      behavior: 'smooth',
    })
  }
}

const rowHeight = computed(() => {
  if ((view.value?.view as GridType)?.row_height !== undefined) {
    switch ((view.value?.view as GridType)?.row_height) {
      case 0:
        return 1
      case 1:
        return 2
      case 2:
        return 4
      case 3:
        return 6
      default:
        return 1
    }
  }
})

onMounted(loadGridViewColumns)

provide(IsFormInj, ref(false))

provide(IsGalleryInj, ref(false))

provide(IsGridInj, ref(true))

provide(PaginationDataInj, paginationData)

provide(ChangePageInj, changePage)

provide(RowHeightInj, rowHeight)

const disableUrlOverlay = ref(false)
provide(CellUrlDisableOverlayInj, disableUrlOverlay)

const showLoading = ref(true)

const skipRowRemovalOnCancel = ref(false)

function expandForm(row: Row, state?: Record<string, any>, fromToolbar = false) {
  const rowId = extractPkFromRow(row.row, meta.value?.columns as ColumnType[])

  if (rowId) {
    router.push({
      query: {
        ...routeQuery,
        rowId,
      },
    })
  } else {
    expandedFormRow.value = row
    expandedFormRowState.value = state
    expandedFormDlg.value = true
    skipRowRemovalOnCancel.value = !fromToolbar
  }
}

const onresize = (colID: string, event: any) => {
  updateWidth(colID, event.detail)
}

const onXcResizing = (cn: string, event: any) => {
  resizingCol.value = cn
  resizingColWidth.value = event.detail
}

defineExpose({
  loadData,
})

// reset context menu target on hide
watch(contextMenu, () => {
  if (!contextMenu.value) {
    contextMenuTarget.value = null
  }
})

const rowRefs = $ref<any[]>()

async function clearCell(ctx: { row: number; col: number } | null, skipUpdate = false) {
  if (
    !ctx ||
    !hasEditPermission ||
    (fields.value[ctx.col].uidt !== UITypes.LinkToAnotherRecord && isVirtualCol(fields.value[ctx.col]))
  )
    return

  const rowObj = data.value[ctx.row]
  const columnObj = fields.value[ctx.col]

  if (isVirtualCol(columnObj)) {
    addUndo({
      undo: {
        fn: async (ctx: { row: number; col: number }, col: ColumnType, row: Row, pg: PaginatedType) => {
          if (paginationData.value.pageSize === pg.pageSize) {
            if (paginationData.value.page !== pg.page) {
              await changePage(pg.page!)
            }
            const rowId = extractPkFromRow(row.row, meta.value?.columns as ColumnType[])
            const rowObj = data.value[ctx.row]
            const columnObj = fields.value[ctx.col]
            if (
              columnObj.title &&
              rowId === extractPkFromRow(rowObj.row, meta.value?.columns as ColumnType[]) &&
              columnObj.id === col.id
            ) {
              rowObj.row[columnObj.title] = row.row[columnObj.title]
              await rowRefs[ctx.row]!.addLTARRef(rowObj.row[columnObj.title], columnObj)
              await rowRefs[ctx.row]!.syncLTARRefs(rowObj.row)
              activeCell.col = ctx.col
              activeCell.row = ctx.row
              scrollToCell?.()
            } else {
              throw new Error('Record could not be found')
            }
          } else {
            throw new Error('Page size changed')
          }
        },
        args: [clone(ctx), clone(columnObj), clone(rowObj), clone(paginationData.value)],
      },
      redo: {
        fn: async (ctx: { row: number; col: number }, col: ColumnType, row: Row, pg: PaginatedType) => {
          if (paginationData.value.pageSize === pg.pageSize) {
            if (paginationData.value.page !== pg.page) {
              await changePage(pg.page!)
            }
            const rowId = extractPkFromRow(row.row, meta.value?.columns as ColumnType[])
            const rowObj = data.value[ctx.row]
            const columnObj = fields.value[ctx.col]
            if (rowId === extractPkFromRow(rowObj.row, meta.value?.columns as ColumnType[]) && columnObj.id === col.id) {
              await rowRefs[ctx.row]!.clearLTARCell(columnObj)
              activeCell.col = ctx.col
              activeCell.row = ctx.row
              scrollToCell?.()
            } else {
              throw new Error('Record could not be found')
            }
          } else {
            throw new Error('Page size changed')
          }
        },
        args: [clone(ctx), clone(columnObj), clone(rowObj), clone(paginationData.value)],
      },
      scope: defineViewScope({ view: view.value }),
    })
    await rowRefs[ctx.row]!.clearLTARCell(columnObj)
    return
  }

  // handle Checkbox and rating fields in a special way
  switch (columnObj.uidt) {
    case UITypes.Checkbox:
      rowObj.row[columnObj.title] = false
      break
    case UITypes.Rating:
      rowObj.row[columnObj.title] = 0
      break
    default:
      rowObj.row[columnObj.title] = null
      break
  }

  if (!skipUpdate) {
    // update/save cell value
    await updateOrSaveRow(rowObj, columnObj.title)
  }
}

function makeEditable(row: Row, col: ColumnType) {
  if (!hasEditPermission || editEnabled || isView) {
    return
  }

  if (!isPkAvail.value && !row.rowMeta.new) {
    // Update not allowed for table which doesn't have primary Key
    message.info(t('msg.info.updateNotAllowedWithoutPK'))
    return
  }

  if (col.ai) {
    // Auto Increment field is not editable
    message.info(t('msg.info.autoIncFieldNotEditable'))
    return
  }

  if (col.pk && !row.rowMeta.new) {
    // Editing primary key not supported
    message.info(t('msg.info.editingPKnotSupported'))
    return
  }

  return (editEnabled = true)
}

const altModifier = ref(false)

const persistMenu = ref(false)

/** handle keypress events */
useEventListener(document, 'keydown', async (e: KeyboardEvent) => {
  if (e.key === 'Alt') {
    altModifier.value = true
  }
})

/** handle keypress events */
useEventListener(document, 'keyup', async (e: KeyboardEvent) => {
  if (e.key === 'Alt') {
    altModifier.value = false
    disableUrlOverlay.value = false
  }
})

/** On clicking outside of table reset active cell  */
const smartTable = ref(null)

onClickOutside(tbodyEl, (e) => {
  // do nothing if context menu was open
  if (contextMenu.value) return

  if (activeCell.row === null || activeCell.col === null) return

  const activeCol = fields.value[activeCell.col]

  if (editEnabled && (isVirtualCol(activeCol) || activeCol.uidt === UITypes.JSON)) return

  // ignore unselecting if clicked inside or on the picker(Date, Time, DateTime, Year)
  // or single/multi select options
  const activePickerOrDropdownEl = document.querySelector(
    '.nc-picker-datetime.active,.nc-dropdown-single-select-cell.active,.nc-dropdown-multi-select-cell.active,.nc-picker-date.active,.nc-picker-year.active,.nc-picker-time.active',
  )
  if (
    e.target &&
    activePickerOrDropdownEl &&
    (activePickerOrDropdownEl === e.target || activePickerOrDropdownEl?.contains(e.target as Element))
  )
    return

  // skip if drawer / modal is active
  if (isDrawerOrModalExist()) {
    return
  }

  clearSelectedRange()
  activeCell.row = null
  activeCell.col = null
})

const onNavigate = (dir: NavigateDir) => {
  if (activeCell.row === null || activeCell.col === null) return

  editEnabled = false
  clearSelectedRange()

  switch (dir) {
    case NavigateDir.NEXT:
      if (activeCell.row < data.value.length - 1) {
        activeCell.row++
      } else {
        addEmptyRow()
        activeCell.row++
      }
      break
    case NavigateDir.PREV:
      if (activeCell.row > 0) {
        activeCell.row--
      }
      break
  }
}

const showContextMenu = (e: MouseEvent, target?: { row: number; col: number }) => {
  if (isSqlView.value) return
  e.preventDefault()
  if (target) {
    contextMenuTarget.value = target
  }
}

const saveOrUpdateRecords = async (args: { metaValue?: TableType; viewMetaValue?: ViewType; data?: any } = {}) => {
  let index = -1
  for (const currentRow of args.data || data.value) {
    index++
    /** if new record save row and save the LTAR cells */
    if (currentRow.rowMeta.new) {
      const syncLTARRefs = rowRefs[index]!.syncLTARRefs
      const savedRow = await updateOrSaveRow(currentRow, '', {}, args)
      await syncLTARRefs(savedRow, args)
      currentRow.rowMeta.changed = false
      continue
    }

    /** if existing row check updated cell and invoke update method */
    if (currentRow.rowMeta.changed) {
      currentRow.rowMeta.changed = false
      for (const field of (args.metaValue || meta.value)?.columns ?? []) {
        // `url` would be enriched in attachment during listing
        // hence it would consider as a change while it is not necessary to update
        if (isVirtualCol(field) || field.uidt === UITypes.Attachment) continue
        if (field.title! in currentRow.row && currentRow.row[field.title!] !== currentRow.oldRow[field.title!]) {
          await updateOrSaveRow(currentRow, field.title!, {}, args)
        }
      }
    }
  }
}

const predictingNextColumn = ref(false)

const predictedNextColumn = ref<Array<{ title: string; type: string }>>()

const predictingNextFormulas = ref(false)

const predictedNextFormulas = ref<Array<{ title: string; formula: string }>>()

const preloadColumn = ref<Partial<any>>()

const predictNextColumn = async () => {
  if (predictingNextColumn.value) return
  predictedNextColumn.value = []
  predictingNextColumn.value = true
  try {
    if (meta.value && meta.value.columns) {
      const res: { data: Array<{ title: string; type: string }> } = await $api.utils.magic({
        operation: 'predictNextColumn',
        data: {
          table: meta.value.title,
          columns: meta.value.columns.map((col) => col.title),
        },
      })

      predictedNextColumn.value = res.data
    }
  } catch (e) {
    message.warning('NocoAI: Underlying GPT API are busy. Please try after sometime.')
  }
  predictingNextColumn.value = false
}

const predictNextFormulas = async () => {
  if (predictingNextFormulas.value) return
  predictingNextFormulas.value = true
  try {
    if (meta.value && meta.value.columns) {
      const res: { data: Array<{ title: string; formula: string }> } = await $api.utils.magic({
        operation: 'predictNextFormulas',
        data: {
          table: meta.value.title,
          columns: meta.value.columns
            .filter((c) => {
              // skip system LTAR columns
              if (c.uidt === UITypes.LinkToAnotherRecord && c.system) return false
              if ([UITypes.QrCode, UITypes.Barcode].includes(c.uidt as UITypes)) return false
              return true
            })
            .map((col) => col.title),
        },
      })

      predictedNextFormulas.value = res.data
    }
  } catch (e) {
    message.warning('NocoAI: Underlying GPT API are busy. Please try after sometime.')
  }
  predictingNextFormulas.value = false
}

const loadColumn = (title: string, tp: string, colOptions?: any) => {
  preloadColumn.value = {
    title,
    uidt: tp,
    colOptions,
  }
  persistMenu.value = false
}

async function reloadViewDataHandler(shouldShowLoading: boolean | void) {
  if (predictedNextColumn.value?.length) {
    const fieldsAvailable = meta.value?.columns?.map((c) => c.title)
    predictedNextColumn.value = predictedNextColumn.value.filter((c) => !fieldsAvailable?.includes(c.title))
  }
  // set value if spinner should be hidden
  showLoading.value = !!shouldShowLoading
  await loadData()
  // reset to default (showing spinner on load)
  showLoading.value = true
}

async function openNewRecordHandler() {
  const newRow = addEmptyRow()
  expandForm(newRow, undefined, true)
}

reloadViewDataHook?.on(reloadViewDataHandler)
openNewRecordFormHook?.on(openNewRecordHandler)

onBeforeUnmount(() => {
  /** save/update records before unmounting the component */
  saveOrUpdateRecords()

  // reset hooks
  reloadViewDataHook?.off(reloadViewDataHandler)
  openNewRecordFormHook?.off(openNewRecordHandler)
})

const expandedFormOnRowIdDlg = computed({
  get() {
    return !!routeQuery.rowId
  },
  set(val) {
    if (!val)
      router.push({
        query: {
          ...routeQuery,
          rowId: undefined,
        },
      })
  },
})

// reload table data reload hook as fallback to rowdatareload
provide(ReloadRowDataHookInj, reloadViewDataHook)

// trigger initial data load in grid
// reloadViewDataHook.trigger()

const switchingTab = ref(false)

watch(
  view,
  async (next, old) => {
    try {
      if (next && next.id !== old?.id) {
        switchingTab.value = true
        // whenever tab changes or view changes save any unsaved data
        if (old?.id) {
          const oldMeta = await getMeta(old.fk_model_id!)
          if (oldMeta) {
            await saveOrUpdateRecords({
              viewMetaValue: old,
              metaValue: oldMeta as TableType,
              data: data.value,
            })
          }
        }
        await loadData()
      }
    } catch (e) {
      console.log(e)
    } finally {
      switchingTab.value = false
    }
  },
  { immediate: true },
)

const columnOrder = ref<Pick<ColumnReqType, 'column_order'> | null>(null)

eventBus.on(async (event, payload) => {
  if (event === SmartsheetStoreEvents.FIELD_ADD) {
    columnOrder.value = payload
    addColumnDropdown.value = true
  }
})

const closeAddColumnDropdown = () => {
  columnOrder.value = null
  addColumnDropdown.value = false
}

<<<<<<< HEAD
function openGenerateDialog(target: any) {
  const isOpen = ref(true)

  const { close } = useDialog(resolveComponent('SmartsheetDlgGenerate'), {
    'modelValue': isOpen,
    'target': target,
    'meta': meta,
    'view': view,
    'fields': fields,
    'data': data,
    'xWhere': xWhere,
    'onUpdate:modelValue': closeDialog,
  })

  function closeDialog() {
    isOpen.value = false

    close(1000)
  }
=======
const confirmDeleteRow = (row: number) => {
  Modal.confirm({
    title: `Do you want to delete this row?`,
    wrapClassName: 'nc-modal-row-delete',
    okText: 'Yes',
    okType: 'danger',
    cancelText: 'No',
    onOk() {
      try {
        deleteRow(row)
      } catch (e: any) {
        message.error(e.message)
      }
    },
  })
>>>>>>> d9629420
}
</script>

<template>
  <div class="relative flex flex-col h-full min-h-0 w-full" data-testid="nc-grid-wrapper">
    <general-overlay :model-value="isLoading" inline transition class="!bg-opacity-15" data-testid="grid-load-spinner">
      <div class="flex items-center justify-center h-full w-full !bg-white !bg-opacity-85 z-1000">
        <a-spin size="large" />
      </div>
    </general-overlay>

    <div ref="gridWrapper" class="nc-grid-wrapper min-h-0 flex-1 scrollbar-thin-dull">
      <a-dropdown
        v-model:visible="contextMenu"
        :trigger="isSqlView ? [] : ['contextmenu']"
        overlay-class-name="nc-dropdown-grid-context-menu"
      >
        <table
          ref="smartTable"
          class="xc-row-table nc-grid backgroundColorDefault !h-auto bg-white"
          @contextmenu="showContextMenu"
        >
          <thead ref="tableHead">
            <tr class="nc-grid-header">
              <th class="w-[80px] min-w-[80px]" data-testid="grid-id-column">
                <div class="w-full h-full bg-gray-100 flex pl-5 pr-1 items-center" data-testid="nc-check-all">
                  <template v-if="!readOnly">
                    <div class="nc-no-label text-gray-500" :class="{ hidden: selectedAllRecords }">#</div>
                    <div
                      :class="{ hidden: !selectedAllRecords, flex: selectedAllRecords }"
                      class="nc-check-all w-full items-center"
                    >
                      <a-checkbox v-model:checked="selectedAllRecords" />

                      <span class="flex-1" />
                    </div>
                  </template>
                  <template v-else>
                    <div class="text-gray-500">#</div>
                  </template>
                </div>
              </th>
              <th
                v-for="col in fields"
                :key="col.title"
                v-xc-ver-resize
                :data-col="col.id"
                :data-title="col.title"
                @xcresize="onresize(col.id, $event)"
                @xcresizing="onXcResizing(col.title, $event)"
                @xcresized="resizingCol = null"
              >
                <div class="w-full h-full bg-gray-100 flex items-center">
                  <LazySmartsheetHeaderVirtualCell v-if="isVirtualCol(col)" :column="col" :hide-menu="readOnly" />

                  <LazySmartsheetHeaderCell v-else :column="col" :hide-menu="readOnly" />
                </div>
              </th>
              <th
                v-if="isAddingColumnAllowed"
                v-e="['c:column:add']"
                class="cursor-pointer"
                @click.stop="addColumnDropdown = true"
              >
                <a-dropdown
                  v-model:visible="addColumnDropdown"
                  :trigger="['click']"
                  overlay-class-name="nc-dropdown-grid-add-column"
                  @visible-change="persistMenu = altModifier"
                >
                  <div class="h-full w-[60px] flex items-center justify-center">
                    <GeneralIcon v-if="altModifier || persistMenu" icon="magic" class="text-sm text-orange-400" />
                    <component :is="iconMap.plus" class="text-sm nc-column-add" />
                  </div>

                  <template v-if="persistMenu" #overlay>
                    <a-menu>
                      <a-sub-menu v-if="predictedNextColumn?.length" key="predict-column">
                        <template #title>
                          <div class="flex flex-row items-center py-3">
                            <MdiTableColumnPlusAfter class="flex h-[1rem] text-gray-500" />
                            <div class="text-xs pl-2">Predict Columns</div>
                            <MdiChevronRight class="text-gray-500 ml-2" />
                          </div>
                        </template>
                        <template #expandIcon></template>
                        <a-menu>
                          <template v-for="col in predictedNextColumn" :key="`predict-${col.title}-${col.type}`">
                            <a-menu-item>
                              <div class="flex flex-row items-center py-3" @click="loadColumn(col.title, col.type)">
                                <div class="text-xs pl-2">{{ col.title }}</div>
                              </div>
                            </a-menu-item>
                          </template>
                          <a-menu-item>
                            <div class="flex flex-row items-center py-3" @click="predictNextColumn">
                              <div class="text-red-500 text-xs pl-2">
                                <MdiReload />
                                Generate Again
                              </div>
                            </div>
                          </a-menu-item>
                        </a-menu>
                      </a-sub-menu>
                      <a-menu-item v-else>
                        <!-- Predict Columns -->
                        <div class="flex flex-row items-center py-3" @click="predictNextColumn">
                          <MdiReload v-if="predictingNextColumn" class="animate-infinite animate-spin" />
                          <MdiTableColumnPlusAfter v-else class="flex h-[1rem] text-gray-500" />
                          <div class="text-xs pl-2">Predict Columns</div>
                        </div>
                      </a-menu-item>
                      <a-sub-menu v-if="predictedNextFormulas" key="predict-formula">
                        <template #title>
                          <div class="flex flex-row items-center py-3">
                            <MdiCalculatorVariant class="flex h-[1rem] text-gray-500" />
                            <div class="text-xs pl-2">Predict Formulas</div>
                            <MdiChevronRight class="text-gray-500 ml-2" />
                          </div>
                        </template>
                        <template #expandIcon></template>
                        <a-menu>
                          <template v-for="col in predictedNextFormulas" :key="`predict-${col.title}-formula`">
                            <a-menu-item>
                              <div
                                class="flex flex-row items-center py-3"
                                @click="loadColumn(col.title, 'Formula', { formula_raw: col.formula })"
                              >
                                <div class="text-xs pl-2">{{ col.title }}</div>
                              </div>
                            </a-menu-item>
                          </template>
                        </a-menu>
                      </a-sub-menu>
                      <a-menu-item v-else>
                        <!-- Predict Formulas -->
                        <div class="flex flex-row items-center py-3" @click="predictNextFormulas">
                          <MdiReload v-if="predictingNextFormulas" class="animate-infinite animate-spin" />
                          <MdiCalculatorVariant v-else class="flex h-[1rem] text-gray-500" />
                          <div class="text-xs pl-2">Predict Formulas</div>
                        </div>
                      </a-menu-item>
                    </a-menu>
                  </template>
                  <template v-else #overlay>
                    <SmartsheetColumnEditOrAddProvider
                      v-if="addColumnDropdown"
                      :preload="preloadColumn"
                      :column-position="columnOrder"
                      @submit="closeAddColumnDropdown"
                      @cancel="closeAddColumnDropdown"
                      @click.stop
                      @keydown.stop
                      @mounted="preloadColumn = undefined"
                    />
                  </template>
                </a-dropdown>
              </th>
            </tr>
          </thead>
          <tbody ref="tbodyEl">
            <LazySmartsheetRow v-for="(row, rowIndex) of data" ref="rowRefs" :key="rowIndex" :row="row">
              <template #default="{ state }">
                <tr
                  class="nc-grid-row"
                  :style="{ height: rowHeight ? `${rowHeight * 1.5}rem` : `1.5rem` }"
                  :data-testid="`grid-row-${rowIndex}`"
                >
                  <td key="row-index" class="caption nc-grid-cell pl-5 pr-1" :data-testid="`cell-Id-${rowIndex}`">
                    <div class="items-center flex gap-1 min-w-[60px]">
                      <div
                        v-if="!readOnly || !isLocked"
                        class="nc-row-no text-xs text-gray-500"
                        :class="{ toggle: !readOnly, hidden: row.rowMeta.selected }"
                      >
                        {{ ((paginationData.page ?? 1) - 1) * (paginationData.pageSize ?? 25) + rowIndex + 1 }}
                      </div>
                      <div
                        v-if="!readOnly"
                        :class="{ hidden: !row.rowMeta.selected, flex: row.rowMeta.selected }"
                        class="nc-row-expand-and-checkbox"
                      >
                        <a-checkbox v-model:checked="row.rowMeta.selected" />
                      </div>
                      <span class="flex-1" />

                      <div
                        v-if="!readOnly || hasRole('commenter', true) || hasRole('viewer', true)"
                        class="nc-expand"
                        :data-testid="`nc-expand-${rowIndex}`"
                        :class="{ 'nc-comment': row.rowMeta?.commentCount }"
                      >
                        <a-spin
                          v-if="row.rowMeta.saving"
                          class="!flex items-center"
                          :data-testid="`row-save-spinner-${rowIndex}`"
                        />
                        <template v-else>
                          <span
                            v-if="row.rowMeta?.commentCount"
                            class="py-1 px-3 rounded-full text-xs cursor-pointer select-none transform hover:(scale-110)"
                            :style="{ backgroundColor: enumColor.light[row.rowMeta.commentCount % enumColor.light.length] }"
                            @click="expandForm(row, state)"
                          >
                            {{ row.rowMeta.commentCount }}
                          </span>
                          <div
                            v-else
                            class="cursor-pointer flex items-center border-1 active:ring rounded p-1 hover:(bg-primary bg-opacity-10)"
                          >
                            <component
                              :is="iconMap.expand"
                              v-e="['c:row-expand']"
                              class="select-none transform hover:(text-accent scale-120) nc-row-expand"
                              @click="expandForm(row, state)"
                            />
                          </div>
                        </template>
                      </div>
                    </div>
                  </td>
                  <SmartsheetTableDataCell
                    v-for="(columnObj, colIndex) of fields"
                    :key="columnObj.id"
                    class="cell relative cursor-pointer nc-grid-cell"
                    :class="{
                      'active': hasEditPermission && isCellSelected(rowIndex, colIndex),
                      'nc-required-cell': isColumnRequiredAndNull(columnObj, row.row),
                      'align-middle': !rowHeight || rowHeight === 1,
                      'align-top': rowHeight && rowHeight !== 1,
                    }"
                    :data-testid="`cell-${columnObj.title}-${rowIndex}`"
                    :data-key="rowIndex + columnObj.id"
                    :data-col="columnObj.id"
                    :data-title="columnObj.title"
                    @mousedown="handleMouseDown($event, rowIndex, colIndex)"
                    @mouseover="handleMouseOver(rowIndex, colIndex)"
                    @click="handleCellClick($event, rowIndex, colIndex)"
                    @dblclick="makeEditable(row, columnObj)"
                    @contextmenu="showContextMenu($event, { row: rowIndex, col: colIndex })"
                  >
                    <div v-if="!switchingTab" class="w-full h-full">
                      <LazySmartsheetVirtualCell
                        v-if="isVirtualCol(columnObj)"
                        v-model="row.row[columnObj.title]"
                        :column="columnObj"
                        :active="activeCell.col === colIndex && activeCell.row === rowIndex"
                        :row="row"
                        :read-only="readOnly"
                        @navigate="onNavigate"
                        @save="updateOrSaveRow(row, '', state)"
                      />

                      <LazySmartsheetCell
                        v-else
                        v-model="row.row[columnObj.title]"
                        :column="columnObj"
                        :edit-enabled="
                          !!hasEditPermission && !!editEnabled && activeCell.col === colIndex && activeCell.row === rowIndex
                        "
                        :row-index="rowIndex"
                        :active="activeCell.col === colIndex && activeCell.row === rowIndex"
                        :read-only="readOnly"
                        @update:edit-enabled="editEnabled = $event"
                        @save="updateOrSaveRow(row, columnObj.title, state)"
                        @navigate="onNavigate"
                        @cancel="editEnabled = false"
                      />
                    </div>
                  </SmartsheetTableDataCell>
                </tr>
              </template>
            </LazySmartsheetRow>

            <tr v-if="isAddingEmptyRowAllowed">
              <td
                v-e="['c:row:add:grid-bottom']"
                :colspan="visibleColLength + 1"
                class="text-left pointer nc-grid-add-new-cell cursor-pointer"
                :class="{
                  '!border-r-2 !border-r-gray-300': visibleColLength === 1,
                }"
                @click="addEmptyRow()"
              >
                <div class="px-2 w-full flex items-center text-gray-500">
                  <component :is="iconMap.plus" class="text-pint-500 text-xs ml-2 text-primary" />

                  <span class="ml-1">
                    {{ $t('activity.addRow') }}
                  </span>
                </div>
              </td>
            </tr>
          </tbody>
        </table>

        <template v-if="!isLocked && hasEditPermission" #overlay>
          <a-menu class="shadow !rounded !py-0" @click="contextMenu = false">
            <a-menu-item v-if="contextMenuTarget" @click="confirmDeleteRow(contextMenuTarget.row)">
              <div v-e="['a:row:delete']" class="nc-project-menu-item">
                <!-- Delete Row -->
                {{ $t('activity.deleteRow') }}
              </div>
            </a-menu-item>

            <a-menu-item @click="deleteSelectedRows">
              <div v-e="['a:row:delete-bulk']" class="nc-project-menu-item">
                <!-- Delete Selected Rows -->
                {{ $t('activity.deleteSelectedRow') }}
              </div>
            </a-menu-item>

            <!--            Clear cell -->
            <a-menu-item
              v-if="
                contextMenuTarget &&
                (fields[contextMenuTarget.col].uidt === UITypes.LinkToAnotherRecord ||
                  !isVirtualCol(fields[contextMenuTarget.col]))
              "
              @click="clearCell(contextMenuTarget)"
            >
              <div v-e="['a:row:clear']" class="nc-project-menu-item">{{ $t('activity.clearCell') }}</div>
            </a-menu-item>

            <a-menu-item v-if="contextMenuTarget" @click="addEmptyRow(contextMenuTarget.row + 1)">
              <div v-e="['a:row:insert']" class="nc-project-menu-item">
                <!-- Insert New Row -->
                {{ $t('activity.insertRow') }}
              </div>
            </a-menu-item>

            <a-menu-item v-if="contextMenuTarget" data-testid="context-menu-item-copy" @click="copyValue(contextMenuTarget)">
              <div v-e="['a:row:copy']" class="nc-project-menu-item">
                <!-- Copy -->
                {{ $t('general.copy') }}
              </div>
            </a-menu-item>

            <a-sub-menu v-if="contextMenuTarget" title="NocoAI">
              <a-menu-item @click="openGenerateDialog(contextMenuTarget)">
                <div class="color-transition nc-project-menu-item group">
                  <GeneralIcon icon="magic1" class="group-hover:text-accent" />
                  Generate
                </div>
              </a-menu-item>
            </a-sub-menu>
          </a-menu>
        </template>
      </a-dropdown>
    </div>

    <LazySmartsheetPagination />

    <Suspense>
      <LazySmartsheetExpandedForm
        v-if="expandedFormRow && expandedFormDlg"
        v-model="expandedFormDlg"
        :row="expandedFormRow"
        :state="expandedFormRowState"
        :meta="meta"
        :view="view"
        @update:model-value="!skipRowRemovalOnCancel && removeRowIfNew(expandedFormRow)"
      />
    </Suspense>

    <Suspense>
      <LazySmartsheetExpandedForm
        v-if="expandedFormOnRowIdDlg"
        :key="routeQuery.rowId"
        v-model="expandedFormOnRowIdDlg"
        :row="{ row: {}, oldRow: {}, rowMeta: {} }"
        :meta="meta"
        :row-id="routeQuery.rowId"
        :view="view"
        show-next-prev-icons
        :first-row="getExpandedRowIndex() === 0"
        :last-row="getExpandedRowIndex() === data.length - 1"
        @next="navigateToSiblingRow(NavigateDir.NEXT)"
        @prev="navigateToSiblingRow(NavigateDir.PREV)"
      />
    </Suspense>
  </div>
</template>

<style scoped lang="scss">
.nc-grid-wrapper {
  @apply h-full w-full overflow-auto;

  td,
  th {
    @apply border-gray-200 border-solid border-b border-r;
    min-height: 41px !important;
    height: 41px !important;
    position: relative;
  }

  th {
    @apply bg-gray-100;
  }

  td:not(:first-child) > div {
    overflow: hidden;
    @apply flex px-1 h-auto;
  }

  table {
    border-collapse: separate;
    border-spacing: 0;
  }

  td {
    text-overflow: ellipsis;
  }

  td.active::after {
    content: '';
    position: absolute;
    z-index: 3;
    height: calc(100% + 2px);
    width: calc(100% + 2px);
    left: -1px;
    top: -1px;
    pointer-events: none;
  }

  // todo: replace with css variable
  td.active::after {
    @apply border-1 border-solid text-primary border-current bg-primary bg-opacity-5;
  }

  //td.active::before {
  //  content: '';
  //  z-index:4;
  //  @apply absolute !w-[10px] !h-[10px] !right-[-5px] !bottom-[-5px] bg-primary;
  //}

  thead th:nth-child(1) {
    position: sticky !important;
    left: 0;
    z-index: 5;
  }

  tbody td:nth-child(1) {
    position: sticky !important;
    left: 0;
    z-index: 4;
    background: white;
  }

  thead th:nth-child(2) {
    position: sticky !important;
    left: 80px;
    z-index: 5;
    @apply border-r-2 border-r-gray-300;
  }

  tbody td:nth-child(2) {
    position: sticky !important;
    left: 80px;
    z-index: 4;
    background: white;
    @apply border-r-2 border-r-gray-300;
  }
}

:deep {
  .resizer:hover,
  .resizer:active,
  .resizer:focus {
    // todo: replace with primary color
    @apply bg-blue-500/50;
    cursor: col-resize;
  }
}

.nc-grid-row {
  .nc-row-expand-and-checkbox {
    @apply w-full items-center justify-between;
  }

  .nc-expand {
    &:not(.nc-comment) {
      @apply hidden;
    }

    &.nc-comment {
      display: flex;
    }
  }

  &:hover {
    .nc-row-no.toggle {
      @apply hidden;
    }

    .nc-expand {
      @apply flex;
    }

    .nc-row-expand-and-checkbox {
      @apply flex;
    }
  }
}

.nc-grid-header {
  position: sticky;
  top: -1px;

  @apply z-10 bg-gray-100;

  &:hover {
    .nc-no-label {
      @apply hidden;
    }

    .nc-check-all {
      @apply flex;
    }
  }
}

tbody tr:hover {
  @apply bg-gray-100 bg-opacity-50;
}

.nc-required-cell {
  box-shadow: inset 0 0 2px #f00;
}
</style><|MERGE_RESOLUTION|>--- conflicted
+++ resolved
@@ -839,27 +839,6 @@
   addColumnDropdown.value = false
 }
 
-<<<<<<< HEAD
-function openGenerateDialog(target: any) {
-  const isOpen = ref(true)
-
-  const { close } = useDialog(resolveComponent('SmartsheetDlgGenerate'), {
-    'modelValue': isOpen,
-    'target': target,
-    'meta': meta,
-    'view': view,
-    'fields': fields,
-    'data': data,
-    'xWhere': xWhere,
-    'onUpdate:modelValue': closeDialog,
-  })
-
-  function closeDialog() {
-    isOpen.value = false
-
-    close(1000)
-  }
-=======
 const confirmDeleteRow = (row: number) => {
   Modal.confirm({
     title: `Do you want to delete this row?`,
@@ -875,7 +854,27 @@
       }
     },
   })
->>>>>>> d9629420
+}
+
+function openGenerateDialog(target: any) {
+  const isOpen = ref(true)
+
+  const { close } = useDialog(resolveComponent('SmartsheetDlgGenerate'), {
+    'modelValue': isOpen,
+    'target': target,
+    'meta': meta,
+    'view': view,
+    'fields': fields,
+    'data': data,
+    'xWhere': xWhere,
+    'onUpdate:modelValue': closeDialog,
+  })
+
+  function closeDialog() {
+    isOpen.value = false
+
+    close(1000)
+  }
 }
 </script>
 
