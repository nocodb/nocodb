--- conflicted
+++ resolved
@@ -46,16 +46,11 @@
 </script>
 
 <template>
-<<<<<<< HEAD
-  <div class="flex items-center border-t-1 border-gray-200 h-10 nc-pagination-wrapper">
-    <NcTooltip v-if="!isPublic" class="ml-2" placement="topLeft" hide-on-click>
-=======
   <div
-    class="flex items-center border-t-1 border-gray-75 h-10 nc-pagination-wrapper"
+    class="flex items-center border-t-1 border-gray-200 h-10 nc-pagination-wrapper"
     :style="`${sticky === true ? 'position: sticky; left: 0;' : ''}${fixedSize ? `width: ${fixedSize - 20}px;` : ''}`"
   >
     <NcTooltip v-if="!isPublic && hideSidebars !== true" class="ml-2" placement="topLeft" hide-on-click>
->>>>>>> c7b8e2d2
       <template #title>
         {{ isLeftSidebarOpen ? 'Hide sidebar' : 'Show sidebar' }}
       </template>
