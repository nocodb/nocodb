--- conflicted
+++ resolved
@@ -1,10 +1,11 @@
 <script setup lang="ts">
-<<<<<<< HEAD
 import type { PaginatedType } from 'nocodb-sdk'
 import { computed, iconMap, inject, useViewsStore } from '#imports'
 import SidebarIcon from '~icons/nc-icons/sidebar'
+import { ChangePageInj, PaginationDataInj, computed, iconMap, inject, isRtlLang, useI18n } from '#imports'
+import type { Language } from '~/lib'
 
-const props = defineProps<{
+interface Props {
   paginationData: PaginatedType
   changePage: (page: number) => void
   alignCountOnRight?: boolean
@@ -13,19 +14,11 @@
   customLabel?: string
   fixedSize?: number
   sticky?: boolean
-}>()
-=======
-import { ChangePageInj, PaginationDataInj, computed, iconMap, inject, isRtlLang, useI18n } from '#imports'
-import type { Language } from '~/lib'
-
-interface Props {
-  alignCountOnRight?: boolean
 }
 
 const { alignCountOnRight } = defineProps<Props>()
 
 const { locale } = useI18n()
->>>>>>> a5850067
 
 const emits = defineEmits(['update:paginationData'])
 
@@ -90,7 +83,6 @@
       </span>
     </div>
 
-<<<<<<< HEAD
     <template v-if="!hidePagination">
       <a-pagination
         v-if="count !== Infinity"
@@ -98,6 +90,7 @@
         v-model:page-size="size"
         size="small"
         class="!text-xs !m-1 nc-pagination"
+      :class="{ 'rtl-pagination': isRTLLanguage }"
         :total="count"
         show-less-items
         :show-size-changer="false"
@@ -111,27 +104,6 @@
         </a-input>
       </div>
     </template>
-=======
-    <a-pagination
-      v-if="count !== Infinity"
-      v-model:current="page"
-      v-model:page-size="size"
-      size="small"
-      class="!text-xs !m-1 nc-pagination"
-      :class="{ 'rtl-pagination': isRTLLanguage }"
-      :total="count"
-      show-less-items
-      :show-size-changer="false"
-    />
-    <div v-else class="mx-auto flex items-center mt-n1" style="max-width: 250px">
-      <span class="text-xs" style="white-space: nowrap"> Change page:</span>
-      <a-input :value="page" size="small" class="ml-1 !text-xs" type="number" @keydown.enter="changePage(page)">
-        <template #suffix>
-          <component :is="iconMap.returnKey" class="mt-1" @click="changePage(page)" />
-        </template>
-      </a-input>
-    </div>
->>>>>>> a5850067
 
     <div class="flex-1 text-right pr-2">
       <span
