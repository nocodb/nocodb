<script setup lang="ts">
import { IsPublicInj, inject, ref, useSharedView, useSidebar, useSmartsheetStoreOrThrow, useUIPermission } from '#imports'

const { isGrid, isForm, isGallery, isKanban, isMap, isSqlView } = useSmartsheetStoreOrThrow()

const isPublic = inject(IsPublicInj, ref(false))

const { isUIAllowed } = useUIPermission()

const { isOpen } = useSidebar('nc-right-sidebar')

const { allowCSVDownload } = useSharedView()
</script>

<template>
  <div
    class="nc-table-toolbar w-full py-1 flex gap-2 items-center h-[var(--toolbar-height)] px-2 border-b overflow-x-hidden"
    style="z-index: 7"
  >
    <LazySmartsheetToolbarViewActions
      v-if="(isGrid || isGallery || isKanban || isMap) && !isPublic && isUIAllowed('dataInsert')"
      :show-system-fields="false"
      class="ml-1"
    />

    <LazySmartsheetToolbarViewInfo v-if="!isUIAllowed('dataInsert') && !isPublic" />

    <LazySmartsheetToolbarStackedBy v-if="isKanban" />

    <LazySmartsheetToolbarKanbanStackEditOrAdd v-if="isKanban" />

    <LazySmartsheetToolbarMappedBy v-if="isMap" />

    <LazySmartsheetToolbarFieldsMenu v-if="isGrid || isGallery || isKanban || isMap" :show-system-fields="false" />

    <LazySmartsheetToolbarColumnFilterMenu v-if="isGrid || isGallery || isKanban || isMap" />

<<<<<<< HEAD
    <LazySmartsheetToolbarSortListMenu v-if="isGrid || isGallery || isKanban || isMap" />

    <LazySmartsheetToolbarShareView v-if="(isForm || isGrid || isKanban || isGallery || isMap) && !isPublic" />
=======
    <LazySmartsheetToolbarRowHeight v-if="isGrid" />

    <LazySmartsheetToolbarShareView v-if="(isForm || isGrid || isKanban || isGallery) && !isPublic" />
>>>>>>> cf7c6194

    <LazySmartsheetToolbarExport v-if="(!isPublic && !isUIAllowed('dataInsert')) || (isPublic && allowCSVDownload)" />
    <div class="flex-1" />

    <LazySmartsheetToolbarReload v-if="!isPublic && !isForm" />

    <LazySmartsheetToolbarAddRow v-if="isUIAllowed('dataInsert') && !isPublic && !isForm && !isSqlView" />

    <LazySmartsheetToolbarSearchData v-if="(isGrid || isGallery || isKanban) && !isPublic" class="shrink mx-2" />

    <template v-if="!isOpen && !isPublic">
      <div class="border-l-1 pl-3">
        <LazySmartsheetSidebarToolbarToggleDrawer class="mr-2" />
      </div>
    </template>
  </div>
</template>

<style scoped>
:deep(.nc-toolbar-btn) {
  @apply border-0 !text-xs font-semibold px-2;
}

.nc-table-toolbar {
  border-color: #f0f0f0 !important;
}
</style><|MERGE_RESOLUTION|>--- conflicted
+++ resolved
@@ -35,15 +35,9 @@
 
     <LazySmartsheetToolbarColumnFilterMenu v-if="isGrid || isGallery || isKanban || isMap" />
 
-<<<<<<< HEAD
-    <LazySmartsheetToolbarSortListMenu v-if="isGrid || isGallery || isKanban || isMap" />
+    <LazySmartsheetToolbarRowHeight v-if="isGrid" />
 
     <LazySmartsheetToolbarShareView v-if="(isForm || isGrid || isKanban || isGallery || isMap) && !isPublic" />
-=======
-    <LazySmartsheetToolbarRowHeight v-if="isGrid" />
-
-    <LazySmartsheetToolbarShareView v-if="(isForm || isGrid || isKanban || isGallery) && !isPublic" />
->>>>>>> cf7c6194
 
     <LazySmartsheetToolbarExport v-if="(!isPublic && !isUIAllowed('dataInsert')) || (isPublic && allowCSVDownload)" />
     <div class="flex-1" />
