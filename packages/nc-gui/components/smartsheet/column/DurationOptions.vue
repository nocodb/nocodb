--- conflicted
+++ resolved
@@ -28,15 +28,10 @@
     <a-col :span="24">
       <a-form-item :label="$t('general.format')">
         <a-select v-model:value="vModel.meta.duration" class="w-52" dropdown-class-name="nc-dropdown-duration-option">
-<<<<<<< HEAD
-          <a-select-option v-for="(duration, i) of durationOptionList" :key="i" :value="duration.type">
-            <div class="flex gap-2 w-full truncate items-center">
-=======
           <template #suffixIcon> <GeneralIcon icon="arrowDown" class="text-gray-700" /> </template>
 
           <a-select-option v-for="(duration, i) of durationOptionList" :key="i" :value="duration.id">
             <div class="flex gap-2 w-full truncate items-center" :data-testid="duration.title">
->>>>>>> adb08017
               <NcTooltip show-on-truncate-only class="flex-1 truncate">
                 <template #title> {{ duration.title }}</template>
                 {{ duration.title }}
@@ -44,7 +39,7 @@
 
               <component
                 :is="iconMap.check"
-                v-if="vModel.meta.duration === duration.type"
+                v-if="vModel.meta.duration === duration.id"
                 id="nc-selected-item-icon"
                 class="text-primary w-4 h-4"
               />
