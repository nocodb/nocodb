<script lang="ts" setup>
import type { ColumnReqType, ColumnType } from 'nocodb-sdk'
import { UITypes, isLinksOrLTAR, isVirtualCol } from 'nocodb-sdk'
import {
  IsFormInj,
  IsKanbanInj,
  MetaInj,
  ReloadViewDataHookInj,
  computed,
  inject,
  isJSON,
  isTextArea,
  message,
  onMounted,
  ref,
  uiTypes,
  useBase,
  useColumnCreateStoreOrThrow,
  useGlobal,
  useI18n,
  useMetas,
  useNuxtApp,
  watchEffect,
} from '#imports'
import MdiMinusIcon from '~icons/mdi/minus-circle-outline'
import MdiIdentifierIcon from '~icons/mdi/identifier'

const props = defineProps<{
  preload?: Partial<ColumnType>
  columnPosition?: Pick<ColumnReqType, 'column_order'>
  // Disable styles like border, shadow to be embedded on other components
  embedMode?: boolean
  // Will be used to show where ever text 'Column' is used.
  // i.e 'Column Name' label in form, thus will be of form `${columnLabel} Name`
  columnLabel?: string
  hideTitle?: boolean
  hideType?: boolean
  hideAdditionalOptions?: boolean
  fromTableExplorer?: boolean
}>()

const emit = defineEmits(['submit', 'cancel', 'mounted', 'add', 'update'])

const { formState, generateNewColumnMeta, addOrUpdate, onAlter, onUidtOrIdTypeChange, validateInfos, isEdit } =
  useColumnCreateStoreOrThrow()

const { getMeta } = useMetas()

const { t } = useI18n()

const columnLabel = computed(() => props.columnLabel || t('objects.field'))

const { $e } = useNuxtApp()

const { appInfo } = useGlobal()

const { betaFeatureToggleState } = useBetaFeatureToggle()

const { openedViewsTab } = storeToRefs(useViewsStore())

const { predictColumnType: _predictColumnType } = useNocoEe()

const meta = inject(MetaInj, ref())

const isForm = inject(IsFormInj, ref(false))

const isKanban = inject(IsKanbanInj, ref(false))

const { isMysql, isMssql, isXcdbBase } = useBase()

const reloadDataTrigger = inject(ReloadViewDataHookInj)

const advancedOptions = ref(false)

const mounted = ref(false)

const columnToValidate = [UITypes.Email, UITypes.URL, UITypes.PhoneNumber]

const onlyNameUpdateOnEditColumns = [UITypes.LinkToAnotherRecord, UITypes.Lookup, UITypes.Rollup, UITypes.Links]

const geoDataToggleCondition = (t: { name: UITypes }) => {
  return betaFeatureToggleState.show ? betaFeatureToggleState.show : !t.name.includes(UITypes.GeoData)
}

const showDeprecated = ref(false)

const uiTypesOptions = computed<typeof uiTypes>(() => {
  return [
    ...uiTypes
<<<<<<< HEAD
      .filter((t) => geoDataToggleCondition(t) && (!isEdit.value || !t.virtual) && (!t.deprecated || showDeprecated.value))
      .filter((t) => !(t.name === UITypes.SpecificDBType && isXcdbBase(meta.value?.source_id))),
=======
      .filter(
        (type) => geoDataToggleCondition(type) && (!isEdit.value || !type.virtual) && (!type.deprecated || showDeprecated.value),
      )
      .map((type) => ({
        ...type,
        name: t(`datatype.${type.name}`),
      })),
>>>>>>> 7f458938
    ...(!isEdit.value && meta?.value?.columns?.every((c) => !c.pk)
      ? [
          {
            name: t(`datatype.${UITypes.ID}`),
            icon: MdiIdentifierIcon,
            virtual: 0,
          },
        ]
      : []),
  ]
})

const reloadMetaAndData = async () => {
  await getMeta(meta.value?.id as string, true)

  if (!isKanban.value) {
    reloadDataTrigger?.trigger()
  }
}

const saving = ref(false)

async function onSubmit() {
  saving.value = true
  const saved = await addOrUpdate(reloadMetaAndData, props.columnPosition)
  saving.value = false

  if (!saved) return

  // add delay to complete minimize transition
  setTimeout(() => {
    advancedOptions.value = false
  }, 500)
  emit('submit')

  if (isForm.value) {
    $e('a:form-view:add-new-field')
  }
}

// focus and select the column name field
const antInput = ref()
watchEffect(() => {
  if (antInput.value && formState.value) {
    // todo: replace setTimeout
    setTimeout(() => {
      // focus and select input only if active element is not an input or textarea
      if (document.activeElement === document.body || document.activeElement === null) {
        antInput.value?.focus()
        antInput.value?.select()
      }
    }, 300)
  }
  advancedOptions.value = false
})

onMounted(() => {
  if (!isEdit.value) {
    generateNewColumnMeta()
  } else {
    if (formState.value.pk) {
      message.info(t('msg.info.editingPKnotSupported'))
      emit('cancel')
    }
  }

  if (props.preload) {
    const { colOptions, ...others } = props.preload
    formState.value = {
      ...formState.value,
      ...others,
    }
    if (colOptions) {
      onUidtOrIdTypeChange()
      formState.value = {
        ...formState.value,
        colOptions: {
          ...colOptions,
        },
      }
    }
  }

  // for cases like formula
  if (formState.value && !formState.value.column_name && !isLinksOrLTAR(formState.value)) {
    formState.value.column_name = formState.value?.title
  }

  nextTick(() => {
    mounted.value = true
    emit('mounted')
    if (!isEdit.value) {
      if (!formState.value?.temp_id) {
        emit('add', formState.value)
      }
    }
  })
})

const handleEscape = (event: KeyboardEvent): void => {
  if (event.key === 'Escape') emit('cancel')
}

const isFieldsTab = computed(() => {
  return openedViewsTab.value === 'field'
})

if (props.fromTableExplorer) {
  watch(
    formState,
    () => {
      if (mounted.value) emit('update', formState.value)
    },
    { deep: true },
  )
}
</script>

<template>
  <div
    class="overflow-auto"
    :class="{
      'bg-white': !props.fromTableExplorer,
      'w-[400px]': !props.embedMode,
      '!w-[600px]': formState.uidt === UITypes.Formula && !props.embedMode,
      '!w-[500px]': formState.uidt === UITypes.Attachment && !props.embedMode && !appInfo.ee,
      'shadow-lg border-1 border-gray-50 shadow-gray-100 rounded-md p-6': !embedMode,
    }"
    @keydown="handleEscape"
    @click.stop
  >
    <a-form v-model="formState" no-style name="column-create-or-edit" layout="vertical" data-testid="add-or-edit-column">
      <div class="flex flex-col gap-2">
        <a-form-item v-if="isFieldsTab" v-bind="validateInfos.title" class="flex flex-grow">
          <div
            class="flex flex-grow px-2 py-1 items-center rounded-lg bg-gray-100 focus:bg-gray-100 outline-none"
            style="outline-style: solid; outline-width: thin"
          >
            <input
              ref="antInput"
              v-model="formState.title"
              class="flex flex-grow text-lg font-bold outline-none bg-inherit"
              :contenteditable="true"
            />
          </div>
        </a-form-item>
        <a-form-item
          v-if="!props.hideTitle && !isFieldsTab"
          :label="`${columnLabel} ${$t('general.name')}`"
          v-bind="validateInfos.title"
          :required="false"
        >
          <a-input
            ref="antInput"
            v-model:value="formState.title"
            class="nc-column-name-input !rounded !mt-1"
            :disabled="isKanban"
            @input="onAlter(8)"
          />
        </a-form-item>

        <div class="flex items-center gap-1">
          <a-form-item
            v-if="!props.hideType && !(isEdit && !!onlyNameUpdateOnEditColumns.find((col) => col === formState.uidt))"
            class="flex-1"
            :label="`${columnLabel} ${$t('general.type')}`"
          >
            <div class="h-1 w-full"></div>
            <a-select
              v-model:value="formState.uidt"
              show-search
              class="nc-column-type-input !rounded"
              :disabled="isKanban"
              dropdown-class-name="nc-dropdown-column-type "
              @change="onUidtOrIdTypeChange"
              @dblclick="showDeprecated = !showDeprecated"
            >
              <template #suffixIcon>
                <GeneralIcon icon="arrowDown" class="text-gray-700" />
              </template>
              <a-select-option v-for="opt of uiTypesOptions" :key="opt.name" :value="opt.name" v-bind="validateInfos.uidt">
                <div class="flex gap-1 items-center">
                  <component :is="opt.icon" class="text-gray-700 mx-1" />
                  {{ opt.name }}
                  <span v-if="opt.deprecated" class="!text-xs !text-gray-300">({{ $t('general.deprecated') }})</span>
                </div>
              </a-select-option>
            </a-select>
          </a-form-item>
          <!-- <div v-if="isEeUI && !props.hideType" class="mt-2 cursor-pointer" @click="predictColumnType()">
            <GeneralIcon icon="magic" :class="{ 'nc-animation-pulse': loadMagic }" class="w-full flex mt-2 text-orange-400" />
          </div> -->
        </div>

        <LazySmartsheetColumnFormulaOptions v-if="formState.uidt === UITypes.Formula" v-model:value="formState" />
        <LazySmartsheetColumnQrCodeOptions v-if="formState.uidt === UITypes.QrCode" v-model="formState" />
        <LazySmartsheetColumnBarcodeOptions v-if="formState.uidt === UITypes.Barcode" v-model="formState" />
        <LazySmartsheetColumnCurrencyOptions v-if="formState.uidt === UITypes.Currency" v-model:value="formState" />
        <LazySmartsheetColumnDurationOptions v-if="formState.uidt === UITypes.Duration" v-model:value="formState" />
        <LazySmartsheetColumnRatingOptions v-if="formState.uidt === UITypes.Rating" v-model:value="formState" />
        <LazySmartsheetColumnCheckboxOptions v-if="formState.uidt === UITypes.Checkbox" v-model:value="formState" />
        <LazySmartsheetColumnLookupOptions v-if="formState.uidt === UITypes.Lookup" v-model:value="formState" />
        <LazySmartsheetColumnDateOptions v-if="formState.uidt === UITypes.Date" v-model:value="formState" />
        <LazySmartsheetColumnDecimalOptions v-if="formState.uidt === UITypes.Decimal" v-model:value="formState" />
        <LazySmartsheetColumnDateTimeOptions v-if="formState.uidt === UITypes.DateTime" v-model:value="formState" />
        <LazySmartsheetColumnRollupOptions v-if="formState.uidt === UITypes.Rollup" v-model:value="formState" />
        <LazySmartsheetColumnLinkedToAnotherRecordOptions
          v-if="!isEdit && (formState.uidt === UITypes.LinkToAnotherRecord || formState.uidt === UITypes.Links)"
          v-model:value="formState"
        />
        <LazySmartsheetColumnLinkOptions v-if="isEdit && formState.uidt === UITypes.Links" v-model:value="formState" />
        <LazySmartsheetColumnSpecificDBTypeOptions v-if="formState.uidt === UITypes.SpecificDBType" />
        <SmartsheetColumnSelectOptions
          v-if="formState.uidt === UITypes.SingleSelect || formState.uidt === UITypes.MultiSelect"
          v-model:value="formState"
        />
      </div>
      <a-checkbox
        v-if="formState.meta && columnToValidate.includes(formState.uidt)"
        v-model:checked="formState.meta.validate"
        class="ml-1 mb-1"
      >
        <span class="text-[10px] text-gray-600">
          {{ `${$t('msg.acceptOnlyValid')} ${formState.uidt}` }}
        </span>
      </a-checkbox>
      <div class="!my-3">
        <!--
        Default Value for JSON & LongText is not supported in MySQL
         Default Value is Disabled for MSSQL -->
        <LazySmartsheetColumnDefaultValue
          v-if="
          !isVirtualCol(formState) &&
          !isAttachment(formState) &&
          !isMssql(meta!.source_id) &&
          !(isMysql(meta!.source_id) && (isJSON(formState) || isTextArea(formState)))
          "
          v-model:value="formState"
        />
      </div>

      <div
        v-if="!props.hideAdditionalOptions && !isVirtualCol(formState.uidt) && (!appInfo.ee || (appInfo.ee && !isXcdbBase(meta!.source_id) && formState.uidt === UITypes.SpecificDBType))"
        class="text-xs cursor-pointer text-gray-400 nc-more-options mb-1 mt-4 flex items-center gap-1 justify-end"
        @click="advancedOptions = !advancedOptions"
      >
        {{ advancedOptions ? $t('general.hideAll') : $t('general.showMore') }}
        <component :is="advancedOptions ? MdiMinusIcon : MdiPlusIcon" />
      </div>

      <Transition name="layout" mode="out-in">
        <div v-if="advancedOptions" class="overflow-hidden">
          <LazySmartsheetColumnAttachmentOptions v-if="appInfo.ee && isAttachment(formState)" v-model:value="formState" />

          <LazySmartsheetColumnAdvancedOptions
            v-if="formState.uidt !== UITypes.Attachment"
            v-model:value="formState"
            :advanced-db-options="advancedOptions || formState.uidt === UITypes.SpecificDBType"
          />
        </div>
      </Transition>

      <template v-if="props.fromTableExplorer">
        <a-form-item></a-form-item>
      </template>
      <template v-else>
        <a-form-item>
          <div
            class="flex gap-x-2 justify-between"
            :class="{
              'mt-6': props.hideAdditionalOptions,
              'mt-2': !props.hideAdditionalOptions,
              'justify-end': !props.embedMode,
            }"
          >
            <!-- Cancel -->
            <NcButton size="small" class="w-full" html-type="button" type="secondary" @click="emit('cancel')">
              {{ $t('general.cancel') }}
            </NcButton>

            <!-- Save -->
            <NcButton
              class="w-full"
              html-type="submit"
              type="primary"
              :loading="saving"
              size="small"
              :label="`${$t('general.save')} ${columnLabel}`"
              :loading-label="`${$t('general.saving')} ${columnLabel}`"
              @click.prevent="onSubmit"
            >
              {{ $t('general.save') }} {{ columnLabel }}
              <template #loading> {{ $t('general.saving') }} {{ columnLabel }} </template>
            </NcButton>
          </div>
        </a-form-item>
      </template>
    </a-form>
  </div>
</template>

<style lang="scss">
.nc-column-type-input {
  .ant-select-selector {
    @apply !rounded;
  }
}
</style>

<style scoped>
:deep(.ant-form-item-label > label) {
  @apply !text-xs;
}

:deep(.ant-form-item-label) {
  @apply !pb-0;
}

:deep(.ant-form-item-control-input) {
  @apply !min-h-min;
}

:deep(.ant-form-item) {
  @apply !mb-1;
}

:deep(.ant-select-selection-item) {
  @apply flex items-center;
}

:deep(.ant-form-item-explain-error) {
  @apply !text-[10px];
}

:deep(.ant-form-item-explain) {
  @apply !min-h-[15px];
}
</style><|MERGE_RESOLUTION|>--- conflicted
+++ resolved
@@ -87,10 +87,6 @@
 const uiTypesOptions = computed<typeof uiTypes>(() => {
   return [
     ...uiTypes
-<<<<<<< HEAD
-      .filter((t) => geoDataToggleCondition(t) && (!isEdit.value || !t.virtual) && (!t.deprecated || showDeprecated.value))
-      .filter((t) => !(t.name === UITypes.SpecificDBType && isXcdbBase(meta.value?.source_id))),
-=======
       .filter(
         (type) => geoDataToggleCondition(type) && (!isEdit.value || !type.virtual) && (!type.deprecated || showDeprecated.value),
       )
@@ -98,7 +94,6 @@
         ...type,
         name: t(`datatype.${type.name}`),
       })),
->>>>>>> 7f458938
     ...(!isEdit.value && meta?.value?.columns?.every((c) => !c.pk)
       ? [
           {
