<script lang="ts" setup>
import type { ColumnReqType, ColumnType } from 'nocodb-sdk'
import { UITypes, isVirtualCol } from 'nocodb-sdk'
import {
  IsFormInj,
  IsKanbanInj,
  MetaInj,
  ReloadViewDataHookInj,
  computed,
  inject,
  message,
  onMounted,
  ref,
  uiTypes,
  useColumnCreateStoreOrThrow,
  useEventListener,
  useGlobal,
  useI18n,
  useMetas,
  useNuxtApp,
  watchEffect,
} from '#imports'
import MdiPlusIcon from '~icons/mdi/plus-circle-outline'
import MdiMinusIcon from '~icons/mdi/minus-circle-outline'
import MdiIdentifierIcon from '~icons/mdi/identifier'

const props = defineProps<{
  preload?: Partial<ColumnType>
  columnPosition?: Pick<ColumnReqType, 'column_order'>
}>()

const emit = defineEmits(['submit', 'cancel', 'mounted'])

const { formState, generateNewColumnMeta, addOrUpdate, onAlter, onUidtOrIdTypeChange, validateInfos, isEdit } =
  useColumnCreateStoreOrThrow()

const { getMeta } = useMetas()

const { t } = useI18n()

const { $api, $e } = useNuxtApp()

const { appInfo } = useGlobal()

const { betaFeatureToggleState } = useBetaFeatureToggle()

const meta = inject(MetaInj, ref())

const isForm = inject(IsFormInj, ref(false))

const isKanban = inject(IsKanbanInj, ref(false))

const reloadDataTrigger = inject(ReloadViewDataHookInj)

const advancedOptions = ref(false)

const advancedDbOptions = ref(false)

const columnToValidate = [UITypes.Email, UITypes.URL, UITypes.PhoneNumber]

const onlyNameUpdateOnEditColumns = [UITypes.LinkToAnotherRecord, UITypes.Lookup, UITypes.Rollup, UITypes.Links]

const loadMagic = ref(false)

const geoDataToggleCondition = (t: { name: UITypes }) => {
  return betaFeatureToggleState.show ? betaFeatureToggleState.show : !t.name.includes(UITypes.GeoData)
}

const showDeprecated = $ref(false)

const uiTypesOptions = computed<typeof uiTypes>(() => {
  return [
    ...uiTypes.filter((t) => geoDataToggleCondition(t) && (!isEdit.value || !t.virtual) && (!t.deprecated || showDeprecated)),
    ...(!isEdit.value && meta?.value?.columns?.every((c) => !c.pk)
      ? [
          {
            name: UITypes.ID,
            icon: MdiIdentifierIcon,
            virtual: 0,
          },
        ]
      : []),
  ]
})

const reloadMetaAndData = async () => {
  await getMeta(meta.value?.id as string, true)

  if (!isKanban.value) {
    reloadDataTrigger?.trigger()
  }
}

const saving = ref(false)

async function onSubmit() {
  saving.value = true
  const saved = await addOrUpdate(reloadMetaAndData, props.columnPosition)
  saving.value = false

  if (!saved) return

  // add delay to complete minimize transition
  setTimeout(() => {
    advancedOptions.value = false
  }, 500)
  emit('submit')

  if (isForm.value) {
    $e('a:form-view:add-new-field')
  }
}

// focus and select the column name field
const antInput = ref()
watchEffect(() => {
  if (antInput.value && formState.value) {
    // todo: replace setTimeout
    setTimeout(() => {
      // focus and select input only if active element is not an input or textarea
      if (document.activeElement === document.body || document.activeElement === null) {
        antInput.value?.focus()
        antInput.value?.select()
      }
    }, 300)
  }
  advancedOptions.value = false
})

const predictColumnType = async () => {
  if (loadMagic.value) return
  try {
    loadMagic.value = true
    const predictRes = await $api.utils.magic({
      operation: 'predictColumnType',
      data: {
        title: formState.value.title,
      },
    })
    const predictType = predictRes?.data
    if (predictType && Object.values(UITypes).includes(predictType)) {
      formState.value.uidt = predictType
      onUidtOrIdTypeChange()
    }
  } catch (e) {
    message.warning('NocoAI: Underlying GPT API are busy. Please try after sometime.')
  }
  loadMagic.value = false
}

onMounted(() => {
  if (!isEdit.value) {
    generateNewColumnMeta()
    const { colOptions, ...others } = props.preload || {}
    formState.value = {
      ...formState.value,
      ...others,
    }
    if (colOptions) {
      onUidtOrIdTypeChange()
      formState.value = {
        ...formState.value,
        ...colOptions,
      }
    }
  } else {
    if (formState.value.pk) {
      message.info(t('msg.info.editingPKnotSupported'))
      emit('cancel')
    }
  }

  // for cases like formula
  if (formState.value && !formState.value.column_name) {
    formState.value.column_name = formState.value?.title
  }

  emit('mounted')
})

useEventListener('keydown', (e: KeyboardEvent) => {
  if (e.key === 'Escape') {
    emit('cancel')
  }
})
</script>

<template>
  <div
    class="w-[400px] bg-gray-50 shadow rounded-md p-4 overflow-auto border-1 border-gray-100"
    :class="{ '!w-[600px]': formState.uidt === UITypes.Formula, '!w-[500px]': formState.uidt === UITypes.Attachment }"
    @click.stop
  >
    <a-form v-model="formState" no-style name="column-create-or-edit" layout="vertical" data-testid="add-or-edit-column">
      <div class="flex flex-col gap-2">
        <a-form-item :label="$t('labels.columnName')" v-bind="validateInfos.title" :required="false">
          <a-input
            ref="antInput"
            v-model:value="formState.title"
            class="nc-column-name-input !rounded !mt-1"
            :disabled="isKanban"
            @input="onAlter(8)"
          />
        </a-form-item>

<<<<<<< HEAD
        <div class="flex items-center gap-1">
          <a-form-item
            v-if="!(isEdit && !!onlyNameUpdateOnEditColumns.find((col) => col === formState.uidt))"
            class="flex-1"
            :label="$t('labels.columnType')"
          >
            <div class="h-1 w-full"></div>
            <a-select
              v-model:value="formState.uidt"
              show-search
              class="nc-column-type-input !rounded"
              :disabled="isKanban"
              dropdown-class-name="nc-dropdown-column-type "
              @change="onUidtOrIdTypeChange"
            >
              <a-select-option v-for="opt of uiTypesOptions" :key="opt.name" :value="opt.name" v-bind="validateInfos.uidt">
                <div class="flex gap-1 items-center">
                  <component :is="opt.icon" class="text-gray-700 mx-1" style="font-weight: 600; font-size: 1.1rem" />
                  {{ opt.name }}
                </div>
              </a-select-option>
            </a-select>
          </a-form-item>
          <div class="mt-2 cursor-pointer" @click="predictColumnType()">
            <GeneralIcon icon="magic" :class="{ 'nc-animation-pulse': loadMagic }" class="w-full flex mt-2 text-orange-400" />
          </div>
        </div>
=======
        <a-form-item
          v-if="!(isEdit && !!onlyNameUpdateOnEditColumns.find((col) => col === formState.uidt))"
          :label="$t('labels.columnType')"
        >
          <a-select
            v-model:value="formState.uidt"
            show-search
            class="nc-column-type-input"
            :disabled="isKanban"
            dropdown-class-name="nc-dropdown-column-type"
            @change="onUidtOrIdTypeChange"
            @dblclick="showDeprecated = !showDeprecated"
          >
            <a-select-option v-for="opt of uiTypesOptions" :key="opt.name" :value="opt.name" v-bind="validateInfos.uidt">
              <div class="flex gap-1 items-center">
                <component :is="opt.icon" class="text-grey" />
                {{ opt.name }}
                <span v-if="opt.deprecated" class="!text-xs !text-gray-300">(Deprecated)</span>
              </div>
            </a-select-option>
          </a-select>
        </a-form-item>
>>>>>>> 055098ee

        <LazySmartsheetColumnFormulaOptions v-if="formState.uidt === UITypes.Formula" v-model:value="formState" />
        <LazySmartsheetColumnQrCodeOptions v-if="formState.uidt === UITypes.QrCode" v-model="formState" />
        <LazySmartsheetColumnBarcodeOptions v-if="formState.uidt === UITypes.Barcode" v-model="formState" />
        <LazySmartsheetColumnCurrencyOptions v-if="formState.uidt === UITypes.Currency" v-model:value="formState" />
        <LazySmartsheetColumnDurationOptions v-if="formState.uidt === UITypes.Duration" v-model:value="formState" />
        <LazySmartsheetColumnRatingOptions v-if="formState.uidt === UITypes.Rating" v-model:value="formState" />
        <LazySmartsheetColumnCheckboxOptions v-if="formState.uidt === UITypes.Checkbox" v-model:value="formState" />
        <LazySmartsheetColumnLookupOptions v-if="formState.uidt === UITypes.Lookup" v-model:value="formState" />
        <LazySmartsheetColumnDateOptions v-if="formState.uidt === UITypes.Date" v-model:value="formState" />
        <LazySmartsheetColumnDateTimeOptions v-if="formState.uidt === UITypes.DateTime" v-model:value="formState" />
        <LazySmartsheetColumnRollupOptions v-if="formState.uidt === UITypes.Rollup" v-model:value="formState" />
        <LazySmartsheetColumnLinkedToAnotherRecordOptions
          v-if="!isEdit && (formState.uidt === UITypes.LinkToAnotherRecord || formState.uidt === UITypes.Links)"
          v-model:value="formState"
        />
        <LazySmartsheetColumnLinkOptions v-if="isEdit && formState.uidt === UITypes.Links" v-model:value="formState" />
        <LazySmartsheetColumnSpecificDBTypeOptions v-if="formState.uidt === UITypes.SpecificDBType" />
        <LazySmartsheetColumnSelectOptions
          v-if="formState.uidt === UITypes.SingleSelect || formState.uidt === UITypes.MultiSelect"
          v-model:value="formState"
        />
      </div>

      <div
        v-if="!isVirtualCol(formState.uidt)"
        class="text-xs cursor-pointer text-gray-400 nc-more-options mb-1 mt-4 flex items-center gap-1 justify-end"
        @click="advancedOptions = !advancedOptions"
        @dblclick="advancedDbOptions = !advancedDbOptions"
      >
        {{ advancedOptions ? $t('general.hideAll') : $t('general.showMore') }}
        <component :is="advancedOptions ? MdiMinusIcon : MdiPlusIcon" />
      </div>

      <Transition name="layout" mode="out-in">
        <div v-if="advancedOptions" class="overflow-hidden">
          <a-checkbox
            v-if="formState.meta && columnToValidate.includes(formState.uidt)"
            v-model:checked="formState.meta.validate"
            class="ml-1 mb-1"
          >
            <span class="text-[10px] text-gray-600">
              {{ `Accept only valid ${formState.uidt}` }}
            </span>
          </a-checkbox>

          <LazySmartsheetColumnAttachmentOptions
            v-if="appInfo.ee && formState.uidt === UITypes.Attachment"
            v-model:value="formState"
          />

          <LazySmartsheetColumnAdvancedOptions
            v-model:value="formState"
            :advanced-db-options="advancedDbOptions || formState.uidt === UITypes.SpecificDBType"
          />
        </div>
      </Transition>

      <a-form-item>
        <div class="flex justify-end gap-x-2 mt-2">
          <a-button class="!rounded !px-3.5" html-type="button" @click="emit('cancel')">
            <!-- Cancel -->
            {{ $t('general.cancel') }}
          </a-button>

          <a-button class="!rounded" html-type="submit" type="primary" :loading="saving" @click.prevent="onSubmit">
            <!-- Save -->
            {{ $t('general.save') }}
          </a-button>
        </div>
      </a-form-item>
    </a-form>
  </div>
</template>

<style lang="scss">
.nc-column-type-input {
  .ant-select-selector {
    @apply !rounded;
  }
}
</style>

<style scoped>
:deep(.ant-form-item-label > label) {
  @apply !text-xs;
}

:deep(.ant-form-item-label) {
  @apply !pb-0;
}

:deep(.ant-form-item-control-input) {
  @apply !min-h-min;
}

:deep(.ant-form-item) {
  @apply !mb-1;
}

:deep(.ant-select-selection-item) {
  @apply flex items-center;
}

:deep(.ant-form-item-explain-error) {
  @apply !text-[10px];
}

:deep(.ant-form-item-explain) {
  @apply !min-h-[15px];
}
</style><|MERGE_RESOLUTION|>--- conflicted
+++ resolved
@@ -203,7 +203,6 @@
           />
         </a-form-item>
 
-<<<<<<< HEAD
         <div class="flex items-center gap-1">
           <a-form-item
             v-if="!(isEdit && !!onlyNameUpdateOnEditColumns.find((col) => col === formState.uidt))"
@@ -218,11 +217,13 @@
               :disabled="isKanban"
               dropdown-class-name="nc-dropdown-column-type "
               @change="onUidtOrIdTypeChange"
+            @dblclick="showDeprecated = !showDeprecated"
             >
               <a-select-option v-for="opt of uiTypesOptions" :key="opt.name" :value="opt.name" v-bind="validateInfos.uidt">
                 <div class="flex gap-1 items-center">
                   <component :is="opt.icon" class="text-gray-700 mx-1" style="font-weight: 600; font-size: 1.1rem" />
                   {{ opt.name }}
+                <span v-if="opt.deprecated" class="!text-xs !text-gray-300">(Deprecated)</span>
                 </div>
               </a-select-option>
             </a-select>
@@ -231,30 +232,6 @@
             <GeneralIcon icon="magic" :class="{ 'nc-animation-pulse': loadMagic }" class="w-full flex mt-2 text-orange-400" />
           </div>
         </div>
-=======
-        <a-form-item
-          v-if="!(isEdit && !!onlyNameUpdateOnEditColumns.find((col) => col === formState.uidt))"
-          :label="$t('labels.columnType')"
-        >
-          <a-select
-            v-model:value="formState.uidt"
-            show-search
-            class="nc-column-type-input"
-            :disabled="isKanban"
-            dropdown-class-name="nc-dropdown-column-type"
-            @change="onUidtOrIdTypeChange"
-            @dblclick="showDeprecated = !showDeprecated"
-          >
-            <a-select-option v-for="opt of uiTypesOptions" :key="opt.name" :value="opt.name" v-bind="validateInfos.uidt">
-              <div class="flex gap-1 items-center">
-                <component :is="opt.icon" class="text-grey" />
-                {{ opt.name }}
-                <span v-if="opt.deprecated" class="!text-xs !text-gray-300">(Deprecated)</span>
-              </div>
-            </a-select-option>
-          </a-select>
-        </a-form-item>
->>>>>>> 055098ee
 
         <LazySmartsheetColumnFormulaOptions v-if="formState.uidt === UITypes.Formula" v-model:value="formState" />
         <LazySmartsheetColumnQrCodeOptions v-if="formState.uidt === UITypes.QrCode" v-model="formState" />
