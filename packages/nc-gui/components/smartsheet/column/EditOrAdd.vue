--- conflicted
+++ resolved
@@ -84,12 +84,12 @@
     ...uiTypes.filter((t) => geoDataToggleCondition(t) && (!isEdit.value || !t.virtual) && (!t.deprecated || showDeprecated)),
     ...(!isEdit.value && meta?.value?.columns?.every((c) => !c.pk)
       ? [
-        {
-          name: UITypes.ID,
-          icon: MdiIdentifierIcon,
-          virtual: 0,
-        },
-      ]
+          {
+            name: UITypes.ID,
+            icon: MdiIdentifierIcon,
+            virtual: 0,
+          },
+        ]
       : []),
   ]
 })
@@ -178,33 +178,54 @@
 </script>
 
 <template>
-  <div @keydown="handleEscape" class="bg-white overflow-auto" :class="{
-    'w-[400px]': !props.embedMode,
-    '!w-[600px]': formState.uidt === UITypes.Formula && !props.embedMode,
-    '!w-[500px]': formState.uidt === UITypes.Attachment && !props.embedMode,
-    'shadow-lg border-1 border-gray-50 shadow-gray-100 rounded-md p-6': !embedMode,
-  }" @click.stop>
+  <div
+    @keydown="handleEscape"
+    class="bg-white overflow-auto"
+    :class="{
+      'w-[400px]': !props.embedMode,
+      '!w-[600px]': formState.uidt === UITypes.Formula && !props.embedMode,
+      '!w-[500px]': formState.uidt === UITypes.Attachment && !props.embedMode,
+      'shadow-lg border-1 border-gray-50 shadow-gray-100 rounded-md p-6': !embedMode,
+    }"
+    @click.stop
+  >
     <a-form v-model="formState" no-style name="column-create-or-edit" layout="vertical" data-testid="add-or-edit-column">
       <div class="flex flex-col gap-2">
-        <a-form-item v-if="!props.hideTitle" :label="`${columnLabel} ${$t('general.name')}`" v-bind="validateInfos.title"
-          :required="false">
-          <a-input ref="antInput" v-model:value="formState.title" class="nc-column-name-input !rounded !mt-1"
-            :disabled="isKanban" @input="onAlter(8)" />
+        <a-form-item
+          v-if="!props.hideTitle"
+          :label="`${columnLabel} ${$t('general.name')}`"
+          v-bind="validateInfos.title"
+          :required="false"
+        >
+          <a-input
+            ref="antInput"
+            v-model:value="formState.title"
+            class="nc-column-name-input !rounded !mt-1"
+            :disabled="isKanban"
+            @input="onAlter(8)"
+          />
         </a-form-item>
 
         <div class="flex items-center gap-1">
           <a-form-item
             v-if="!props.hideType && !(isEdit && !!onlyNameUpdateOnEditColumns.find((col) => col === formState.uidt))"
-            class="flex-1" :label="`${columnLabel} ${$t('general.type')}`">
+            class="flex-1"
+            :label="`${columnLabel} ${$t('general.type')}`"
+          >
             <div class="h-1 w-full"></div>
-            <a-select v-model:value="formState.uidt" show-search class="nc-column-type-input !rounded"
-              :disabled="isKanban" dropdown-class-name="nc-dropdown-column-type " @change="onUidtOrIdTypeChange"
-              @dblclick="showDeprecated = !showDeprecated">
+            <a-select
+              v-model:value="formState.uidt"
+              show-search
+              class="nc-column-type-input !rounded"
+              :disabled="isKanban"
+              dropdown-class-name="nc-dropdown-column-type "
+              @change="onUidtOrIdTypeChange"
+              @dblclick="showDeprecated = !showDeprecated"
+            >
               <template #suffixIcon>
                 <GeneralIcon icon="arrowDown" class="text-gray-700" />
               </template>
-              <a-select-option v-for="opt of uiTypesOptions" :key="opt.name" :value="opt.name"
-                v-bind="validateInfos.uidt">
+              <a-select-option v-for="opt of uiTypesOptions" :key="opt.name" :value="opt.name" v-bind="validateInfos.uidt">
                 <div class="flex gap-1 items-center">
                   <component :is="opt.icon" class="text-gray-700 mx-1" />
                   {{ opt.name }}
@@ -213,14 +234,8 @@
               </a-select-option>
             </a-select>
           </a-form-item>
-<<<<<<< HEAD
           <div v-if="isEeUI && !props.hideType" class="mt-2 cursor-pointer" @click="predictColumnType()">
             <GeneralIcon icon="magic" :class="{ 'nc-animation-pulse': loadMagic }" class="w-full flex mt-2 text-orange-400" />
-=======
-          <div v-if="!props.hideType" class="mt-2 cursor-pointer" @click="predictColumnType()">
-            <GeneralIcon icon="magic" :class="{ 'nc-animation-pulse': loadMagic }"
-              class="w-full flex mt-2 text-orange-400" />
->>>>>>> 926841b1
           </div>
         </div>
 
@@ -238,53 +253,82 @@
         <LazySmartsheetColumnRollupOptions v-if="formState.uidt === UITypes.Rollup" v-model:value="formState" />
         <LazySmartsheetColumnLinkedToAnotherRecordOptions
           v-if="!isEdit && (formState.uidt === UITypes.LinkToAnotherRecord || formState.uidt === UITypes.Links)"
-          v-model:value="formState" />
+          v-model:value="formState"
+        />
         <LazySmartsheetColumnLinkOptions v-if="isEdit && formState.uidt === UITypes.Links" v-model:value="formState" />
         <LazySmartsheetColumnSpecificDBTypeOptions v-if="formState.uidt === UITypes.SpecificDBType" />
         <LazySmartsheetColumnSelectOptions
           v-if="formState.uidt === UITypes.SingleSelect || formState.uidt === UITypes.MultiSelect"
-          v-model:value="formState" />
+          v-model:value="formState"
+        />
       </div>
 
-      <div v-if="!props.hideAdditionalOptions && !isVirtualCol(formState.uidt)"
+      <div
+        v-if="!props.hideAdditionalOptions && !isVirtualCol(formState.uidt)"
         class="text-xs cursor-pointer text-gray-400 nc-more-options mb-1 mt-4 flex items-center gap-1 justify-end"
-        @click="advancedOptions = !advancedOptions" @dblclick="advancedDbOptions = !advancedDbOptions">
+        @click="advancedOptions = !advancedOptions"
+        @dblclick="advancedDbOptions = !advancedDbOptions"
+      >
         {{ advancedOptions ? $t('general.hideAll') : $t('general.showMore') }}
         <component :is="advancedOptions ? MdiMinusIcon : MdiPlusIcon" />
       </div>
 
       <Transition name="layout" mode="out-in">
         <div v-if="advancedOptions" class="overflow-hidden">
-          <a-checkbox v-if="formState.meta && columnToValidate.includes(formState.uidt)"
-            v-model:checked="formState.meta.validate" class="ml-1 mb-1">
+          <a-checkbox
+            v-if="formState.meta && columnToValidate.includes(formState.uidt)"
+            v-model:checked="formState.meta.validate"
+            class="ml-1 mb-1"
+          >
             <span class="text-[10px] text-gray-600">
               {{ `Accept only valid ${formState.uidt}` }}
             </span>
           </a-checkbox>
 
-          <LazySmartsheetColumnAttachmentOptions v-if="appInfo.ee && formState.uidt === UITypes.Attachment"
-            v-model:value="formState" />
-
-          <LazySmartsheetColumnAdvancedOptions v-if="formState.uidt !== UITypes.Attachment" v-model:value="formState"
-            :advanced-db-options="advancedDbOptions || formState.uidt === UITypes.SpecificDBType" />
+          <LazySmartsheetColumnAttachmentOptions
+            v-if="appInfo.ee && formState.uidt === UITypes.Attachment"
+            v-model:value="formState"
+          />
+
+          <LazySmartsheetColumnAdvancedOptions
+            v-if="formState.uidt !== UITypes.Attachment"
+            v-model:value="formState"
+            :advanced-db-options="advancedDbOptions || formState.uidt === UITypes.SpecificDBType"
+          />
         </div>
       </Transition>
 
       <a-form-item>
-        <div class="flex gap-x-2" :class="{
-          'mt-6': props.hideAdditionalOptions,
-          'mt-2': !props.hideAdditionalOptions,
-          'justify-end': !props.embedMode,
-        }">
+        <div
+          class="flex gap-x-2"
+          :class="{
+            'mt-6': props.hideAdditionalOptions,
+            'mt-2': !props.hideAdditionalOptions,
+            'justify-end': !props.embedMode,
+          }"
+        >
           <!-- Cancel -->
-          <NcButton class="w-full" size="small" html-type="button" type="secondary" :label="`${$t('general.cancel')}`"
-            @click="emit('cancel')">
+          <NcButton
+            class="w-full"
+            size="small"
+            html-type="button"
+            type="secondary"
+            :label="`${$t('general.cancel')}`"
+            @click="emit('cancel')"
+          >
           </NcButton>
 
           <!-- Save -->
-          <NcButton html-type="submit" type="primary" :loading="saving" size="small" class="w-full"
-            :label="`${$t('general.save')} ${columnLabel}`" :loading-label="`${$t('general.saving')} ${columnLabel}`"
-            @click.prevent="onSubmit">
+          <NcButton
+            html-type="submit"
+            type="primary"
+            :loading="saving"
+            size="small"
+            class="w-full"
+            :label="`${$t('general.save')} ${columnLabel}`"
+            :loading-label="`${$t('general.saving')} ${columnLabel}`"
+            @click.prevent="onSubmit"
+          >
           </NcButton>
         </div>
       </a-form-item>
