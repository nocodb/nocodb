<script setup lang="ts">
import { ModelTypes, MssqlUi, SqliteUi } from 'nocodb-sdk'
import { MetaInj, inject, ref, storeToRefs, useProject, useVModel } from '#imports'
import MdiPlusIcon from '~icons/mdi/plus-circle-outline'
import MdiMinusIcon from '~icons/mdi/minus-circle-outline'

const props = defineProps<{
  value: any
}>()

const emit = defineEmits(['update:value'])

const { appInfo } = $(useGlobal())

const vModel = useVModel(props, 'value', emit)

const meta = $(inject(MetaInj, ref()))

const { setAdditionalValidations, validateInfos, onDataTypeChange, sqlUi, isXcdbBase } = useColumnCreateStoreOrThrow()

const { tables } = $(storeToRefs(useProject()))

setAdditionalValidations({
  childId: [{ required: true, message: 'Required' }],
})

const onUpdateDeleteOptions = sqlUi === MssqlUi ? ['NO ACTION'] : ['NO ACTION', 'CASCADE', 'RESTRICT', 'SET NULL', 'SET DEFAULT']

if (!vModel.value.parentId) vModel.value.parentId = meta?.id
if (!vModel.value.childId) vModel.value.childId = null
if (!vModel.value.childColumn) vModel.value.childColumn = `${meta?.table_name}_id`
if (!vModel.value.childTable) vModel.value.childTable = meta?.table_name
if (!vModel.value.parentTable) vModel.value.parentTable = vModel.value.rtn || ''
if (!vModel.value.parentColumn) vModel.value.parentColumn = vModel.value.rcn || ''

if (!vModel.value.type) vModel.value.type = 'mm'
if (!vModel.value.onUpdate) vModel.value.onUpdate = onUpdateDeleteOptions[0]
if (!vModel.value.onDelete) vModel.value.onDelete = onUpdateDeleteOptions[0]
if (!vModel.value.virtual) vModel.value.virtual = sqlUi === SqliteUi // appInfo.isCloud || sqlUi === SqliteUi
if (!vModel.value.alias) vModel.value.alias = vModel.value.column_name

const advancedOptions = $(ref(false))

const refTables = $computed(() => {
  if (!tables || !tables.length) {
    return []
  }

  return tables.filter((t) => t.type === ModelTypes.TABLE && t.base_id === meta?.base_id)
})

const filterOption = (value: string, option: { key: string }) => option.key.toLowerCase().includes(value.toLowerCase())
</script>

<template>
  <div class="w-full flex flex-col mb-2 mt-4">
    <div class="border-2 p-6">
      <a-form-item v-bind="validateInfos.type" class="nc-ltar-relation-type">
        <a-radio-group v-model:value="vModel.type" name="type" v-bind="validateInfos.type">
          <a-radio value="hm">Has Many</a-radio>
          <a-radio value="mm">Many To Many</a-radio>
        </a-radio-group>
      </a-form-item>

      <a-form-item
        class="flex w-full pb-2 mt-4 nc-ltar-child-table"
        :label="$t('labels.childTable')"
        v-bind="validateInfos.childId"
      >
        <a-select
          v-model:value="vModel.childId"
          show-search
          :filter-option="filterOption"
          dropdown-class-name="nc-dropdown-ltar-child-table"
          @change="onDataTypeChange"
        >
          <a-select-option v-for="table of refTables" :key="table.title" :value="table.id">
            <div class="flex items-center gap-2">
              <div class="min-w-5 flex items-center justify-center">
                <GeneralTableIcon :meta="table" class="text-gray-500"></GeneralTableIcon>
              </div>

              <span class="overflow-ellipsis min-w-0 shrink-1">{{ table.title }}</span>
            </div>
          </a-select-option>
        </a-select>
      </a-form-item>
    </div>
    <template v-if="!isXcdbBase">
      <div
        class="text-xs cursor-pointer text-grey nc-more-options my-2 flex items-center gap-1 justify-end"
        @click="advancedOptions = !advancedOptions"
      >
        {{ advancedOptions ? $t('general.hideAll') : $t('general.showMore') }}

        <component :is="advancedOptions ? MdiMinusIcon : MdiPlusIcon" />
      </div>

<<<<<<< HEAD
      <div class="flex flex-row">
        <a-form-item>
          <a-checkbox v-model:checked="vModel.virtual" name="virtual" @change="onDataTypeChange">Virtual Relation</a-checkbox>
        </a-form-item>
=======
      <div v-if="advancedOptions" class="flex flex-col p-6 gap-4 border-2 mt-2">
        <div class="flex flex-row space-x-2">
          <a-form-item class="flex w-1/2" :label="$t('labels.onUpdate')">
            <a-select
              v-model:value="vModel.onUpdate"
              :disabled="vModel.virtual"
              name="onUpdate"
              dropdown-class-name="nc-dropdown-on-update"
              @change="onDataTypeChange"
            >
              <a-select-option v-for="(option, i) of onUpdateDeleteOptions" :key="i" :value="option">
                {{ option }}
              </a-select-option>
            </a-select>
          </a-form-item>

          <a-form-item class="flex w-1/2" :label="$t('labels.onDelete')">
            <a-select
              v-model:value="vModel.onDelete"
              :disabled="vModel.virtual"
              name="onDelete"
              dropdown-class-name="nc-dropdown-on-delete"
              @change="onDataTypeChange"
            >
              <a-select-option v-for="(option, i) of onUpdateDeleteOptions" :key="i" :value="option">
                {{ option }}
              </a-select-option>
            </a-select>
          </a-form-item>
        </div>

        <div class="flex flex-row">
          <a-form-item>
            <a-checkbox v-model:checked="vModel.virtual" :disabled="appInfo.isCloud" name="virtual"
                        @change="onDataTypeChange"
            >Virtual Relation
            </a-checkbox
            >
          </a-form-item>
        </div>
>>>>>>> b3078e0c
      </div>
    </template>
  </div>
</template><|MERGE_RESOLUTION|>--- conflicted
+++ resolved
@@ -96,12 +96,6 @@
         <component :is="advancedOptions ? MdiMinusIcon : MdiPlusIcon" />
       </div>
 
-<<<<<<< HEAD
-      <div class="flex flex-row">
-        <a-form-item>
-          <a-checkbox v-model:checked="vModel.virtual" name="virtual" @change="onDataTypeChange">Virtual Relation</a-checkbox>
-        </a-form-item>
-=======
       <div v-if="advancedOptions" class="flex flex-col p-6 gap-4 border-2 mt-2">
         <div class="flex flex-row space-x-2">
           <a-form-item class="flex w-1/2" :label="$t('labels.onUpdate')">
@@ -135,14 +129,9 @@
 
         <div class="flex flex-row">
           <a-form-item>
-            <a-checkbox v-model:checked="vModel.virtual" :disabled="appInfo.isCloud" name="virtual"
-                        @change="onDataTypeChange"
-            >Virtual Relation
-            </a-checkbox
-            >
+            <a-checkbox v-model:checked="vModel.virtual" name="virtual" @change="onDataTypeChange">Virtual Relation</a-checkbox>
           </a-form-item>
         </div>
->>>>>>> b3078e0c
       </div>
     </template>
   </div>
