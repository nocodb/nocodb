--- conflicted
+++ resolved
@@ -49,14 +49,7 @@
   if (!selectedTable?.id) {
     return []
   }
-<<<<<<< HEAD
-
-  return metas[selectedTable.id].columns.filter((c: any) => {
-    return !(isSystemColumn(c) || c.uidt === UITypes.QrCode || c.uidt === UITypes.Barcode)
-  })
-=======
   return metas[selectedTable.id].columns.filter((c: ColumnType) => !isSystemColumn(c))
->>>>>>> bfcdbc6f
 })
 </script>
 
