--- conflicted
+++ resolved
@@ -125,7 +125,6 @@
   options.push(tempOption)
 }
 
-<<<<<<< HEAD
 const optionsMagic = async () => {
   if (loadMagic.value) return
   try {
@@ -153,11 +152,6 @@
   loadMagic.value = false
 }
 
-const removeOption = (index: number) => {
-  const optionId = options[index]?.id
-  options.splice(index, 1)
-  optionDropped(optionId)
-=======
 const syncOptions = () => {
   vModel.value.colOptions.options = renderedOptions.filter((op) => op.status !== 'remove')
 }
@@ -188,7 +182,6 @@
     savedDefaultOption = null
     savedCdf = null
   }
->>>>>>> aab21b07
 }
 
 // focus last created input
