<script lang="ts" setup>
import tinycolor from 'tinycolor2'
import Table from './Table.vue'
import GroupBy from './GroupBy.vue'
import GroupByTable from './GroupByTable.vue'
import { GROUP_BY_VARS, computed, ref } from '#imports'
import type { Group, Row } from '#imports'

const props = defineProps<{
  group: Group

  loadGroups: (params?: any, group?: Group) => Promise<void>
  loadGroupData: (group: Group, force?: boolean) => Promise<void>
  loadGroupPage: (group: Group, p: number) => Promise<void>
  groupWrapperChangePage: (page: number, groupWrapper?: Group) => Promise<void>

  redistributeRows?: (group?: Group) => void

  viewWidth?: number
  scrollLeft?: number

  depth?: number
  maxDepth?: number

  rowHeight?: number
  expandForm?: (row: Row, state?: Record<string, any>, fromToolbar?: boolean) => void
}>()

const emits = defineEmits(['update:paginationData'])

const vGroup = useVModel(props, 'group', emits)

const reloadViewDataHook = inject(ReloadViewDataHookInj, createEventHook())

const _depth = props.depth ?? 0

const wrapper = ref<HTMLElement | undefined>()

const scrollable = ref<HTMLElement | undefined>()

const _activeGroupKeys = ref<string[] | string>()

const activeGroups = computed<string[]>(() => {
  if (!_activeGroupKeys.value) return []
  if (Array.isArray(_activeGroupKeys.value)) {
    return _activeGroupKeys.value.map((k) => k.replace('group-panel-', ''))
  } else {
    return [_activeGroupKeys.value.replace('group-panel-', '')]
  }
})

const oldActiveGroups = ref<string[]>([])

const findAndLoadSubGroup = (key: any) => {
  key = Array.isArray(key) ? key : [key]
  if (key.length > 0 && vGroup.value.children) {
    if (!oldActiveGroups.value.includes(key[key.length - 1])) {
      const k = key[key.length - 1].replace('group-panel-', '')
      const grp = vGroup.value.children[k]
      if (grp) {
        if (grp.nested) {
          if (!grp.children?.length) props.loadGroups({}, grp)
        } else {
          if (!grp.rows?.length) props.loadGroupData(grp)
        }
      }
    }
  }
  oldActiveGroups.value = key
}

const reloadViewDataHandler = () => {
  if (vGroup.value.nested) {
    props.loadGroups({}, vGroup.value)
  } else {
    props.loadGroupData(vGroup.value, true)
  }
}

onBeforeUnmount(async () => {
  reloadViewDataHook?.off(reloadViewDataHandler)
})

reloadViewDataHook?.on(reloadViewDataHandler)

watch(
  [() => vGroup.value.key],
  (n, o) => {
    if (n !== o) {
      if (vGroup.value.nested) {
        props.loadGroups({}, vGroup.value)
      } else {
        props.loadGroupData(vGroup.value, true)
      }
    }
  },
  { immediate: true },
)

if (vGroup.value.root === true) provide(ScrollParentInj, wrapper)

const _scrollLeft = ref<number>()
const scrollBump = computed<number>(() => {
  if (vGroup.value.root === true) {
    return _scrollLeft.value ?? 0
  } else {
    if (props.scrollLeft && props.viewWidth && scrollable.value) {
      const scrollWidth = scrollable.value.scrollWidth + 12 + 12
      if (props.scrollLeft + props.viewWidth > scrollWidth) {
        return scrollWidth - props.viewWidth
      }
      return Math.max(Math.min(scrollWidth - props.viewWidth, (props.scrollLeft ?? 0) - 12), 0)
    }
    return 0
  }
})

const onScroll = (e: Event) => {
  if (!vGroup.value.root) return
  _scrollLeft.value = (e.target as HTMLElement).scrollLeft
}
</script>

<template>
  <div class="flex flex-col h-full w-full">
    <div
      ref="wrapper"
      class="flex flex-col h-full w-full scrollbar-thin-dull overflow-auto"
      :style="`${!vGroup.root && vGroup.nested ? 'padding-left: 12px; padding-right: 12px;' : ''}`"
      @scroll="onScroll"
    >
      <div
        ref="scrollable"
        class="flex flex-col h-full"
        :class="{ 'my-2': vGroup.root !== true }"
        :style="`${vGroup.root === true ? 'width: fit-content' : 'width: 100%'}`"
      >
        <div v-if="vGroup.root === true" class="flex sticky top-0 z-5">
          <div
            class="bumper mb-2"
            style="background-color: #f9f9fa; border-color: #e7e7e9; border-bottom-width: 1px"
            :style="{ 'padding-left': `${(maxDepth || 1) * 12 + 12}px` }"
          ></div>
          <Table class="mb-2" :data="[]" :header-only="true" />
        </div>
<<<<<<< HEAD
        <a-collapse
          v-model:activeKey="_activeGroupKeys"
          class="!bg-transparent w-full nc-group-wrapper"
          :bordered="false"
          destroy-inactive-panel
          @change="findAndLoadSubGroup"
        >
          <a-collapse-panel
            v-for="[i, grp] of Object.entries(vGroup?.children ?? [])"
            :key="`group-panel-${i}`"
            class="!border-1 nc-group rounded-[12px] mb-4"
            :class="{ 'ml-[12px]': vGroup.root === true }"
            :style="`background: rgb(${245 - _depth * 10}, ${245 - _depth * 10}, ${245 - _depth * 10})`"
            :show-arrow="false"
          >
            <template #header>
              <div class="flex !sticky left-[15px]">
                <div class="flex items-center">
                  <span role="img" aria-label="right" class="anticon anticon-right ant-collapse-arrow">
                    <svg
                      focusable="false"
                      data-icon="right"
                      width="1em"
                      height="1em"
                      fill="currentColor"
                      aria-hidden="true"
                      viewBox="64 64 896 896"
                      :style="`${activeGroups.includes(i) ? 'transform: rotate(90deg)' : ''}`"
                    >
                      <path
                        d="M765.7 486.8L314.9 134.7A7.97 7.97 0 00302 141v77.3c0 4.9 2.3 9.6 6.1 12.6l360 281.1-360 281.1c-3.9 3-6.1 7.7-6.1 12.6V883c0 6.7 7.7 10.4 12.9 6.3l450.8-352.1a31.96 31.96 0 000-50.4z"
                      ></path>
                    </svg>
                  </span>
                </div>
                <div class="flex items-center">
                  <div class="flex flex-col">
                    <div class="flex gap-2">
                      <div class="text-xs nc-group-column-title">{{ grp.column.title }}</div>
                      <div class="text-xs nc-group-row-count text-gray-400">(Count: {{ grp.count }})</div>
                    </div>
                    <div class="flex mt-1">
                      <template v-if="grp.column.uidt === 'MultiSelect'">
=======
        <div :class="{ 'px-[12px]': vGroup.root === true }">
          <a-collapse
            v-model:activeKey="_activeGroupKeys"
            class="!bg-transparent w-full"
            :bordered="false"
            destroy-inactive-panel
            @change="findAndLoadSubGroup"
          >
            <a-collapse-panel
              v-for="[i, grp] of Object.entries(vGroup?.children ?? [])"
              :key="`group-panel-${i}`"
              class="!border-1 rounded-[12px]"
              :class="{ 'mb-4': vGroup.children && +i !== vGroup.children.length - 1 }"
              :style="`background: rgb(${245 - _depth * 10}, ${245 - _depth * 10}, ${245 - _depth * 10})`"
              :show-arrow="false"
            >
              <template #header>
                <div class="flex !sticky left-[15px]">
                  <div class="flex items-center">
                    <span role="img" aria-label="right" class="anticon anticon-right ant-collapse-arrow">
                      <svg
                        focusable="false"
                        data-icon="right"
                        width="1em"
                        height="1em"
                        fill="currentColor"
                        aria-hidden="true"
                        viewBox="64 64 896 896"
                        :style="`${activeGroups.includes(i) ? 'transform: rotate(90deg)' : ''}`"
                      >
                        <path
                          d="M765.7 486.8L314.9 134.7A7.97 7.97 0 00302 141v77.3c0 4.9 2.3 9.6 6.1 12.6l360 281.1-360 281.1c-3.9 3-6.1 7.7-6.1 12.6V883c0 6.7 7.7 10.4 12.9 6.3l450.8-352.1a31.96 31.96 0 000-50.4z"
                        ></path>
                      </svg>
                    </span>
                  </div>
                  <div class="flex items-center">
                    <div class="flex flex-col">
                      <div class="flex gap-2">
                        <div class="text-xs">{{ grp.column.title }}</div>
                        <div class="text-xs text-gray-400">(Count: {{ grp.count }})</div>
                      </div>
                      <div class="flex mt-1">
                        <template v-if="grp.column.uidt === 'MultiSelect'">
                          <a-tag
                            v-for="[tagIndex, tag] of Object.entries(grp.key.split(','))"
                            :key="`panel-tag-${grp.column.id}-${tag}`"
                            class="!py-0 !px-[12px] !rounded-[12px]"
                            :color="grp.color.split(',')[+tagIndex]"
                          >
                            <span
                              :style="{
                                'color': tinycolor.isReadable(grp.color.split(',')[+tagIndex] || '#ccc', '#fff', {
                                  level: 'AA',
                                  size: 'large',
                                })
                                  ? '#fff'
                                  : tinycolor
                                      .mostReadable(grp.color.split(',')[+tagIndex] || '#ccc', ['#0b1d05', '#fff'])
                                      .toHex8String(),
                                'font-size': '14px',
                                'font-weight': 500,
                              }"
                            >
                              {{ tag in GROUP_BY_VARS.VAR_TITLES ? GROUP_BY_VARS.VAR_TITLES[tag] : tag }}
                            </span>
                          </a-tag>
                        </template>
>>>>>>> 2f46b448
                        <a-tag
                          v-else
                          :key="`panel-tag-${grp.column.id}-${grp.key}`"
                          class="!py-0 !px-[12px]"
                          :class="`${grp.column.uidt === 'SingleSelect' ? '!rounded-[12px]' : '!rounded-[6px]'}`"
                          :color="grp.color"
                        >
                          <span
                              class="nc-group-value"
                            :style="{
                              'color': tinycolor.isReadable(grp.color || '#ccc', '#fff', {
                                level: 'AA',
                                size: 'large',
                              })
                                ? '#fff'
                                : tinycolor.mostReadable(grp.color || '#ccc', ['#0b1d05', '#fff']).toHex8String(),
                              'font-size': '14px',
                              'font-weight': 500,
                            }"
                          >
                            {{ grp.key in GROUP_BY_VARS.VAR_TITLES ? GROUP_BY_VARS.VAR_TITLES[grp.key] : grp.key }}
                          </span>
                        </a-tag>
<<<<<<< HEAD
                      </template>
                      <a-tag
                        v-else
                        :key="`panel-tag-${grp.column.id}-${grp.key}`"
                        class="!py-0 !px-[12px]"
                        :class="`${grp.column.uidt === 'SingleSelect' ? '!rounded-[12px]' : '!rounded-[6px]'}`"
                        :color="grp.color"
                      >
                        <span
                            class="nc-group-value"
                          :style="{
                            'color': tinycolor.isReadable(grp.color || '#ccc', '#fff', {
                              level: 'AA',
                              size: 'large',
                            })
                              ? '#fff'
                              : tinycolor.mostReadable(grp.color || '#ccc', ['#0b1d05', '#fff']).toHex8String(),
                            'font-size': '14px',
                            'font-weight': 500,
                          }"
                        >
                          {{ grp.key in GROUP_BY_VARS.VAR_TITLES ? GROUP_BY_VARS.VAR_TITLES[grp.key] : grp.key }}
                        </span>
                      </a-tag>
=======
                      </div>
>>>>>>> 2f46b448
                    </div>
                  </div>
                </div>
              </template>
              <GroupByTable
                v-if="!grp.nested && grp.rows"
                :group="grp"
                :load-groups="loadGroups"
                :load-group-data="loadGroupData"
                :load-group-page="loadGroupPage"
                :group-wrapper-change-page="groupWrapperChangePage"
                :row-height="rowHeight"
                :redistribute-rows="redistributeRows"
                :expand-form="expandForm"
                :pagination-fixed-size="props.viewWidth"
                :pagination-hide-sidebars="true"
                :scroll-left="props.scrollLeft || _scrollLeft"
                :view-width="viewWidth"
                :scrollable="scrollable"
              />
              <GroupBy
                v-else
                :group="grp"
                :load-groups="loadGroups"
                :load-group-data="loadGroupData"
                :load-group-page="loadGroupPage"
                :group-wrapper-change-page="groupWrapperChangePage"
                :row-height="rowHeight"
                :redistribute-rows="redistributeRows"
                :expand-form="expandForm"
                :view-width="viewWidth"
                :depth="_depth + 1"
                :scroll-left="scrollBump"
              />
            </a-collapse-panel>
          </a-collapse>
        </div>
      </div>
    </div>
    <LazySmartsheetPagination
      v-if="vGroup.root"
      v-model:pagination-data="vGroup.paginationData"
      align-count-on-right
      custom-label="groups"
      :change-page="(p: number) => groupWrapperChangePage(p, vGroup)"
      :style="`${props.depth && props.depth > 0 ? 'border-radius: 0 0 12px 12px !important;' : ''}`"
    ></LazySmartsheetPagination>
    <LazySmartsheetPagination
      v-else
      v-model:pagination-data="vGroup.paginationData"
      align-count-on-right
      custom-label="groups"
      :change-page="(p: number) => groupWrapperChangePage(p, vGroup)"
      :hide-sidebars="true"
      :style="`${props.depth && props.depth > 0 ? 'border-radius: 0 0 12px 12px !important;' : ''}margin-left: ${scrollBump}px;`"
      :fixed-size="props.viewWidth"
    ></LazySmartsheetPagination>
  </div>
</template>

<style scoped lang="scss">
:deep(.ant-collapse-content > .ant-collapse-content-box) {
  padding: 0px !important;
  border-radius: 0 0 12px 12px !important;
}

:deep(.ant-collapse-item > .ant-collapse-header) {
  border-radius: 12px !important;
  background: white;
}

:deep(.ant-collapse-item-active > .ant-collapse-header) {
  border-radius: 12px 12px 0 0 !important;
  background: white;
  border-bottom: solid 1px lightgray;
}

:deep(.ant-collapse-borderless > .ant-collapse-item:last-child) {
  border-radius: 12px !important;
}

:deep(.ant-collapse > .ant-collapse-item:last-child) {
  border-radius: 12px !important;
}
</style><|MERGE_RESOLUTION|>--- conflicted
+++ resolved
@@ -143,55 +143,10 @@
           ></div>
           <Table class="mb-2" :data="[]" :header-only="true" />
         </div>
-<<<<<<< HEAD
-        <a-collapse
-          v-model:activeKey="_activeGroupKeys"
-          class="!bg-transparent w-full nc-group-wrapper"
-          :bordered="false"
-          destroy-inactive-panel
-          @change="findAndLoadSubGroup"
-        >
-          <a-collapse-panel
-            v-for="[i, grp] of Object.entries(vGroup?.children ?? [])"
-            :key="`group-panel-${i}`"
-            class="!border-1 nc-group rounded-[12px] mb-4"
-            :class="{ 'ml-[12px]': vGroup.root === true }"
-            :style="`background: rgb(${245 - _depth * 10}, ${245 - _depth * 10}, ${245 - _depth * 10})`"
-            :show-arrow="false"
-          >
-            <template #header>
-              <div class="flex !sticky left-[15px]">
-                <div class="flex items-center">
-                  <span role="img" aria-label="right" class="anticon anticon-right ant-collapse-arrow">
-                    <svg
-                      focusable="false"
-                      data-icon="right"
-                      width="1em"
-                      height="1em"
-                      fill="currentColor"
-                      aria-hidden="true"
-                      viewBox="64 64 896 896"
-                      :style="`${activeGroups.includes(i) ? 'transform: rotate(90deg)' : ''}`"
-                    >
-                      <path
-                        d="M765.7 486.8L314.9 134.7A7.97 7.97 0 00302 141v77.3c0 4.9 2.3 9.6 6.1 12.6l360 281.1-360 281.1c-3.9 3-6.1 7.7-6.1 12.6V883c0 6.7 7.7 10.4 12.9 6.3l450.8-352.1a31.96 31.96 0 000-50.4z"
-                      ></path>
-                    </svg>
-                  </span>
-                </div>
-                <div class="flex items-center">
-                  <div class="flex flex-col">
-                    <div class="flex gap-2">
-                      <div class="text-xs nc-group-column-title">{{ grp.column.title }}</div>
-                      <div class="text-xs nc-group-row-count text-gray-400">(Count: {{ grp.count }})</div>
-                    </div>
-                    <div class="flex mt-1">
-                      <template v-if="grp.column.uidt === 'MultiSelect'">
-=======
         <div :class="{ 'px-[12px]': vGroup.root === true }">
           <a-collapse
             v-model:activeKey="_activeGroupKeys"
-            class="!bg-transparent w-full"
+            class="!bg-transparent w-full nc-group-wrapper"
             :bordered="false"
             destroy-inactive-panel
             @change="findAndLoadSubGroup"
@@ -199,7 +154,7 @@
             <a-collapse-panel
               v-for="[i, grp] of Object.entries(vGroup?.children ?? [])"
               :key="`group-panel-${i}`"
-              class="!border-1 rounded-[12px]"
+              class="!border-1 nc-group rounded-[12px]"
               :class="{ 'mb-4': vGroup.children && +i !== vGroup.children.length - 1 }"
               :style="`background: rgb(${245 - _depth * 10}, ${245 - _depth * 10}, ${245 - _depth * 10})`"
               :show-arrow="false"
@@ -227,8 +182,8 @@
                   <div class="flex items-center">
                     <div class="flex flex-col">
                       <div class="flex gap-2">
-                        <div class="text-xs">{{ grp.column.title }}</div>
-                        <div class="text-xs text-gray-400">(Count: {{ grp.count }})</div>
+                        <div class="text-xs nc-group-column-title">{{ grp.column.title }}</div>
+                        <div class="text-xs text-gray-400  nc-group-row-count">(Count: {{ grp.count }})</div>
                       </div>
                       <div class="flex mt-1">
                         <template v-if="grp.column.uidt === 'MultiSelect'">
@@ -239,6 +194,7 @@
                             :color="grp.color.split(',')[+tagIndex]"
                           >
                             <span
+                               class="nc-group-value"
                               :style="{
                                 'color': tinycolor.isReadable(grp.color.split(',')[+tagIndex] || '#ccc', '#fff', {
                                   level: 'AA',
@@ -256,7 +212,6 @@
                             </span>
                           </a-tag>
                         </template>
->>>>>>> 2f46b448
                         <a-tag
                           v-else
                           :key="`panel-tag-${grp.column.id}-${grp.key}`"
@@ -280,34 +235,7 @@
                             {{ grp.key in GROUP_BY_VARS.VAR_TITLES ? GROUP_BY_VARS.VAR_TITLES[grp.key] : grp.key }}
                           </span>
                         </a-tag>
-<<<<<<< HEAD
-                      </template>
-                      <a-tag
-                        v-else
-                        :key="`panel-tag-${grp.column.id}-${grp.key}`"
-                        class="!py-0 !px-[12px]"
-                        :class="`${grp.column.uidt === 'SingleSelect' ? '!rounded-[12px]' : '!rounded-[6px]'}`"
-                        :color="grp.color"
-                      >
-                        <span
-                            class="nc-group-value"
-                          :style="{
-                            'color': tinycolor.isReadable(grp.color || '#ccc', '#fff', {
-                              level: 'AA',
-                              size: 'large',
-                            })
-                              ? '#fff'
-                              : tinycolor.mostReadable(grp.color || '#ccc', ['#0b1d05', '#fff']).toHex8String(),
-                            'font-size': '14px',
-                            'font-weight': 500,
-                          }"
-                        >
-                          {{ grp.key in GROUP_BY_VARS.VAR_TITLES ? GROUP_BY_VARS.VAR_TITLES[grp.key] : grp.key }}
-                        </span>
-                      </a-tag>
-=======
                       </div>
->>>>>>> 2f46b448
                     </div>
                   </div>
                 </div>
