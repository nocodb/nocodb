--- conflicted
+++ resolved
@@ -48,11 +48,9 @@
 
 const router = useRouter()
 
-<<<<<<< HEAD
 const { refreshCommandPalette } = useCommandPalette()
-=======
+
 const { addUndo, defineModelScope } = useUndoRedo()
->>>>>>> 5db5e744
 
 /** Selected view(s) for menu */
 const selected = ref<string[]>([])
@@ -214,9 +212,8 @@
       },
     })
 
-<<<<<<< HEAD
     refreshCommandPalette()
-=======
+
     if (!undo) {
       addUndo({
         redo: {
@@ -238,7 +235,6 @@
         scope: defineModelScope({ view: activeView.value }),
       })
     }
->>>>>>> 5db5e744
 
     // View renamed successfully
     message.success(t('msg.success.viewRenamed'))
