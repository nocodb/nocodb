<script setup lang="ts">
import type { ViewType, ViewTypes } from 'nocodb-sdk'
import {
  ActiveViewInj,
  MetaInj,
  computed,
  inject,
  ref,
  resolveComponent,
<<<<<<< HEAD
  useCommandPalette,
=======
  storeToRefs,
>>>>>>> 49354ca4
  useDialog,
  useNuxtApp,
  useRoute,
  useRouter,
  useSidebar,
  useUIPermission,
  useViews,
  watch,
} from '#imports'

const { refreshCommandPalette } = useCommandPalette()

const meta = inject(MetaInj, ref())

const activeView = inject(ActiveViewInj, ref())

const { activeTab } = storeToRefs(useTabs())

const { views, loadViews, isLoading } = useViews(meta)

const { lastOpenedViewMap } = storeToRefs(useProject())

const setLastOpenedViewId = (viewId?: string) => {
  if (viewId && activeTab.value?.id) {
    lastOpenedViewMap.value[activeTab.value?.id] = viewId
  }
}

const { isUIAllowed } = useUIPermission()

const router = useRouter()

const route = useRoute()

const { $e } = useNuxtApp()

/** Sidebar visible */
const { isOpen } = useSidebar('nc-right-sidebar')

const sidebarCollapsed = computed(() => !isOpen.value)

/** Sidebar ref */
const sidebar = ref()

/** Watch route param and change active view based on `viewTitle` */
watch(
  [views, () => route.params.viewTitle],
  ([nextViews, viewTitle]) => {
    const lastOpenedViewId = activeTab.value?.id && lastOpenedViewMap.value[activeTab.value?.id]
    const lastOpenedView = nextViews.find((v) => v.id === lastOpenedViewId)

    if (viewTitle) {
      let view = nextViews.find((v) => v.title === viewTitle)
      if (view) {
        activeView.value = view
        setLastOpenedViewId(activeView.value?.id)
      } else {
        /** search with view id and if found replace with title */
        view = nextViews.find((v) => v.id === viewTitle)
        if (view) {
          router.replace({
            params: {
              viewTitle: view.title,
            },
          })
        }
      }
    } else if (lastOpenedView) {
      /** if active view is not found, set it to last opened view */
      router.replace({
        params: {
          viewTitle: lastOpenedView.title,
        },
      })
    } else {
      if (nextViews?.length && activeView.value !== nextViews[0]) {
        activeView.value = nextViews[0]
      }
    }

    /** if active view is not found, set it to first view */
    if (nextViews?.length && (!activeView.value || !nextViews.includes(activeView.value))) {
      activeView.value = nextViews[0]
    }
  },
  { immediate: true },
)

/** Open delete modal */
function onOpenModal({
  title = '',
  type,
  copyViewId,
  groupingFieldColumnId,
}: {
  title?: string
  type: ViewTypes
  copyViewId?: string
  groupingFieldColumnId?: string
}) {
  const isOpen = ref(true)

  const { close } = useDialog(resolveComponent('DlgViewCreate'), {
    'modelValue': isOpen,
    title,
    type,
    meta,
    'selectedViewId': copyViewId,
    groupingFieldColumnId,
    'views': views,
    'onUpdate:modelValue': closeDialog,
    'onCreated': async (view: ViewType) => {
      closeDialog()

      refreshCommandPalette()

      await loadViews()

      router.push({ params: { viewTitle: view.title || '' } })

      $e('a:view:create', { view: view.type })
    },
  })

  function closeDialog() {
    isOpen.value = false

    close(1000)
  }
}
</script>

<template>
  <a-layout-sider
    ref="sidebar"
    :collapsed="sidebarCollapsed"
    collapsiple
    collapsed-width="0"
    width="0"
    class="nc-view-sidebar relative shadow h-full w-full !flex-1 !min-w-0 !max-w-[150px] !w-[150px] lg:(!max-w-[250px] !w-[250px])"
    theme="light"
  >
    <LazySmartsheetSidebarToolbar
      class="min-h-[var(--toolbar-height)] max-h-[var(--toolbar-height)] flex items-center py-3 px-3 justify-between border-b-1"
    />

    <div class="flex-1 flex flex-col min-h-0">
      <GeneralOverlay v-if="!views.length" :model-value="isLoading" inline class="bg-gray-300/50">
        <div class="w-full h-full flex items-center justify-center">
          <a-spin />
        </div>
      </GeneralOverlay>

      <LazySmartsheetSidebarMenuTop :views="views" @open-modal="onOpenModal" @deleted="loadViews" />

      <template v-if="isUIAllowed('virtualViewsCreateOrEdit')">
        <div class="!my-3 w-full border-b-1" />

        <LazySmartsheetSidebarMenuBottom @open-modal="onOpenModal" />
      </template>
    </div>
  </a-layout-sider>
</template>

<style scoped>
:deep(.ant-menu-title-content) {
  @apply w-full;
}

:deep(.ant-layout-sider-children) {
  @apply flex flex-col;
}
</style><|MERGE_RESOLUTION|>--- conflicted
+++ resolved
@@ -7,11 +7,8 @@
   inject,
   ref,
   resolveComponent,
-<<<<<<< HEAD
+  storeToRefs,
   useCommandPalette,
-=======
-  storeToRefs,
->>>>>>> 49354ca4
   useDialog,
   useNuxtApp,
   useRoute,
