--- conflicted
+++ resolved
@@ -79,7 +79,7 @@
   }
 })
 
-<<<<<<< HEAD
+
 watch(
   sortedAndFilteredFields,
   (v) => {
@@ -98,9 +98,9 @@
     return filteredFieldList.value?.filter((field) => !field.show)?.length
   }
 })
-=======
+
 const numberOfHiddenFields = computed(() => filteredFieldList.value?.filter((field) => !field.show)?.length)
->>>>>>> 317f8159
+
 
 const gridDisplayValueField = computed(() => {
   if (activeView.value?.type !== ViewTypes.GRID && activeView.value?.type !== ViewTypes.CALENDAR) return null
