--- conflicted
+++ resolved
@@ -95,20 +95,12 @@
       @click="isDropdownOpen = !isDropdownOpen"
     >
       <GeneralIcon icon="search" class="ml-1 mr-2 h-3.5 w-3.5 text-gray-500 group-hover:text-black" />
-<<<<<<< HEAD
-      <div v-if="!isMobileMode" class="w-12 text-[0.75rem] font-medium text-gray-400 truncate">
-=======
       <div v-if="!isMobileMode" class="w-16 text-[0.75rem] font-medium text-gray-400 truncate">
->>>>>>> 29b5887a
         {{ displayColumnLabel }}
       </div>
       <div
         :class="{
-<<<<<<< HEAD
-          'group-hover:block': !isMobileMode,
-=======
           'opacity-0 group-hover:opacity-100': !isMobileMode,
->>>>>>> 29b5887a
           'text-gray-700': isMobileMode,
         }"
       >
@@ -144,11 +136,7 @@
       v-model:value="search.query"
       size="small"
       class="text-xs w-40"
-<<<<<<< HEAD
-      :placeholder="`${$t('general.search')} in ${displayColumnLabel}`"
-=======
       :placeholder="`${$t('general.searchIn')} ${displayColumnLabel}`"
->>>>>>> 29b5887a
       :bordered="false"
       data-testid="search-data-input"
       @press-enter="onPressEnter"
