--- conflicted
+++ resolved
@@ -28,21 +28,14 @@
 onClickOutside(searchDropdown, () => (isDropdownOpen.value = false))
 
 const columns = computed(() =>
-<<<<<<< HEAD
-  (meta.value as TableType)?.columns?.map((column) => ({
-    value: column.id,
-    label: column.title,
-    primaryValue: column.pv,
-  })),
-=======
   (meta.value as TableType)?.columns
     ?.filter((column) => !isSystemColumn(column) && column?.uidt !== UITypes.Links)
     ?.map((column) => ({
       value: column.id,
       label: column.title,
       column,
+      primaryValue: column.pv,
     })),
->>>>>>> 055098ee
 )
 
 watch(
@@ -100,14 +93,8 @@
         :open="isDropdownOpen"
         size="small"
         :dropdown-match-select-width="false"
-<<<<<<< HEAD
-        :options="columns"
         dropdown-class-name="!rounded-lg nc-dropdown-toolbar-search-field-option !w-48"
         class="!py-1 !absolute top-0 left-0 w-full h-full z-10 !text-xs opacity-0"
-      />
-=======
-        dropdown-class-name="!py-0 !rounded nc-dropdown-toolbar-search-field-option"
-        class="!absolute top-0 left-0 w-full h-full z-10 !text-xs opacity-0"
       >
         <a-select-option v-for="op of columns" :key="op.value" :value="op.value">
           <div class="flex items-center -ml-1 gap-2">
@@ -116,7 +103,6 @@
           </div>
         </a-select-option>
       </a-select>
->>>>>>> 055098ee
     </div>
 
     <a-input
