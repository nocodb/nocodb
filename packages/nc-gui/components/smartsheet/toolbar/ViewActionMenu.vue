<script lang="ts" setup>
import { ProjectRoles, type TableType, type ViewType, WorkspaceUserRoles } from 'nocodb-sdk'
<<<<<<< HEAD
import { ViewTypes, ViewTypesNameMap } from 'nocodb-sdk'
=======
import { ViewTypes, viewTypeAlias } from 'nocodb-sdk'
>>>>>>> 6724fd2f
import { LockType } from '#imports'

const props = withDefaults(
  defineProps<{
    view: ViewType
    table: TableType
    inSidebar?: boolean
  }>(),
  {
    inSidebar: false,
  },
)

const emits = defineEmits(['rename', 'closeModal', 'delete', 'descriptionUpdate'])

const { isUIAllowed, isDataReadOnly } = useRoles()

const isPublicView = inject(IsPublicInj, ref(false))

const { $api, $e } = useNuxtApp()

const { t } = useI18n()

const view = computed(() => props.view)

const table = computed(() => props.table)

const { loadViews, navigateToView, duplicateView } = useViewsStore()

const { user } = useGlobal()

const { base } = storeToRefs(useBase())

const { refreshCommandPalette } = useCommandPalette()

const lockType = computed(() => (view.value?.lock_type as LockType) || LockType.Collaborative)

const isViewIdCopied = ref(false)

const currentSourceId = computed(() => table.value?.source_id)

const onRenameMenuClick = () => {
  emits('rename')
}

const onDescriptionUpdateClick = () => {
  emits('descriptionUpdate')
}

const quickImportDialogTypes: QuickImportDialogType[] = ['csv', 'excel']

const quickImportDialogs: Record<(typeof quickImportDialogTypes)[number], Ref<boolean>> = quickImportDialogTypes.reduce(
  (acc: any, curr) => {
    acc[curr] = ref(false)
    return acc
  },
  {},
) as Record<QuickImportDialogType, Ref<boolean>>

const onImportClick = (dialog: any) => {
  if (lockType.value === LockType.Locked) return

  emits('closeModal')
  dialog.value = true
}

const onLockTypeChange = (type: LockType) => {
  const { close } = useDialog(resolveComponent('DlgLockView'), {
    'modelValue': ref(true),
    'onUpdate:modelValue': () => {
      close()
    },
    'changeType': type,
    view,
  })
<<<<<<< HEAD

  emits('closeModal')
}

=======

  emits('closeModal')
}

>>>>>>> 6724fd2f
async function changeLockType(type: LockType) {
  if (!view.value) return

  if (view.value?.lock_type === type) {
    message.success(`Already in ${type} view`)
    emits('closeModal')

    return
  }

  // if default view block the change since it's not allowed
  if (type === 'personal' && view.value.is_default) {
    return message.info(t('msg.toast.notAllowedToChangeDefaultView'))
  }

  if (type === LockType.Locked || view.value.lock_type === LockType.Locked) {
    onLockTypeChange(type)

    return
  }

<<<<<<< HEAD
  $e(`a:${ViewTypesNameMap[view.value.type] || 'view'}:lockmenu`, { lockType: type, sidebar: props.inSidebar })
=======
  $e(`a:${viewTypeAlias[view.value.type] || 'view'}:lockmenu`, { lockType: type, sidebar: props.inSidebar })
>>>>>>> 6724fd2f

  try {
    view.value.lock_type = type
    await $api.dbView.update(view.value.id as string, {
      lock_type: type,
    })

    message.success(`Successfully Switched to ${type} view`)
  } catch (e: any) {
    message.error(await extractSdkResponseErrorMsg(e))
  }

  emits('closeModal')
}

const isOnDuplicateLoading = ref<boolean>(false)

/** Duplicate a view */
// todo: This is not really a duplication, maybe we need to implement a true duplication?
async function onDuplicate() {
  isOnDuplicateLoading.value = true
  const duplicatedView = await duplicateView(view.value)

  refreshCommandPalette()

  await loadViews({
    force: true,
    tableId: table.value!.id!,
  })

  if (duplicatedView) {
    navigateToView({
      view: duplicatedView,
      tableId: table.value!.id!,
      baseId: base.value.id!,
      hardReload: duplicatedView.type === ViewTypes.FORM,
    })

    $e('a:view:create', { view: duplicatedView.type, sidebar: true })
  }

  isOnDuplicateLoading.value = false
  emits('closeModal')
}

const { copy } = useCopy()

const onViewIdCopy = async () => {
  await copy(view.value!.id!)
  isViewIdCopied.value = true
}

const onDelete = async () => {
  emits('delete')
}

const openReAssignDlg = () => {
  const { close } = useDialog(resolveComponent('DlgReAssign'), {
    'modelValue': ref(true),
    'onUpdate:modelValue': () => {
      close()
    },
    view,
  })

  emits('closeModal')
}

const isViewOwner = computed(() => {
  return (
    view.value?.owned_by === user.value?.id ||
    (!view.value?.owned_by &&
      (user.value.base_roles?.[ProjectRoles.OWNER] || user.value.workspace_roles?.[WorkspaceUserRoles.OWNER]))
  )
})

const isDefaultView = computed(() => view.value?.is_default)

/**
 * ## Known Issue and Fix
 * - **Issue**: When conditionally rendering `NcMenuItem` using `v-if` without a corresponding `v-else` fallback,
 *   Vue may throw a
 * `NotFoundError: Failed to execute 'insertBefore' on 'Node': The node before which the new node is to be inserted is not a child of this node.`.
 *
 * - This issue occurs specifically when the `NcMenu` is open, and the condition changes dynamically (e.g., during runtime state changes)
 *
 * - **Fix**: Use `v-show` instead of `v-if` when no replacement (fallback) node is provided. This keeps the element
 *   in the DOM but toggles its visibility, preventing the DOM manipulation issue.
 */
</script>

<template>
  <NcMenu
    v-if="view"
    :data-testid="`view-sidebar-view-actions-${view!.alias || view!.title}`"
    class="!min-w-70"
    data-id="toolbar-actions"
  >
    <NcTooltip>
      <template #title> {{ $t('labels.clickToCopyViewID') }} </template>
      <div
        class="flex items-center justify-between p-2 mx-1.5 rounded-md cursor-pointer hover:bg-gray-100 group"
        @click="onViewIdCopy"
      >
        <div class="flex text-xs font-bold text-gray-500 ml-1">
          {{
            $t('labels.viewIdColon', {
              viewId: view?.id,
            })
          }}
        </div>
        <NcButton class="!group-hover:bg-gray-100" size="xsmall" type="secondary">
          <GeneralIcon v-if="isViewIdCopied" class="max-h-4 min-w-4" icon="check" />
          <GeneralIcon v-else class="max-h-4 min-w-4" else icon="copy" />
        </NcButton>
      </div>
    </NcTooltip>

    <template v-if="!view?.is_default && isUIAllowed('viewCreateOrEdit')">
      <NcDivider />
      <template v-if="inSidebar">
        <NcMenuItem v-if="lockType !== LockType.Locked" @click="onRenameMenuClick">
          <GeneralIcon icon="rename" />
          {{
            $t('general.renameEntity', {
              entity: view.type !== ViewTypes.FORM ? $t('objects.view').toLowerCase() : $t('objects.viewType.form').toLowerCase(),
            })
          }}
        </NcMenuItem>
        <NcTooltip v-else>
          <template #title> {{ $t('msg.info.disabledAsViewLocked') }} </template>
          <NcMenuItem class="!cursor-not-allowed !text-gray-400">
            <GeneralIcon icon="rename" />
            {{
              $t('general.renameEntity', {
                entity:
                  view.type !== ViewTypes.FORM ? $t('objects.view').toLowerCase() : $t('objects.viewType.form').toLowerCase(),
              })
            }}
          </NcMenuItem>
        </NcTooltip>
        <NcMenuItem v-show="lockType !== LockType.Locked" @click="onDescriptionUpdateClick">
          <GeneralIcon icon="ncAlignLeft" />
          {{ $t('general.edit') }}

          {{ $t('labels.description') }}
        </NcMenuItem>
      </template>
      <NcMenuItem @click="onDuplicate">
        <GeneralLoader v-if="isOnDuplicateLoading" size="regular" />
        <GeneralIcon v-else class="nc-view-copy-icon" icon="duplicate" />
        {{
          $t('general.duplicateEntity', {
            entity: view.type !== ViewTypes.FORM ? $t('objects.view').toLowerCase() : $t('objects.viewType.form').toLowerCase(),
          })
        }}
      </NcMenuItem>
    </template>
    <template v-if="view.type !== ViewTypes.FORM">
      <NcDivider />
      <template v-if="isUIAllowed('csvTableImport') && !isPublicView && !isDataReadOnly">
        <NcSubMenu key="upload">
          <template #title>
            <div
              v-e="[
                'c:navdraw:preview-as',
                {
                  sidebar: props.inSidebar,
                },
              ]"
              class="nc-base-menu-item group"
            >
              <GeneralIcon icon="upload" />
              {{ $t('general.upload') }}
            </div>
          </template>

<<<<<<< HEAD
          <template #expandIcon></template>
=======
>>>>>>> 6724fd2f
          <div class="flex py-3 px-4 font-bold uppercase text-xs text-gray-500">
            {{ $t('activity.uploadData') }}
          </div>

          <template v-for="(dialog, type) in quickImportDialogs">
            <NcMenuItem v-if="isUIAllowed(`${type}TableImport`) && !isPublicView" :key="type" @click="onImportClick(dialog)">
              <div
                v-e="[
                  `a:upload:${type}`,
                  {
                    sidebar: props.inSidebar,
                  },
                ]"
                :class="{ disabled: lockType === LockType.Locked }"
                class="nc-base-menu-item"
              >
                <component :is="iconMap.cloudUpload" />
                {{ `${$t('general.upload')} ${type.toUpperCase()}` }}
              </div>
            </NcMenuItem>
          </template>
        </NcSubMenu>
      </template>
      <NcSubMenu key="download">
        <template #title>
          <div
            v-e="[
              'c:download',
              {
                sidebar: props.inSidebar,
              },
            ]"
            class="nc-base-menu-item group nc-view-context-download-option"
          >
            <GeneralIcon icon="download" />
            {{ $t('general.download') }}
          </div>
        </template>

        <LazySmartsheetToolbarExportSubActions />
      </NcSubMenu>
    </template>

    <template v-if="isUIAllowed('viewCreateOrEdit')">
      <NcDivider />
      <NcSubMenu
        key="lock-type"
        :disabled="!isViewOwner && !isUIAllowed('reAssignViewOwner') && view.lock_type === LockType.Personal"
        class="scrollbar-thin-dull max-h-90vh overflow-auto !py-0"
      >
        <template #title>
          <div
            v-e="[
              'c:navdraw:preview-as',
              {
                sidebar: props.inSidebar,
              },
            ]"
            class="flex flex-row items-center gap-x-3"
          >
            <div>
              {{ $t('labels.viewMode') }}
            </div>
            <div class="nc-base-menu-item flex !flex-shrink group !py-1 !px-1 rounded-md bg-brand-50">
              <LazySmartsheetToolbarLockType
                :type="lockType"
                class="flex nc-view-actions-lock-type !text-brand-500 !flex-shrink !cursor-auto"
                hide-tick
              />
            </div>
            <div class="flex flex-grow"></div>
          </div>
        </template>
<<<<<<< HEAD

        <template #expandIcon></template>
=======
>>>>>>> 6724fd2f
        <div class="flex py-3 px-4 font-bold uppercase text-xs text-gray-500">
          {{ $t('labels.viewMode') }}
        </div>
        <a-menu-item
          class="!mx-1 !py-2 !rounded-md nc-view-action-lock-subaction max-w-[100px]"
          :disabled="!isUIAllowed('fieldAdd')"
          @click="changeLockType(LockType.Collaborative)"
        >
          <LazySmartsheetToolbarLockType :type="LockType.Collaborative" :disabled="!isUIAllowed('fieldAdd')" />
        </a-menu-item>
        <SmartsheetToolbarNotAllowedTooltip
          v-if="isEeUI"
          :enabled="!isViewOwner || !!isDefaultView"
          :message="isDefaultView ? 'Default view can\'t be made personal' : 'Only view owner can change to personal view'"
        >
          <a-menu-item
            :disabled="!isViewOwner || !!isDefaultView"
            class="!mx-1 !py-2 !rounded-md nc-view-action-lock-subaction max-w-[100px]"
            @click="changeLockType(LockType.Personal)"
          >
            <LazySmartsheetToolbarLockType :type="LockType.Personal" :disabled="!isViewOwner || isDefaultView" />
          </a-menu-item>
        </SmartsheetToolbarNotAllowedTooltip>
        <a-menu-item
          class="!mx-1 !py-2 !rounded-md nc-view-action-lock-subaction"
          :disabled="!isUIAllowed('fieldAdd')"
          @click="changeLockType(LockType.Locked)"
        >
          <LazySmartsheetToolbarLockType :type="LockType.Locked" :disabled="!isUIAllowed('fieldAdd')" />
        </a-menu-item>
      </NcSubMenu>
      <SmartsheetToolbarNotAllowedTooltip
        v-if="isEeUI && !isDefaultView"
        :enabled="!(isViewOwner || isUIAllowed('reAssignViewOwner'))"
        message="Only owner or creator can re-assign"
      >
        <NcMenuItem :disabled="!(isViewOwner || isUIAllowed('reAssignViewOwner'))" @click="openReAssignDlg">
          <div
            v-e="[
              'c:navdraw:preview-as',
              {
                sidebar: props.inSidebar,
              },
            ]"
            class="flex flex-row items-center gap-x-3"
          >
            <div>
              {{ $t('labels.reAssignView') }}
            </div>
            <div class="flex flex-grow"></div>
          </div>
        </NcMenuItem>
      </SmartsheetToolbarNotAllowedTooltip>
    </template>

    <template v-if="!view.is_default && isUIAllowed('viewCreateOrEdit')">
      <NcDivider />
      <NcTooltip v-if="lockType === LockType.Locked">
        <template #title> {{ $t('msg.info.disabledAsViewLocked') }} </template>
        <NcMenuItem class="!cursor-not-allowed !text-gray-400">
          <GeneralIcon class="nc-view-delete-icon" icon="delete" />
          {{
            $t('general.deleteEntity', {
              entity: view.type !== ViewTypes.FORM ? $t('objects.view').toLowerCase() : $t('objects.viewType.form').toLowerCase(),
            })
          }}
        </NcMenuItem>
      </NcTooltip>
      <NcMenuItem v-else class="!hover:bg-red-50 !text-red-500" @click="onDelete">
        <GeneralIcon class="nc-view-delete-icon" icon="delete" />
        {{
          $t('general.deleteEntity', {
            entity: view.type !== ViewTypes.FORM ? $t('objects.view').toLowerCase() : $t('objects.viewType.form').toLowerCase(),
          })
        }}
      </NcMenuItem>
    </template>
    <template v-if="table?.base_id && currentSourceId">
      <LazyDlgQuickImport
        v-for="tp in quickImportDialogTypes"
        :key="tp"
        v-model="quickImportDialogs[tp].value"
        :import-data-only="true"
        :import-type="tp"
        :base-id="table.base_id"
        :source-id="currentSourceId"
      />
    </template>
  </NcMenu>
  <span v-else></span>
</template>

<style lang="scss" scoped>
.nc-base-menu-item {
  @apply !py-0;
}

.nc-view-actions-lock-type {
  @apply !min-w-0;
}
</style>

<style lang="scss">
.nc-view-actions-lock-type > div {
  @apply !py-0;
}

.nc-view-action-lock-subaction {
  @apply !min-w-82;
}
</style><|MERGE_RESOLUTION|>--- conflicted
+++ resolved
@@ -1,10 +1,6 @@
 <script lang="ts" setup>
 import { ProjectRoles, type TableType, type ViewType, WorkspaceUserRoles } from 'nocodb-sdk'
-<<<<<<< HEAD
-import { ViewTypes, ViewTypesNameMap } from 'nocodb-sdk'
-=======
 import { ViewTypes, viewTypeAlias } from 'nocodb-sdk'
->>>>>>> 6724fd2f
 import { LockType } from '#imports'
 
 const props = withDefaults(
@@ -80,17 +76,10 @@
     'changeType': type,
     view,
   })
-<<<<<<< HEAD
 
   emits('closeModal')
 }
 
-=======
-
-  emits('closeModal')
-}
-
->>>>>>> 6724fd2f
 async function changeLockType(type: LockType) {
   if (!view.value) return
 
@@ -112,11 +101,7 @@
     return
   }
 
-<<<<<<< HEAD
-  $e(`a:${ViewTypesNameMap[view.value.type] || 'view'}:lockmenu`, { lockType: type, sidebar: props.inSidebar })
-=======
   $e(`a:${viewTypeAlias[view.value.type] || 'view'}:lockmenu`, { lockType: type, sidebar: props.inSidebar })
->>>>>>> 6724fd2f
 
   try {
     view.value.lock_type = type
@@ -294,10 +279,6 @@
             </div>
           </template>
 
-<<<<<<< HEAD
-          <template #expandIcon></template>
-=======
->>>>>>> 6724fd2f
           <div class="flex py-3 px-4 font-bold uppercase text-xs text-gray-500">
             {{ $t('activity.uploadData') }}
           </div>
@@ -371,11 +352,6 @@
             <div class="flex flex-grow"></div>
           </div>
         </template>
-<<<<<<< HEAD
-
-        <template #expandIcon></template>
-=======
->>>>>>> 6724fd2f
         <div class="flex py-3 px-4 font-bold uppercase text-xs text-gray-500">
           {{ $t('labels.viewMode') }}
         </div>
