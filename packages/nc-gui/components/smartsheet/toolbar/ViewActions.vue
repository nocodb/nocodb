<script lang="ts" setup>
import type { Ref } from '@vue/reactivity'
import {
  ActiveViewInj,
  IsLockedInj,
  IsPublicInj,
  MetaInj,
  extractSdkResponseErrorMsg,
  inject,
  message,
  ref,
  useI18n,
  useMenuCloseOnEsc,
  useNuxtApp,
  useProject,
  useSmartsheetStoreOrThrow,
  useUIPermission,
} from '#imports'
import { LockType } from '~/lib'
import MdiLockOutlineIcon from '~icons/mdi/lock-outline'
import MdiAccountIcon from '~icons/mdi/account'
import MdiAccountGroupIcon from '~icons/mdi/account-group'

const { t } = useI18n()

const sharedViewListDlg = ref(false)

const isPublicView = inject(IsPublicInj, ref(false))

const isView = false

const { $api, $e } = useNuxtApp()

const { isSqlView } = useSmartsheetStoreOrThrow()

const selectedView = inject(ActiveViewInj, ref())

const isLocked = inject(IsLockedInj, ref(false))

const showWebhookDrawer = ref(false)

const showApiSnippetDrawer = ref(false)

const showErd = ref(false)

type QuickImportDialogType = 'csv' | 'excel' | 'json'

// TODO: add 'json' when it's ready
const quickImportDialogTypes: QuickImportDialogType[] = ['csv', 'excel']

const quickImportDialogs: Record<typeof quickImportDialogTypes[number], Ref<boolean>> = quickImportDialogTypes.reduce(
  (acc: any, curr) => {
    acc[curr] = ref(false)
    return acc
  },
  {},
) as Record<QuickImportDialogType, Ref<boolean>>

const { isUIAllowed } = useUIPermission()

const { bases, isSharedBase } = useProject()

const meta = inject(MetaInj, ref())
const currentBaseId = computed(() => meta.value?.base_id)

const Icon = computed(() => {
  switch (selectedView.value?.lock_type) {
    case LockType.Personal:
      return MdiAccountIcon
    case LockType.Locked:
      return MdiLockOutlineIcon
    case LockType.Collaborative:
    default:
      return MdiAccountGroupIcon
  }
})

const lockType = $computed(() => (selectedView.value?.lock_type as LockType) || LockType.Collaborative)

async function changeLockType(type: LockType) {
  $e('a:grid:lockmenu', { lockType: type })

  if (!selectedView.value) return

  if (type === 'personal') {
    // Coming soon
    return message.info(t('msg.toast.futureRelease'))
  }
  try {
    selectedView.value.lock_type = type
    await $api.dbView.update(selectedView.value.id as string, {
      lock_type: type,
    })

    message.success(`Successfully Switched to ${type} view`)
  } catch (e: any) {
    message.error(await extractSdkResponseErrorMsg(e))
  }
}

const open = ref(false)

useMenuCloseOnEsc(open)
</script>

<template>
  <div>
    <a-dropdown v-model:visible="open" :trigger="['click']" overlay-class-name="nc-dropdown-actions-menu">
      <a-button v-e="['c:actions']" class="nc-actions-menu-btn nc-toolbar-btn">
        <div class="flex gap-2 items-center">
          <GeneralViewIcon :meta="selectedView"></GeneralViewIcon>

          <span class="!text-xs font-weight-normal">
            <GeneralTruncateText :key="selectedView?.title">{{ selectedView?.title }}</GeneralTruncateText>
          </span>

          <component :is="Icon" class="text-gray-500" :class="`nc-icon-${selectedView?.lock_type}`" />

          <MdiMenuDown class="text-grey" />
        </div>
      </a-button>

      <template #overlay>
        <a-menu class="ml-6 !text-sm !px-0 !py-2 !rounded" data-testid="toolbar-actions" @click="open = false">
          <a-menu-item-group>
            <a-sub-menu
              v-if="isUIAllowed('view-type')"
              key="lock-type"
              class="scrollbar-thin-dull min-w-50 max-h-90vh overflow-auto !py-0"
            >
              <template #title>
                <div v-e="['c:navdraw:preview-as']" class="nc-project-menu-item group px-0 !py-0">
                  <LazySmartsheetToolbarLockType hide-tick :type="lockType" />

                  <MaterialSymbolsChevronRightRounded
                    class="transform group-hover:(scale-115 text-accent) text-xl text-gray-400"
                  />
                </div>
              </template>

              <template #expandIcon></template>
              <a-menu-item @click="changeLockType(LockType.Collaborative)">
                <LazySmartsheetToolbarLockType :type="LockType.Collaborative" />
              </a-menu-item>

              <a-menu-item @click="changeLockType(LockType.Locked)">
                <LazySmartsheetToolbarLockType :type="LockType.Locked" />
              </a-menu-item>

              <a-menu-item @click="changeLockType(LockType.Personal)">
                <LazySmartsheetToolbarLockType :type="LockType.Personal" />
              </a-menu-item>
            </a-sub-menu>

            <a-menu-divider />

            <a-sub-menu key="download">
              <template #title>
                <!--                Download -->
                <div v-e="['c:navdraw:preview-as']" class="nc-project-menu-item group">
                  <MdiDownload class="group-hover:text-accent text-gray-500" />
                  {{ $t('general.download') }}
                  <div class="flex-1" />

                  <MaterialSymbolsChevronRightRounded
                    class="transform group-hover:(scale-115 text-accent) text-xl text-gray-400"
                  />
                </div>
              </template>

              <template #expandIcon></template>

              <LazySmartsheetToolbarExportSubActions />
            </a-sub-menu>

            <template v-if="isUIAllowed('csvImport') && !isView && !isPublicView && !isSqlView">
              <a-sub-menu key="upload">
                <!--                Upload -->
                <template #title>
                  <div v-e="['c:navdraw:preview-as']" class="nc-project-menu-item group">
                    <MdiUpload class="group-hover:text-accent text-gray-500" />
                    {{ $t('general.upload') }}
                    <div class="flex-1" />

                    <MaterialSymbolsChevronRightRounded
                      class="transform group-hover:(scale-115 text-accent) text-xl text-gray-400"
                    />
                  </div>
                </template>

                <template #expandIcon></template>
                <template v-for="(dialog, type) in quickImportDialogs">
                  <a-menu-item v-if="isUIAllowed(`${type}Import`) && !isView && !isPublicView" :key="type">
                    <div
                      v-e="[`a:actions:upload-${type}`]"
                      class="nc-project-menu-item"
                      :class="{ disabled: isLocked }"
                      @click="!isLocked ? (dialog.value = true) : {}"
                    >
                      <MdiUploadOutline class="text-gray-500" />
                      {{ `${$t('general.upload')} ${type.toUpperCase()}` }}
                      <div class="flex items-center text-gray-400"><MdiAlpha />version</div>
                    </div>
                  </a-menu-item>
                </template>
              </a-sub-menu>
            </template>

            <a-menu-divider />

            <a-menu-item v-if="isUIAllowed('SharedViewList') && !isView && !isPublicView">
              <div v-e="['a:actions:shared-view-list']" class="py-2 flex gap-2 items-center" @click="sharedViewListDlg = true">
                <MdiViewListOutline class="text-gray-500" />
                <!-- Shared View List -->
                {{ $t('activity.listSharedView') }}
              </div>
            </a-menu-item>

            <a-menu-item v-if="!isSqlView">
              <div
                v-if="isUIAllowed('webhook') && !isView && !isPublicView"
                v-e="['c:actions:webhook']"
                class="py-2 flex gap-2 items-center"
                @click="showWebhookDrawer = true"
              >
                <MdiHook class="text-gray-500" />
                {{ $t('objects.webhooks') }}
              </div>
            </a-menu-item>

            <a-menu-item v-if="!isSharedBase && !isPublicView">
              <div v-e="['c:snippet:open']" class="py-2 flex gap-2 items-center" @click="showApiSnippetDrawer = true">
                <MdiXml class="text-gray-500" />
                <!-- Get API Snippet -->
                {{ $t('activity.getApiSnippet') }}
              </div>
            </a-menu-item>

            <a-menu-item>
              <div v-e="['c:erd:open']" class="py-2 flex gap-2 items-center nc-view-action-erd" @click="showErd = true">
                <MaterialSymbolsAccountTreeRounded class="text-gray-500" />
                {{ $t('title.erdView') }}
              </div>
            </a-menu-item>
          </a-menu-item-group>
        </a-menu>
      </template>
    </a-dropdown>

    <LazyDlgQuickImport
      v-for="type in quickImportDialogTypes"
      :key="type"
      v-model="quickImportDialogs[type].value"
      :import-type="type"
<<<<<<< HEAD
      :base-id="bases[0].id"
=======
      :base-id="currentBaseId"
>>>>>>> 83a81284
      :import-data-only="true"
    />

    <LazyWebhookDrawer v-if="showWebhookDrawer" v-model="showWebhookDrawer" />

    <LazySmartsheetToolbarErd v-model="showErd" />

    <a-modal
      v-model:visible="sharedViewListDlg"
      :class="{ active: sharedViewListDlg }"
      :title="$t('activity.listSharedView')"
      width="max(900px,60vw)"
      :footer="null"
      wrap-class-name="nc-modal-shared-view-list"
    >
      <LazySmartsheetToolbarSharedViewList v-if="sharedViewListDlg" />
    </a-modal>

    <LazySmartsheetApiSnippet v-model="showApiSnippetDrawer" />
  </div>
</template>

<style scoped>
:deep(.ant-dropdown-menu-submenu-title) {
  @apply py-0;
}

:deep(.ant-dropdown-menu-item-group-title) {
  @apply hidden;
}
</style><|MERGE_RESOLUTION|>--- conflicted
+++ resolved
@@ -58,7 +58,7 @@
 
 const { isUIAllowed } = useUIPermission()
 
-const { bases, isSharedBase } = useProject()
+const { isSharedBase } = useProject()
 
 const meta = inject(MetaInj, ref())
 const currentBaseId = computed(() => meta.value?.base_id)
@@ -252,11 +252,7 @@
       :key="type"
       v-model="quickImportDialogs[type].value"
       :import-type="type"
-<<<<<<< HEAD
-      :base-id="bases[0].id"
-=======
       :base-id="currentBaseId"
->>>>>>> 83a81284
       :import-data-only="true"
     />
 
