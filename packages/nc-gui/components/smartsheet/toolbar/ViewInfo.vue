--- conflicted
+++ resolved
@@ -16,13 +16,6 @@
       'min-w-1/4 max-w-1/4': selectedView?.type === ViewTypes.KANBAN,
     }"
   >
-<<<<<<< HEAD
-    <div v-if="activeTable?.meta?.icon" class="text-lg mr-0.5">
-      {{ activeTable?.meta?.icon }}
-    </div>
-    <MdiTable v-else class="min-w-5 !text-gray-500" :class="{}" />
-    <span class="truncate overflow-hidden pl-1 text-gray-500 max-w-28/100">
-=======
     <LazyGeneralEmojiPicker :emoji="activeTable?.meta?.icon" readonly size="xsmall">
       <template #default>
         <MdiTable class="min-w-5 !text-gray-500" :class="{}" />
@@ -32,7 +25,6 @@
       class="text-ellipsis overflow-hidden pl-1 text-gray-500 max-w-1/2"
       :style="{ wordBreak: 'keep-all', whiteSpace: 'nowrap', display: 'inline' }"
     >
->>>>>>> 119716dc
       {{ activeTable?.title }}
     </span>
 
