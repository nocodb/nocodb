--- conflicted
+++ resolved
@@ -46,24 +46,15 @@
 
 const meta = inject(MetaInj, ref())
 
-<<<<<<< HEAD
-const columns = computed(
-  () =>
-    meta.value?.columns?.filter(
-      (col) => [UITypes.ID].includes(col.uidt) || (!isSystemColumn(col) && !isVirtualCol(col)),
-    ) || [],
-)
-=======
 const filterForDestinationColumn = (col: ColumnType): boolean => {
   if ([UITypes.ForeignKey, UITypes.ID].includes(col.uidt as UITypes)) {
     return true
   } else {
-    return !isSystemColumn(col) && !isVirtualCol(col) && !isAttachment(col)
+    return !isSystemColumn(col) && !isVirtualCol(col)
   }
 }
 
 const columns = computed(() => meta.value?.columns?.filter((col) => filterForDestinationColumn(col)) || [])
->>>>>>> 02f4d465
 
 const reloadHook = inject(ReloadViewDataHookInj, createEventHook())
 
