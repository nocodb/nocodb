--- conflicted
+++ resolved
@@ -47,14 +47,10 @@
 const meta = inject(MetaInj, ref())
 
 const columns = computed(
-<<<<<<< HEAD
-  () => meta.value?.columns?.filter((col) => !isSystemColumn(col) && !isVirtualCol(col)) || [],
-=======
   () =>
     meta.value?.columns?.filter(
-      (col) => [UITypes.ID].includes(col.uidt) || (!isSystemColumn(col) && !isVirtualCol(col) && !isAttachment(col)),
+      (col) => [UITypes.ID].includes(col.uidt) || (!isSystemColumn(col) && !isVirtualCol(col)),
     ) || [],
->>>>>>> cde9605b
 )
 
 const reloadHook = inject(ReloadViewDataHookInj, createEventHook())
