--- conflicted
+++ resolved
@@ -41,11 +41,7 @@
 const { open } = useExpandedFormDetached()
 
 function openExpandedForm() {
-<<<<<<< HEAD
-  if (!readOnly.value && !isLocked.value) {
-=======
   if (!readOnly.value && !isLocked.value && !readonlyProp) {
->>>>>>> 055098ee
     open({
       isOpen: true,
       row: { row: item, rowMeta: {}, oldRow: { ...item } },
