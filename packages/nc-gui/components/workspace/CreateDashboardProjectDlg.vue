--- conflicted
+++ resolved
@@ -26,7 +26,8 @@
 useSidebar('nc-left-sidebar', { hasSidebar: false })
 
 const workspaceStore = useWorkspace()
-const { loadWorkspaceList } = workspaceStore
+const { loadWorkspaces } = workspaceStore
+const { activeWorkspace } = storeToRefs(workspaceStore)
 const { projects } = storeToRefs(useProjects())
 
 const input: VNodeRef = ref<typeof Input>()
@@ -43,23 +44,6 @@
   projectTitleValidator,
 ] as RuleObject[]
 
-<<<<<<< HEAD
-const form = ref<typeof Form>()
-
-const formState = reactive({
-  title: '',
-})
-
-const creating = ref(false)
-
-useSidebar('nc-left-sidebar', { hasSidebar: false })
-
-const { loadWorkspaces } = workspaceStore
-const { activeWorkspace } = storeToRefs(workspaceStore)
-const { projects } = storeToRefs(useProjects())
-
-=======
->>>>>>> a0717214
 const availableDbProjects: ComputedRef<Array<IdAndTitle>> = computed(() => {
   return (
     Array.from(projects.value)
@@ -150,13 +134,8 @@
     const project = await _createProject({
       type: NcProjectType.DASHBOARD,
       title: formState.title,
-<<<<<<< HEAD
       workspaceId: activeWorkspace.value!.id!,
-      linkedDbProjectIds: filteredDbProjects.value.map((p) => p.id),
-=======
-      workspaceId: workspaceStore.workspace!.id!,
       linkedDbProjectIds: selectedDbProjects.value.map((p) => p.id),
->>>>>>> a0717214
     })
     await loadProjects()
 
@@ -184,12 +163,8 @@
 })
 
 onMounted(async () => {
-<<<<<<< HEAD
+  formState.title = await generateUniqueName()
   await loadWorkspaces()
-=======
->>>>>>> a0717214
-  formState.title = await generateUniqueName()
-  await loadWorkspaceList()
   await nextTick()
   input.value?.$el?.focus()
   input.value?.$el?.select()
