<script setup lang="ts">
import type { NcButtonSize } from '~/lib'

const props = defineProps<{
  activeWorkspaceId?: string | undefined
  modal?: boolean
  type?: string
  isOpen: boolean
  size?: NcButtonSize
  centered?: boolean
}>()

const { isUIAllowedAcl } = useUIPermission()

const { orgRoles, workspaceRoles } = useRoles()

const projectStore = useProject()
const { isSharedBase } = storeToRefs(projectStore)

const workspaceStore = useWorkspace()
const { activeWorkspaceId: _activeWorkspaceId } = storeToRefs(workspaceStore)

const projectCreateDlg = ref(false)

const size = computed(() => props.size || 'small')
const centered = computed(() => props.centered ?? true)
</script>

<template>
  <NcButton
<<<<<<< HEAD
    v-if="isUIAllowedAcl('projectCreate', { maxScope: 'workspace' }) && !isSharedBase"
=======
    v-if="isUIAllowed('projectCreate', false, workspaceRoles ?? orgRoles) && !isSharedBase"
>>>>>>> 77f8b1e4
    type="text"
    :size="size"
    :centered="centered"
    @click="projectCreateDlg = true"
  >
    <slot />
    <WorkspaceCreateProjectDlg v-model="projectCreateDlg" />
  </NcButton>
</template>

<style scoped></style><|MERGE_RESOLUTION|>--- conflicted
+++ resolved
@@ -28,11 +28,7 @@
 
 <template>
   <NcButton
-<<<<<<< HEAD
     v-if="isUIAllowedAcl('projectCreate', { maxScope: 'workspace' }) && !isSharedBase"
-=======
-    v-if="isUIAllowed('projectCreate', false, workspaceRoles ?? orgRoles) && !isSharedBase"
->>>>>>> 77f8b1e4
     type="text"
     :size="size"
     :centered="centered"
