<script lang="ts" setup>
import { Empty } from 'ant-design-vue'
import type { ProjectType } from 'nocodb-sdk'
import { ProjectStatus, WorkspaceUserRoles } from 'nocodb-sdk'
import { nextTick } from '@vue/runtime-core'
<<<<<<< HEAD
import { NcProjectType, isEeUI, navigateTo, projectThemeColors, storeToRefs, timeAgo, useWorkspace } from '#imports'
=======
import { NcProjectType, isEeUI, navigateTo, storeToRefs, timeAgo, useGlobal, useWorkspace } from '#imports'
>>>>>>> 90cbc13a
import { useNuxtApp } from '#app'

const workspaceStore = useWorkspace()
const projectsStore = useProjects()
const { updateProjectTitle } = workspaceStore
const { activePage } = storeToRefs(workspaceStore)

const { loadProjects } = useProjects()
const { projectsList, isProjectsLoading } = storeToRefs(useProjects())

const { navigateToProject } = $(useGlobal())

// const filteredProjects = computed(() => projects.value?.filter((p) => !p.deleted) || [])

const { $e, $jobs } = useNuxtApp()

const { isUIAllowed } = useUIPermission()

const { refreshCommandPalette } = useCommandPalette()

const showProjectDeleteModal = ref(false)
const toBeDeletedProjectId = ref<string | undefined>()

const openProject = async (project: ProjectType) => {
  navigateToProject({
    projectId: project.id!,
    type: project.type as NcProjectType,
  })
}

const roleAlias = {
  [WorkspaceUserRoles.OWNER]: 'Workspace Owner',
  [WorkspaceUserRoles.VIEWER]: 'Workspace Viewer',
  [WorkspaceUserRoles.CREATOR]: 'Workspace Creator',
  [WorkspaceUserRoles.EDITOR]: 'Workspace Editor',
  [WorkspaceUserRoles.COMMENTER]: 'Workspace Commenter',
  [ProjectRole.Creator]: 'Project Creator',
  [ProjectRole.Editor]: 'Project Editor',
  [ProjectRole.Viewer]: 'Project Viewer',
  [ProjectRole.Commenter]: 'Project Commenter',
  [ProjectRole.Owner]: 'Project Owner',
}

const deleteProject = (project: ProjectType) => {
  $e('c:project:delete')

  showProjectDeleteModal.value = true
  toBeDeletedProjectId.value = project.id
}

const renameInput = ref<HTMLInputElement>()
const enableEdit = (index: number) => {
  projectsList.value![index]!.temp_title = projectsList.value![index].title
  projectsList.value![index]!.edit = true
  nextTick(() => {
    renameInput.value?.focus()
    renameInput.value?.select()
  })
}
const disableEdit = (index: number) => {
  projectsList.value![index]!.temp_title = undefined
  projectsList.value![index]!.edit = false
}

const customRow = (record: ProjectType) => ({
  onClick: async () => {
    openProject(record)

    $e('a:project:open')
  },
  class: ['group'],
})

const columns = computed(() => [
  {
    title: 'Project Name',
    dataIndex: 'title',
    sorter: {
      compare: (a, b) => a.title?.localeCompare(b.title),
      multiple: 5,
    },
  },
  ...(isEeUI && activePage.value !== 'workspace'
    ? [
        {
          title: 'Workspace Name',
          dataIndex: 'workspace_title',
          sorter: {
            compare: (a, b) => a.workspace_title?.localeCompare(b.workspace_title),
            multiple: 4,
          },
        },
      ]
    : []),
  {
    title: 'Role',
    dataIndex: 'workspace_role',
    sorter: {
      compare: (a, b) => a - b,
      multiple: 1,
    },
  },
  {
    title: 'Last Opened',
    dataIndex: 'last_accessed',
    sorter: {
      compare: (a, b) => new Date(b.last_accessed) - new Date(a.last_accessed),
      multiple: 2,
    },
  },

  {
    title: '',
    dataIndex: 'id',
    hidden: true,
    width: '24px',
    style: {
      padding: 0,
    },
  },
])

const isMoveDlgOpen = ref(false)
const selectedProjectToMove = ref()

const workspaceMoveProjectOnSuccess = async (workspaceId: string) => {
  isMoveDlgOpen.value = false
  navigateTo({
    query: {
      workspaceId,
      page: 'workspace',
    },
  })
}

const moveProject = (project: ProjectType) => {
  selectedProjectToMove.value = project
  isMoveDlgOpen.value = true
}

const isDuplicateDlgOpen = ref(false)
const selectedProjectToDuplicate = ref()

const DlgProjectDuplicateOnOk = async (jobData: { id: string }) => {
  await loadProjects('workspace')

  $jobs.subscribe({ id: jobData.id }, undefined, async (status: string) => {
    if (status === JobStatus.COMPLETED) {
      await loadProjects('workspace')
      refreshCommandPalette()
    } else if (status === JobStatus.FAILED) {
      message.error('Failed to duplicate project')
      await loadProjects('workspace')
    }
  })

  $e('a:project:duplicate')
}

const duplicateProject = (project: ProjectType) => {
  selectedProjectToDuplicate.value = project
  isDuplicateDlgOpen.value = true
}

let clickCount = 0
let timer: any = null
const delay = 250

function onProjectTitleClick(index: number) {
  clickCount++
  if (clickCount === 1) {
    timer = setTimeout(function () {
      openProject(projectsList.value![index])
      clickCount = 0
    }, delay)
  } else {
    clearTimeout(timer)
    enableEdit(index)
    clickCount = 0
  }
}

const setIcon = async (icon: string, project: ProjectType) => {
  try {
    const meta = {
      ...((project.meta as object) || {}),
      icon,
    }

    projectsStore.updateProject(project.id!, { meta: JSON.stringify(meta) })

    $e('a:project:icon:navdraw', { icon })
  } catch (e: any) {
    message.error(await extractSdkResponseErrorMsg(e))
  }
}
</script>

<template>
  <div>
    <div
      v-if="!projectsList || projectsList?.length === 0 || isProjectsLoading"
      class="w-full flex flex-row justify-center items-center"
      style="height: calc(100vh - 16rem)"
    >
      <div v-if="isProjectsLoading">
        <GeneralLoader size="xlarge" />
      </div>
      <div v-else class="flex flex-col items-center gap-y-5">
        <MaterialSymbolsInboxOutlineRounded
          class="text-2xl text-primary"
          :class="{
            'h-8 w-8': activePage === 'workspace',
            'h-12 w-12': activePage !== 'workspace',
          }"
        />
        <template v-if="activePage === 'workspace'">
          <div class="font-medium text-xl">Welcome to nocoDB</div>
          <div class="font-medium">Create your first Project!</div>
        </template>
        <template v-else-if="activePage === 'recent'">
          <div class="font-medium text-lg">No Recent Projects</div>
        </template>
        <template v-else-if="activePage === 'starred'">
          <div class="font-medium text-lg">No Starred Projects</div>
        </template>
        <template v-else-if="activePage === 'shared'">
          <div class="font-medium text-lg">No Shared Projects</div>
        </template>
      </div>
    </div>
    <a-table
      v-else
      v-model:data-source="projectsList"
      class="h-full"
      :class="{
        'full-height-table': activePage !== 'workspace',
      }"
      :custom-row="customRow"
      :columns="columns"
      :pagination="false"
      :scroll="{ y: 'calc(100% - 54px)' }"
    >
      <template #emptyText>
        <a-empty :image="Empty.PRESENTED_IMAGE_SIMPLE" :description="$t('labels.noData')" />
      </template>

      <template #bodyCell="{ column, text, record, index: i }">
        <template v-if="column.dataIndex === 'title'">
          <div class="flex items-center nc-project-title gap-2.5 max-w-full -ml-1.5">
            <div class="flex items-center gap-2 text-center">
              <LazyGeneralEmojiPicker
                :key="record.id"
                :emoji="record.meta?.icon"
                size="small"
                readonly
                @emoji-selected="setIcon($event, record)"
              >
                <GeneralProjectIcon :type="record.type" />
              </LazyGeneralEmojiPicker>
              <!-- todo: replace with switch -->
            </div>

            <div class="min-w-10">
              <input
                v-if="record.edit"
                ref="renameInput"
                v-model="record.temp_title"
                class="!leading-none p-1 bg-transparent max-w-full !w-auto"
                autofocus
                @click.stop
                @blur="disableEdit(i)"
                @keydown.enter="updateProjectTitle(record)"
                @keydown.esc="disableEdit(i)"
              />

              <div
                v-else
                :title="record.title"
                class="whitespace-nowrap overflow-hidden overflow-ellipsis cursor-pointer"
                @click.stop="onProjectTitleClick(i)"
              >
                {{ record.title }}
              </div>
            </div>

            <!--            <div v-if="!record.edit" class="nc-click-transition-1" @click.stop> -->
            <!--              <MdiStar v-if="record.starred" class="text-yellow-400 cursor-pointer" @click="removeFromFavourite(record.id)" /> -->
            <!--              <MdiStarOutline -->
            <!--                v-else -->
            <!--                class="opacity-0 group-hover:opacity-100 transition transition-opacity text-yellow-400 cursor-pointer" -->
            <!--                @click="addToFavourite(record.id)" -->
            <!--              /> -->
            <!--            </div> -->
          </div>
        </template>

        <div v-if="column.dataIndex === 'last_accessed'" class="text-xs text-gray-500">
          {{ text ? timeAgo(text) : 'Newly invited' }}
        </div>

        <div v-if="column.dataIndex === 'workspace_title'" class="text-xs text-gray-500">
          <span v-if="text" class="text-xs text-gray-500 whitespace-nowrap overflow-hidden overflow-ellipsis">
            <nuxt-link
              :to="{
                query: {
                  page: 'workspace',
                  workspaceId: 'default',
                },
              }"
              class="!text-gray-500 !no-underline !hover:underline !hover:text-gray-500"
              @click.stop
            >
              {{ text }}
            </nuxt-link>
          </span>
        </div>

        <div v-if="column.dataIndex === 'workspace_role'" class="flex flex-row text-xs justify-between text-gray-500">
          <div class="flex">
            {{ roleAlias[record.workspace_role || record.project_role] }}
          </div>
          <div class="flex items-center gap-2"></div>
        </div>

        <template v-if="column.dataIndex === 'id'">
          <a-dropdown
            v-if="isUIAllowed('projectActionMenu', true, [record.workspace_role, record.project_role].join())"
            :trigger="['click']"
          >
            <div @click.stop>
              <template v-if="record.status === ProjectStatus.JOB">
                <component :is="iconMap.reload" class="animate-infinite animate-spin" />
              </template>
              <GeneralIcon v-else icon="threeDotVertical" class="outline-0 nc-workspace-menu nc-click-transition" />
            </div>
            <template #overlay>
              <a-menu>
                <a-menu-item @click="enableEdit(i)">
                  <div class="nc-menu-item-wrapper">
                    <GeneralIcon icon="edit" class="text-gray-700" />
                    Rename Project
                  </div>
                </a-menu-item>
                <a-menu-item
                  v-if="
                    record.type === NcProjectType.DB &&
                    isUIAllowed('duplicateProject', true, [record.workspace_role, record.project_role].join())
                  "
                  @click="duplicateProject(record)"
                >
                  <div class="nc-menu-item-wrapper">
                    <GeneralIcon icon="duplicate" class="text-gray-700" />
                    Duplicate Project
                  </div>
                </a-menu-item>
                <a-menu-item
                  v-if="false && isUIAllowed('moveProject', true, [record.workspace_role, record.project_role].join())"
                  @click="moveProject(record)"
                >
                  <div class="nc-menu-item-wrapper">
                    <GeneralIcon icon="move" class="text-gray-700" />
                    Move Project
                  </div>
                </a-menu-item>
                <a-menu-item
                  v-if="isUIAllowed('projectDelete', true, [record.workspace_role, record.project_role].join())"
                  @click="deleteProject(record)"
                >
                  <div class="nc-menu-item-wrapper text-red-500">
                    <GeneralIcon icon="delete" />
                    Delete Project
                  </div>
                </a-menu-item>
              </a-menu>
            </template>
          </a-dropdown>
          <div v-else></div>
        </template>
      </template>
    </a-table>
    <DlgProjectDelete v-if="toBeDeletedProjectId" v-model:visible="showProjectDeleteModal" :project-id="toBeDeletedProjectId" />
    <WorkspaceMoveProjectDlg
      v-if="selectedProjectToMove"
      v-model="isMoveDlgOpen"
      :project="selectedProjectToMove"
      @success="workspaceMoveProjectOnSuccess"
    />
    <DlgProjectDuplicate
      v-if="selectedProjectToDuplicate"
      v-model="isDuplicateDlgOpen"
      :project="selectedProjectToDuplicate"
      :on-ok="DlgProjectDuplicateOnOk"
    />
  </div>
</template>

<style scoped lang="scss">
:deep(.ant-table-cell:first-child) {
  @apply !pl-6;
}

:deep(.ant-table-cell:lst-child) {
  @apply !plr6;
}

:deep(th.ant-table-cell) {
  @apply font-weight-400;
}

:deep(.ant-table-wrapper) {
  .ant-spin-nested-loading,
  .ant-spin-container,
  .ant-table,
  .ant-table-container {
    @apply h-full;
  }
}

:deep(.ant-table-row) {
  @apply cursor-pointer;
}

:deep(th.ant-table-cell) {
  @apply !text-gray-500;
}

:deep(.ant-table-cell:last-child) {
  @apply !p-0;
}
:deep(.ant-table-row:last-child > td) {
  @apply !border-b-0;
}

:deep(.ant-table-cell:nth-child(2)) {
  @apply !p-0;
}

:deep(.ant-table-body) {
  @apply !p-0 w-full !overflow-y-auto;
}

:deep(.ant-table-thead > tr > th) {
  @apply !bg-transparent;
}

:deep(.ant-table-cell::before) {
  width: 0 !important;
}

:deep(.ant-table-column-sorter) {
  @apply text-gray-100 !hover:text-gray-300;
}

:deep(.ant-table-column-sorters) {
  @apply !justify-start !gap-x-2;
}
:deep(.ant-table-column-sorters > .ant-table-column-title) {
  flex: none;
}

:deep(.full-height-table .ant-table-body) {
  height: calc(100vh - var(--topbar-height) - 9rem) !important;
}
:deep(.ant-table-body) {
  overflow-y: overlay;
  height: calc(100vh - var(--topbar-height) - 13.45rem);

  &::-webkit-scrollbar {
    width: 4px;
  }
  &::-webkit-scrollbar-track {
    background: #f6f6f600 !important;
  }
  &::-webkit-scrollbar-thumb {
    background: #f6f6f600;
  }
  &::-webkit-scrollbar-thumb:hover {
    background: #f6f6f600;
  }
}
:deep(.ant-table-body) {
  &::-webkit-scrollbar {
    width: 4px;
  }
  &::-webkit-scrollbar-track {
    background: #f6f6f600 !important;
  }
  &::-webkit-scrollbar-thumb {
    background: rgb(215, 215, 215);
  }
  &::-webkit-scrollbar-thumb:hover {
    background: rgb(203, 203, 203);
  }
}
</style><|MERGE_RESOLUTION|>--- conflicted
+++ resolved
@@ -3,11 +3,7 @@
 import type { ProjectType } from 'nocodb-sdk'
 import { ProjectStatus, WorkspaceUserRoles } from 'nocodb-sdk'
 import { nextTick } from '@vue/runtime-core'
-<<<<<<< HEAD
-import { NcProjectType, isEeUI, navigateTo, projectThemeColors, storeToRefs, timeAgo, useWorkspace } from '#imports'
-=======
 import { NcProjectType, isEeUI, navigateTo, storeToRefs, timeAgo, useGlobal, useWorkspace } from '#imports'
->>>>>>> 90cbc13a
 import { useNuxtApp } from '#app'
 
 const workspaceStore = useWorkspace()
