--- conflicted
+++ resolved
@@ -50,9 +50,6 @@
     })
   }
 
-<<<<<<< HEAD
-  return { signIn, signOut, refreshToken, setIsMobileMode }
-=======
   const loadAppInfo = async () => {
     try {
       const nuxtApp = useNuxtApp()
@@ -62,6 +59,5 @@
     }
   }
 
-  return { signIn, signOut, refreshToken, loadAppInfo }
->>>>>>> a9fd6f3a
+  return { signIn, signOut, refreshToken, loadAppInfo, setIsMobileMode }
 }