import type { Actions, AppInfo, State } from './types'
<<<<<<< HEAD
import { message, useNuxtApp } from '#imports'
import type { NcProjectType } from '~/utils'
=======
import { type NcProjectType, message, useNuxtApp } from '#imports'
>>>>>>> 90cbc13a
import { navigateTo } from '#app'

export function useGlobalActions(state: State): Actions {
  const setIsMobileMode = (isMobileMode: boolean) => {
    state.isMobileMode.value = isMobileMode
  }

  /** Sign out by deleting the token from localStorage */
  const signOut: Actions['signOut'] = async () => {
    try {
      const nuxtApp = useNuxtApp()
      await nuxtApp.$api.auth.signout()
    } catch {
    } finally {
      state.token.value = null
      state.user.value = null
    }
  }

  /** Sign in by setting the token in localStorage */
  const signIn: Actions['signIn'] = async (newToken) => {
    state.token.value = newToken

    if (state.jwtPayload.value) {
      state.user.value = {
        id: state.jwtPayload.value.id,
        email: state.jwtPayload.value.email,
        firstname: state.jwtPayload.value.firstname,
        lastname: state.jwtPayload.value.lastname,
        roles: state.jwtPayload.value.roles,
      }
    }
  }

  /** manually try to refresh token */
  const refreshToken = async () => {
    const nuxtApp = useNuxtApp()
    const t = nuxtApp.vueApp.i18n.global.t

    return new Promise((resolve) => {
      nuxtApp.$api.instance
        .post('/auth/token/refresh', null, {
          withCredentials: true,
        })
        .then((response) => {
          if (response.data?.token) {
            signIn(response.data.token)
          }
        })
        .catch(async () => {
          if (state.token.value && state.user.value) {
            await signOut()
            message.error(t('msg.error.youHaveBeenSignedOut'))
          }
        })
        .finally(() => resolve(true))
    })
  }

  const loadAppInfo = async () => {
    try {
      const nuxtApp = useNuxtApp()
      state.appInfo.value = (await nuxtApp.$api.utils.appInfo()) as AppInfo
    } catch (e) {
      console.error(e)
    }
  }

  const navigateToProject = ({
    workspaceId: _workspaceId,
    type: _type,
    projectId,
  }: {
    workspaceId?: string
    projectId?: string
    type?: NcProjectType
  }) => {
    const workspaceId = _workspaceId || 'default'
    let path: string
    if (projectId) {
      path = `/ws/${workspaceId}/project/${projectId}`
    } else {
      path = `/ws/${workspaceId}`
    }

    if (state.appInfo.value.baseHostName && location.hostname !== `${workspaceId}.${state.appInfo.value.baseHostName}`) {
      location.href = `https://${workspaceId}.${state.appInfo.value.baseHostName}/dashboard/#${path}`
    } else {
      navigateTo(path)
    }
  }

  const getBaseUrl = (workspaceId: string) => {
    if (state.appInfo.value.baseHostName && location.hostname !== `${workspaceId}.${state.appInfo.value.baseHostName}`) {
      return `https://${workspaceId}.${state.appInfo.value.baseHostName}`
    }
    return undefined
  }

  return { signIn, signOut, refreshToken, loadAppInfo, setIsMobileMode, navigateToProject, getBaseUrl }
}<|MERGE_RESOLUTION|>--- conflicted
+++ resolved
@@ -1,10 +1,5 @@
 import type { Actions, AppInfo, State } from './types'
-<<<<<<< HEAD
-import { message, useNuxtApp } from '#imports'
-import type { NcProjectType } from '~/utils'
-=======
 import { type NcProjectType, message, useNuxtApp } from '#imports'
->>>>>>> 90cbc13a
 import { navigateTo } from '#app'
 
 export function useGlobalActions(state: State): Actions {
