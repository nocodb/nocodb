--- conflicted
+++ resolved
@@ -27,11 +27,8 @@
   ncMaxAttachmentsAllowed: number
   isCloud: boolean
   automationLogLevel: 'OFF' | 'ERROR' | 'ALL'
-<<<<<<< HEAD
   baseHostName?: string
-=======
   disableEmailAuth: boolean
->>>>>>> 6bfa6e0a
 }
 
 export interface StoredState {
