--- conflicted
+++ resolved
@@ -302,12 +302,10 @@
       }
     }
 
-<<<<<<< HEAD
+
     const loadChildrenList = async (resetOffset: boolean = false, activeState: any = undefined) => {
       if (activeState) newRowState.state = activeState
-=======
-    const loadChildrenList = async (resetOffset = false) => {
->>>>>>> e676b84f
+
       try {
         isChildrenLoading.value = true
         if ([RelationTypes.BELONGS_TO, RelationTypes.ONE_TO_ONE].includes(colOptions.value.type)) return
