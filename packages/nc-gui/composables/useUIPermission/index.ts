--- conflicted
+++ resolved
@@ -33,11 +33,7 @@
       return hasPermission(previewAs.value, true, permission)
     }
 
-<<<<<<< HEAD
-    let roles
-=======
     let roles: Record<string, boolean> = {}
->>>>>>> b3078e0c
 
     if (!userRoles) {
       roles = allRoles.value
@@ -49,11 +45,7 @@
           acc[role] = true
           return acc
         }, {})
-<<<<<<< HEAD
-    } else if (userRoles && typeof userRoles === 'object') {
-=======
     } else if (typeof userRoles === 'object') {
->>>>>>> b3078e0c
       roles = userRoles
     }
 
