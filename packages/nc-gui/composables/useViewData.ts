--- conflicted
+++ resolved
@@ -20,26 +20,6 @@
   useUIPermission,
 } from '#imports'
 import type { Row } from '~/lib'
-
-<<<<<<< HEAD
-export interface Row {
-  row: Record<string, any>
-  oldRow: Record<string, any>
-  rowMeta: {
-    new?: boolean
-    selected?: boolean
-    commentCount?: number
-    changed?: boolean
-  }
-}
-=======
-const formatData = (list: Record<string, any>[]) =>
-  list.map((row) => ({
-    row: { ...row },
-    oldRow: { ...row },
-    rowMeta: {},
-  }))
->>>>>>> ae4c1eb7
 
 export function useViewData(
   meta: Ref<TableType | undefined> | ComputedRef<TableType | undefined>,
