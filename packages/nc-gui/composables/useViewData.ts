--- conflicted
+++ resolved
@@ -460,11 +460,8 @@
     aggCommentCount,
     loadAggCommentsCount,
     removeLastEmptyRow,
-<<<<<<< HEAD
+    removeRowIfNew,
     kanbanData,
     loadKanbanData,
-=======
-    removeRowIfNew,
->>>>>>> dcf25c6d
   }
 }