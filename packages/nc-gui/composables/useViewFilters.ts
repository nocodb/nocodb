--- conflicted
+++ resolved
@@ -24,13 +24,10 @@
   _currentFilters?: Filter[],
   isNestedRoot?: boolean,
 ) {
-<<<<<<< HEAD
-=======
   let currentFilters = $ref(_currentFilters)
 
   const reloadHook = inject(ReloadViewDataHookInj)
 
->>>>>>> 0df8b999
   const { nestedFilters } = useSmartsheetStoreOrThrow()
 
   const isPublic = inject(IsPublicInj, ref(false))
@@ -242,9 +239,5 @@
     },
   )
 
-<<<<<<< HEAD
-  return { filters, loadFilters, sync, deleteFilter, saveOrUpdate, addFilter, addFilterGroup, saveOrUpdateDebounced }
-=======
-  return { filters, nonDeletedFilters, loadFilters, sync, deleteFilter, saveOrUpdate, addFilter, addFilterGroup }
->>>>>>> 0df8b999
+  return { filters, nonDeletedFilters, loadFilters, sync, deleteFilter, saveOrUpdate, addFilter, addFilterGroup, saveOrUpdateDebounced }
 }