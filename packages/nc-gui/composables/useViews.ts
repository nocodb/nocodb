import type { TableInfoType, TableType, ViewType } from 'nocodb-sdk'
import type { MaybeRef } from '@vueuse/core'
import { ref, unref, useNuxtApp, watch } from '#imports'

<<<<<<< HEAD
export function useViews(meta: MaybeRef<TableType | TableInfoType | undefined>) {
=======
function useViews(meta: MaybeRef<TableType | undefined>) {
>>>>>>> c677a1e2
  const views = ref<ViewType[]>([])
  const isLoading = ref(false)

  const { $api } = useNuxtApp()

  const loadViews = async () => {
    isLoading.value = true
    const _meta = unref(meta)

    if (_meta && _meta.id) {
      const response = (await $api.dbView.list(_meta.id)).list as ViewType[]
      if (response) {
        views.value = response.sort((a, b) => a.order! - b.order!)
      }
    }

    isLoading.value = false
  }

  watch(() => unref(meta), loadViews, { immediate: true })

  return { views, isLoading, loadViews }
}

export default useViews<|MERGE_RESOLUTION|>--- conflicted
+++ resolved
@@ -2,11 +2,7 @@
 import type { MaybeRef } from '@vueuse/core'
 import { ref, unref, useNuxtApp, watch } from '#imports'
 
-<<<<<<< HEAD
-export function useViews(meta: MaybeRef<TableType | TableInfoType | undefined>) {
-=======
-function useViews(meta: MaybeRef<TableType | undefined>) {
->>>>>>> c677a1e2
+function useViews(meta: MaybeRef<TableType | TableInfoType | undefined>) {
   const views = ref<ViewType[]>([])
   const isLoading = ref(false)
 
