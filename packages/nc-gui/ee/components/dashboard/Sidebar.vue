--- conflicted
+++ resolved
@@ -1,5 +1,6 @@
 <script lang="ts" setup>
 import { useGlobal } from '#imports'
+import { navigateTo } from '#app'
 
 const router = useRouter()
 
@@ -9,13 +10,11 @@
 
 const { activeWorkspace, isWorkspaceLoading } = storeToRefs(workspaceStore)
 
-<<<<<<< HEAD
 const projectStore = useProject()
 
 const { isSharedBase, project } = storeToRefs(projectStore)
-=======
+
 const { navigateToWorkspaceSettings } = useWorkspace()
->>>>>>> eb847b54
 
 const { isUIAllowed } = useUIPermission()
 
@@ -111,15 +110,7 @@
           <a-skeleton-input :active="true" class="!w-40 !h-4 !rounded overflow-hidden" />
         </div>
       </template>
-<<<<<<< HEAD
       <template v-else-if="!isSharedBase">
-        <div role="button" class="nc-sidebar-top-button" data-testid="nc-sidebar-home-btn" @click="navigateToHome">
-          <MaterialSymbolsHomeOutlineRounded class="!h-3.9" />
-          <div>Home</div>
-        </div>
-=======
-      <template v-else>
->>>>>>> eb847b54
         <div role="button" class="nc-sidebar-top-button" data-testid="nc-sidebar-search-btn" @click="commandPalette?.open()">
           <MaterialSymbolsSearch class="!h-3.9" />
           <div class="flex items-center gap-2">
