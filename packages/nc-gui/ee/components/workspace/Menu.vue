<script lang="ts" setup>
import { storeToRefs } from 'pinia'
import type { WorkspaceType } from 'nocodb-sdk'
import { useDebounceFn } from '@vueuse/core'
import tinycolor from 'tinycolor2'
import { onMounted, projectThemeColors, ref, useWorkspace } from '#imports'
import { navigateTo } from '#app'

const props = defineProps<{
  isOpen: boolean
}>()

const workspaceStore = useWorkspace()

const { saveTheme } = workspaceStore
const { activeWorkspace, workspacesList, isWorkspaceOwner } = storeToRefs(workspaceStore)
const { loadWorkspaces } = workspaceStore

const { signOut, signedIn, user, token } = useGlobal()

const { copy } = useCopy(true)

const email = computed(() => user.value?.email ?? '---')

const { isUIAllowed } = useUIPermission()

const { theme, defaultTheme } = useTheme()

onMounted(async () => {
  if (!workspaceStore.isSharedBase) await loadWorkspaces()
})

const workspaceModalVisible = ref(false)
const isWorkspaceDropdownOpen = ref(false)
const isAuthTokenCopied = ref(false)

const createDlg = ref(false)

const otherWorkspaces = computed(() => {
  return workspacesList.value.filter((ws) => ws.id !== activeWorkspace.value?.id)
})

const onWorkspaceCreate = async (workspace: WorkspaceType) => {
  createDlg.value = false
  await loadWorkspaces()
  navigateTo(`/${workspace.id}`)
}

const updateWorkspaceTitle = useDebounceFn(async () => {
  if (!activeWorkspace.value || !activeWorkspace.value.id) return
  await workspaceStore.updateWorkspace(activeWorkspace.value.id, {
    title: activeWorkspace.value.title,
  })
}, 500)

const handleThemeColor = async (mode: 'swatch' | 'primary' | 'accent', color?: string) => {
  switch (mode) {
    case 'swatch': {
      if (color === defaultTheme.primaryColor) {
        return await saveTheme(defaultTheme)
      }

      const tcolor = tinycolor(color)
      if (tcolor.isValid()) {
        const complement = tcolor.complement()

        await saveTheme({
          primaryColor: color,
          accentColor: complement.toHex8String(),
        })
      }
      break
    }
    case 'primary': {
      const tcolor = tinycolor(color)

      if (tcolor.isValid()) {
        await saveTheme({
          primaryColor: color,
        })
      }
      break
    }
    case 'accent': {
      const tcolor = tinycolor(color)

      if (tcolor.isValid()) {
        await saveTheme({
          accentColor: color,
        })
      }
      break
    }
  }
}

const logout = async () => {
  await signOut()
  navigateTo('/signin')
}

const projectStore = useProject()

const { isSharedBase } = storeToRefs(projectStore)

// todo: temp
const modalVisible = false

const copyAuthToken = async () => {
  try {
    await copy(token.value!)
    isAuthTokenCopied.value = true
  } catch (e: any) {
    console.error(e)
    message.error(e.message)
  }
}

onKeyStroke('Escape', () => {
  if (isWorkspaceDropdownOpen.value) {
    isWorkspaceDropdownOpen.value = false
  }
})
</script>

<template>
  <div class="flex-grow min-w-20">
    <a-dropdown
      v-model:visible="isWorkspaceDropdownOpen"
      class="h-full min-w-0 flex-1"
      :trigger="['click']"
      placement="bottom"
      overlay-class-name="nc-dropdown-workspace-menu"
    >
      <div
        :style="{ width: props.isOpen ? 'calc(100% - 40px) pr-2' : '100%' }"
        :class="[props.isOpen ? '' : 'justify-center']"
        data-testid="nc-workspace-menu"
        class="group cursor-pointer flex gap-1 items-center nc-workspace-menu overflow-hidden py-1.25 pr-0.25"
      >
        <slot name="brandIcon" />
        <template v-if="props.isOpen">
          <div v-if="activeWorkspace" class="flex-grow min-w-10 font-semibold text-base">
            <a-tooltip v-if="activeWorkspace.title && activeWorkspace.title.length > 12" placement="bottom">
              <div class="text-md truncate capitalize min-w-0">{{ activeWorkspace.title }}</div>
              <template #title>
                <div class="text-sm !text-red-500">{{ activeWorkspace.title }}</div>
              </template>
            </a-tooltip>
            <div v-else class="text-md truncate capitalize">{{ activeWorkspace.title }}</div>
          </div>

          <MdiCodeTags class="min-w-[17px] text-md transform rotate-90" />
        </template>

        <template v-else>
          <MdiFolder class="text-primary cursor-pointer transform hover:scale-105 text-2xl" />
        </template>
      </div>

      <template #overlay>
        <a-menu class="" @click="isWorkspaceDropdownOpen = false">
          <a-menu-item-group class="!border-t-0">
            <!--  <div class="nc-menu-sub-head">Current Workspace</div> -->
            <div class="group select-none flex items-center gap-4 p-2 pb-1 !border-t-0">
              <input
                v-if="activeWorkspace"
                v-model="activeWorkspace.title"
                :readonly="!isUIAllowed('workspaceUpdate', false, activeWorkspace?.roles)"
                class="nc-workspace-title-input text-current capitalize group-hover:text-accent"
                @input="updateWorkspaceTitle"
              />
            </div>

            <!-- <a-menu-item @click="workspaceModalVisible = true">
              <div class="nc-workspace-menu-item group">
                <PhFadersThin />
                Settings
              </div>
            </a-menu-item> -->

            <a-menu-divider />

            <div class="nc-menu-sub-head">Workspaces</div>

            <div class="max-h-300px nc-scrollbar-md">
<<<<<<< HEAD
              <a-menu-item v-for="workspace of otherWorkspaces" :key="workspace.id!" @click="navigateTo(`/${workspace.id}`)">
                <div class="nc-workspace-menu-item group capitalize max-w-300px flex">
=======
              <a-menu-item v-for="workspace of otherWorkspaces" :key="workspace.id!" @click="navigateTo(`/ws/${workspace.id}`)">
                <div class="nc-workspace-menu-item group capitalize max-w-300px flex" data-testid="nc-workspace-list">
>>>>>>> 444a96ba
                  <GeneralIcon icon="workspace" class="group-hover:text-accent" />
                  <span class="truncate min-w-10 flex-shrink">
                    {{ workspace.title }}
                  </span>
                </div>
              </a-menu-item>
            </div>
            <a-menu-item @click="createDlg = true">
              <div class="nc-workspace-menu-item group text-gray-700 group-hover:text-black">
                <GeneralIcon icon="plus" class="mr-1" />

                <div class="">Add new workspace</div>
              </div>
            </a-menu-item>
            <a-menu-divider />

            <!-- <a-menu-item @click="workspaceModalVisible = true">
              <div class="nc-workspace-menu-item group">
                <GeneralIcon icon="users" />
                Collaborators
              </div>
            </a-menu-item> -->

            <template v-if="!isSharedBase">
              <!-- Copy Auth Token -->
              <a-menu-item key="copy">
                <div
                  v-e="['a:navbar:user:copy-auth-token']"
                  class="nc-workspace-menu-item group !gap-x-3"
                  @click.stop="copyAuthToken"
                >
                  <GeneralIcon v-if="isAuthTokenCopied" icon="check" class="group-hover:text-black" />
                  <GeneralIcon v-else icon="copy" class="group-hover:text-black" />
                  <div v-if="isAuthTokenCopied">
                    {{ $t('activity.account.authTokenCopied') }}
                  </div>
                  <div v-else>
                    {{ $t('activity.account.authToken') }}
                  </div>
                </div>
              </a-menu-item>

              <a-menu-divider v-if="false" />

              <!-- Theme -->
              <template v-if="isUIAllowed('projectTheme') && false">
                <a-sub-menu key="theme">
                  <template #title>
                    <div class="nc-workspace-menu-item group">
                      <GeneralIcon icon="image" class="group-hover:text-accent" />
                      {{ $t('activity.account.themes') }}

                      <div class="flex-1" />

                      <MaterialSymbolsChevronRightRounded
                        class="transform group-hover:(scale-115 text-accent) text-xl text-gray-400"
                      />
                    </div>
                  </template>

                  <template #expandIcon></template>

                  <LazyGeneralColorPicker
                    :model-value="theme.primaryColor"
                    :colors="projectThemeColors"
                    :row-size="9"
                    :advanced="false"
                    class="rounded-t"
                    @input="handleThemeColor('swatch', $event)"
                  />

                  <!-- Custom Theme -->
                  <a-sub-menu key="theme-2">
                    <template #title>
                      <div class="nc-workspace-menu-item group">
                        {{ $t('labels.customTheme') }}

                        <div class="flex-1" />

                        <MaterialSymbolsChevronRightRounded
                          class="transform group-hover:(scale-115 text-accent) text-xl text-gray-400"
                        />
                      </div>
                    </template>

                    <!-- Primary Color -->
                    <template #expandIcon></template>

                    <a-sub-menu key="pick-primary">
                      <template #title>
                        <div class="nc-workspace-menu-item group">
                          <ClarityColorPickerSolid class="group-hover:text-black" />
                          {{ $t('labels.primaryColor') }}
                        </div>
                      </template>

                      <template #expandIcon></template>

                      <LazyGeneralChromeWrapper @input="handleThemeColor('primary', $event)" />
                    </a-sub-menu>

                    <!-- Accent Color -->
                    <a-sub-menu key="pick-accent">
                      <template #title>
                        <div class="nc-workspace-menu-item group">
                          <ClarityColorPickerSolid class="group-hover:text-black" />
                          {{ $t('labels.accentColor') }}
                        </div>
                      </template>

                      <template #expandIcon></template>

                      <LazyGeneralChromeWrapper @input="handleThemeColor('accent', $event)" />
                    </a-sub-menu>
                  </a-sub-menu>
                </a-sub-menu>
              </template>

              <a-menu-divider v-if="false" />

              <!-- Preview As -->
              <a-sub-menu v-if="isUIAllowed('previewAs') && false" key="preview-as">
                <template #title>
                  <div v-e="['c:navdraw:preview-as']" class="nc-workspace-menu-item group">
                    <GeneralIcon icon="preview" class="group-hover:text-black" />
                    {{ $t('activity.previewAs') }}

                    <div class="flex-1" />

                    <MaterialSymbolsChevronRightRounded
                      class="transform group-hover:(scale-115 text-accent) text-xl text-gray-400"
                    />
                  </div>
                </template>

                <template #expandIcon></template>

                <LazyGeneralPreviewAs />
              </a-sub-menu>
            </template>
            <!-- Language -->
            <a-sub-menu
              v-if="false"
              key="language"
              class="lang-menu !py-0"
              popup-class-name="scrollbar-thin-dull min-w-50 max-h-90vh !overflow-auto"
            >
              <template #title>
                <div class="nc-workspace-menu-item group">
                  <GeneralIcon icon="translate" class="group-hover:text-black nc-language" />
                  {{ $t('labels.language') }}
                  <div class="flex items-center text-gray-400 text-xs">(Community Translated)</div>
                  <div class="flex-1" />

                  <MaterialSymbolsChevronRightRounded
                    class="transform group-hover:(scale-115 text-accent) text-xl text-gray-400"
                  />
                </div>
              </template>

              <template #expandIcon></template>

              <LazyGeneralLanguageMenu />
            </a-sub-menu>

            <!-- Account -->
            <template v-if="signedIn && !isSharedBase">
              <a-sub-menu key="account">
                <template #title>
                  <div class="nc-workspace-menu-item group">
                    <GeneralIcon icon="account" class="group-hover:text-accent" />
                    {{ $t('labels.account') }}
                    <div class="flex-1" />

                    <MaterialSymbolsChevronRightRounded
                      class="transform group-hover:(scale-115 text-accent) text-xl text-gray-400"
                    />
                  </div>
                </template>

                <template #expandIcon></template>

                <a-menu-item key="0" class="!rounded-t">
                  <nuxt-link v-e="['c:navbar:user:email']" class="nc-workspace-menu-item group !no-underline" to="/account/users">
                    <GeneralIcon icon="at" class="mt-1 group-hover:text-accent" />&nbsp;
                    <div class="prose-sm group-hover:text-primary">
                      <div>Account</div>
                      <div class="text-xs text-gray-500">{{ email }}</div>
                    </div>
                  </nuxt-link>
                </a-menu-item>

                <a-menu-item key="1" class="!rounded-b">
                  <div v-e="['a:navbar:user:sign-out']" class="nc-workspace-menu-item group" @click="logout">
                    <GeneralIcon icon="signout" class="group-hover:(!text-accent)" />&nbsp;

                    <span class="prose-sm nc-user-menu-signout">
                      {{ $t('general.signOut') }}
                    </span>
                  </div>
                </a-menu-item>
              </a-sub-menu>
            </template>
          </a-menu-item-group>
        </a-menu>
      </template>
    </a-dropdown>
    <GeneralModal v-model:visible="workspaceModalVisible" :class="{ active: modalVisible }" width="80%" :footer="null">
      <div class="relative flex flex-col px-6 py-2">
        <div class="absolute right-4 top-4 z-20">
          <a-button type="text" class="!p-1 !h-7 !rounded" @click="workspaceModalVisible = false">
            <component :is="iconMap.close" />
          </a-button>
        </div>
        <a-tabs v-model:activeKey="tab">
          <template v-if="isWorkspaceOwner">
            <a-tab-pane key="collab" tab="Collaborators" class="w-full">
              <WorkspaceCollaboratorsList class="h-full" />
            </a-tab-pane>
            <!-- <a-tab-pane key="settings" tab="Settings" class="w-full">
              <div class="min-h-50 flex items-center justify-center">Not available</div>
            </a-tab-pane> -->
          </template>
        </a-tabs>
      </div>
    </GeneralModal>

    <WorkspaceCreateDlg v-model="createDlg" @success="onWorkspaceCreate" />
  </div>
</template>

<style scoped lang="scss">
.nc-workspace-title-input {
  @apply flex-grow py-2 px-3 outline-none hover:(bg-gray-50) focus:(bg-gray-50) font-medium rounded text-md text-defaault;
}

.nc-menu-sub-head {
  @apply pt-2 pb-2 text-gray-500 text-sm px-5;
}

.nc-workspace-menu-item {
  @apply flex items-center pl-2 py-2 gap-2 text-sm hover:text-black;
}

:deep(.ant-dropdown-menu-item-group-title) {
  @apply hidden;
}

:deep(.ant-tabs-nav) {
  @apply !mb-0;
}

:deep(.ant-dropdown-menu-submenu-title) {
  @apply !py-0;
  .nc-icon {
    @apply !text-xs;
  }
}
</style><|MERGE_RESOLUTION|>--- conflicted
+++ resolved
@@ -184,13 +184,8 @@
             <div class="nc-menu-sub-head">Workspaces</div>
 
             <div class="max-h-300px nc-scrollbar-md">
-<<<<<<< HEAD
               <a-menu-item v-for="workspace of otherWorkspaces" :key="workspace.id!" @click="navigateTo(`/${workspace.id}`)">
-                <div class="nc-workspace-menu-item group capitalize max-w-300px flex">
-=======
-              <a-menu-item v-for="workspace of otherWorkspaces" :key="workspace.id!" @click="navigateTo(`/ws/${workspace.id}`)">
-                <div class="nc-workspace-menu-item group capitalize max-w-300px flex" data-testid="nc-workspace-list">
->>>>>>> 444a96ba
+                <div class="nc-workspace-menu-item group capitalize max-w-300px flex"  data-testid="nc-workspace-list">
                   <GeneralIcon icon="workspace" class="group-hover:text-accent" />
                   <span class="truncate min-w-10 flex-shrink">
                     {{ workspace.title }}
