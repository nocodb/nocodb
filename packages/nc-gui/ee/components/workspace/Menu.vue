<script lang="ts" setup>
import { storeToRefs } from 'pinia'
import type { WorkspaceType } from 'nocodb-sdk'
import { useDebounceFn } from '@vueuse/core'
import tinycolor from 'tinycolor2'
import { onMounted, projectThemeColors, ref, useWorkspace } from '#imports'
import { navigateTo } from '#app'

const props = defineProps<{
  isOpen: boolean
}>()

const workspaceStore = useWorkspace()

const { saveTheme } = workspaceStore
const { activeWorkspace, workspacesList, isWorkspaceOwner } = storeToRefs(workspaceStore)
const { loadWorkspaces } = workspaceStore

const { signOut, signedIn, user, token } = useGlobal()

const { copy } = useCopy(true)

const email = computed(() => user.value?.email ?? '---')

const { isUIAllowed } = useUIPermission()

const { theme, defaultTheme } = useTheme()

onMounted(async () => {
  if (!workspaceStore.isSharedBase) await loadWorkspaces()
})

const workspaceModalVisible = ref(false)
const isWorkspaceDropdownOpen = ref(false)
const isAuthTokenCopied = ref(false)

const createDlg = ref(false)

const otherWorkspaces = computed(() => {
  return workspacesList.value.filter((ws) => ws.id !== activeWorkspace.value?.id)
})

const onWorkspaceCreate = async (workspace: WorkspaceType) => {
  createDlg.value = false
  await loadWorkspaces()
  navigateTo(`/${workspace.id}`)
}

const updateWorkspaceTitle = useDebounceFn(async () => {
  if (!activeWorkspace.value || !activeWorkspace.value.id) return
  await workspaceStore.updateWorkspace(activeWorkspace.value.id, {
    title: activeWorkspace.value.title,
  })
}, 500)

const handleThemeColor = async (mode: 'swatch' | 'primary' | 'accent', color?: string) => {
  switch (mode) {
    case 'swatch': {
      if (color === defaultTheme.primaryColor) {
        return await saveTheme(defaultTheme)
      }

      const tcolor = tinycolor(color)
      if (tcolor.isValid()) {
        const complement = tcolor.complement()

        await saveTheme({
          primaryColor: color,
          accentColor: complement.toHex8String(),
        })
      }
      break
    }
    case 'primary': {
      const tcolor = tinycolor(color)

      if (tcolor.isValid()) {
        await saveTheme({
          primaryColor: color,
        })
      }
      break
    }
    case 'accent': {
      const tcolor = tinycolor(color)

      if (tcolor.isValid()) {
        await saveTheme({
          accentColor: color,
        })
      }
      break
    }
  }
}

const logout = async () => {
  await signOut()
  navigateTo('/signin')
}

const projectStore = useProject()

const { isSharedBase } = storeToRefs(projectStore)

// todo: temp
const modalVisible = false

const copyAuthToken = async () => {
  try {
    await copy(token.value!)
    isAuthTokenCopied.value = true
  } catch (e: any) {
    console.error(e)
    message.error(e.message)
  }
}

onKeyStroke('Escape', () => {
  if (isWorkspaceDropdownOpen.value) {
    isWorkspaceDropdownOpen.value = false
  }
})
</script>

<template>
  <div class="flex-grow min-w-20">
    <a-dropdown
      v-model:visible="isWorkspaceDropdownOpen"
      class="h-full min-w-0 flex-1"
      :trigger="['click']"
      placement="bottom"
      overlay-class-name="nc-dropdown-workspace-menu"
    >
      <div
        :style="{ width: props.isOpen ? 'calc(100% - 40px) pr-2' : '100%' }"
        :class="[props.isOpen ? '' : 'justify-center']"
        data-testid="nc-workspace-menu"
        class="group cursor-pointer flex gap-1 items-center nc-workspace-menu overflow-hidden py-1.25 pr-0.25"
      >
        <slot name="brandIcon" />
        <template v-if="props.isOpen">
          <div v-if="activeWorkspace" class="flex-grow min-w-10 font-semibold text-base">
            <a-tooltip v-if="activeWorkspace.title && activeWorkspace.title.length > 12" placement="bottom">
              <div class="text-md truncate capitalize min-w-0">{{ activeWorkspace.title }}</div>
              <template #title>
                <div class="text-sm !text-red-500">{{ activeWorkspace.title }}</div>
              </template>
            </a-tooltip>
            <div v-else class="text-md truncate capitalize">{{ activeWorkspace.title }}</div>
          </div>

          <MdiCodeTags class="min-w-[17px] text-md transform rotate-90" />
        </template>

        <template v-else>
          <MdiFolder class="text-primary cursor-pointer transform hover:scale-105 text-2xl" />
        </template>
      </div>

      <template #overlay>
        <a-menu class="" @click="isWorkspaceDropdownOpen = false">
          <a-menu-item-group class="!border-t-0">
            <!--  <div class="nc-menu-sub-head">Current Workspace</div> -->
            <div class="group select-none flex items-center gap-4 p-2 pb-1 !border-t-0">
              <input
                v-if="activeWorkspace"
                v-model="activeWorkspace.title"
                :readonly="!isUIAllowed('workspaceUpdate', false, activeWorkspace?.roles)"
                class="nc-workspace-title-input text-current capitalize group-hover:text-accent"
                @input="updateWorkspaceTitle"
              />
            </div>

            <!-- <a-menu-item @click="workspaceModalVisible = true">
              <div class="nc-workspace-menu-item group">
                <PhFadersThin />
                Settings
              </div>
            </a-menu-item> -->

            <a-menu-divider />

            <div class="nc-menu-sub-head">Workspaces</div>

            <div class="max-h-300px nc-scrollbar-md">
<<<<<<< HEAD
              <a-menu-item v-for="workspace of workspacesList" :key="workspace.id!" @click="navigateTo(`/${workspace.id}`)">
=======
              <a-menu-item v-for="workspace of otherWorkspaces" :key="workspace.id!" @click="navigateTo(`/ws/${workspace.id}`)">
>>>>>>> eb847b54
                <div class="nc-workspace-menu-item group capitalize max-w-300px flex">
                  <GeneralIcon icon="workspace" class="group-hover:text-accent" />
                  <span class="truncate min-w-10 flex-shrink">
                    {{ workspace.title }}
                  </span>
                </div>
              </a-menu-item>
            </div>
            <a-menu-item @click="createDlg = true">
              <div class="nc-workspace-menu-item group text-gray-700 group-hover:text-black">
                <GeneralIcon icon="plus" class="mr-1" />

                <div class="">Add new workspace</div>
              </div>
            </a-menu-item>
            <a-menu-divider />

            <!-- <a-menu-item @click="workspaceModalVisible = true">
              <div class="nc-workspace-menu-item group">
                <GeneralIcon icon="users" />
                Collaborators
              </div>
            </a-menu-item> -->

            <template v-if="!isSharedBase">
              <!-- Copy Auth Token -->
              <a-menu-item key="copy">
                <div
                  v-e="['a:navbar:user:copy-auth-token']"
                  class="nc-workspace-menu-item group !gap-x-3"
                  @click.stop="copyAuthToken"
                >
                  <GeneralIcon v-if="isAuthTokenCopied" icon="check" class="group-hover:text-black" />
                  <GeneralIcon v-else icon="copy" class="group-hover:text-black" />
                  <div v-if="isAuthTokenCopied">
                    {{ $t('activity.account.authTokenCopied') }}
                  </div>
                  <div v-else>
                    {{ $t('activity.account.authToken') }}
                  </div>
                </div>
              </a-menu-item>

              <a-menu-divider v-if="false" />

              <!-- Theme -->
              <template v-if="isUIAllowed('projectTheme') && false">
                <a-sub-menu key="theme">
                  <template #title>
                    <div class="nc-workspace-menu-item group">
                      <GeneralIcon icon="image" class="group-hover:text-accent" />
                      {{ $t('activity.account.themes') }}

                      <div class="flex-1" />

                      <MaterialSymbolsChevronRightRounded
                        class="transform group-hover:(scale-115 text-accent) text-xl text-gray-400"
                      />
                    </div>
                  </template>

                  <template #expandIcon></template>

                  <LazyGeneralColorPicker
                    :model-value="theme.primaryColor"
                    :colors="projectThemeColors"
                    :row-size="9"
                    :advanced="false"
                    class="rounded-t"
                    @input="handleThemeColor('swatch', $event)"
                  />

                  <!-- Custom Theme -->
                  <a-sub-menu key="theme-2">
                    <template #title>
                      <div class="nc-workspace-menu-item group">
                        {{ $t('labels.customTheme') }}

                        <div class="flex-1" />

                        <MaterialSymbolsChevronRightRounded
                          class="transform group-hover:(scale-115 text-accent) text-xl text-gray-400"
                        />
                      </div>
                    </template>

                    <!-- Primary Color -->
                    <template #expandIcon></template>

                    <a-sub-menu key="pick-primary">
                      <template #title>
                        <div class="nc-workspace-menu-item group">
                          <ClarityColorPickerSolid class="group-hover:text-black" />
                          {{ $t('labels.primaryColor') }}
                        </div>
                      </template>

                      <template #expandIcon></template>

                      <LazyGeneralChromeWrapper @input="handleThemeColor('primary', $event)" />
                    </a-sub-menu>

                    <!-- Accent Color -->
                    <a-sub-menu key="pick-accent">
                      <template #title>
                        <div class="nc-workspace-menu-item group">
                          <ClarityColorPickerSolid class="group-hover:text-black" />
                          {{ $t('labels.accentColor') }}
                        </div>
                      </template>

                      <template #expandIcon></template>

                      <LazyGeneralChromeWrapper @input="handleThemeColor('accent', $event)" />
                    </a-sub-menu>
                  </a-sub-menu>
                </a-sub-menu>
              </template>

              <a-menu-divider v-if="false" />

              <!-- Preview As -->
              <a-sub-menu v-if="isUIAllowed('previewAs') && false" key="preview-as">
                <template #title>
                  <div v-e="['c:navdraw:preview-as']" class="nc-workspace-menu-item group">
                    <GeneralIcon icon="preview" class="group-hover:text-black" />
                    {{ $t('activity.previewAs') }}

                    <div class="flex-1" />

                    <MaterialSymbolsChevronRightRounded
                      class="transform group-hover:(scale-115 text-accent) text-xl text-gray-400"
                    />
                  </div>
                </template>

                <template #expandIcon></template>

                <LazyGeneralPreviewAs />
              </a-sub-menu>
            </template>
            <!-- Language -->
            <a-sub-menu
              v-if="false"
              key="language"
              class="lang-menu !py-0"
              popup-class-name="scrollbar-thin-dull min-w-50 max-h-90vh !overflow-auto"
            >
              <template #title>
                <div class="nc-workspace-menu-item group">
                  <GeneralIcon icon="translate" class="group-hover:text-black nc-language" />
                  {{ $t('labels.language') }}
                  <div class="flex items-center text-gray-400 text-xs">(Community Translated)</div>
                  <div class="flex-1" />

                  <MaterialSymbolsChevronRightRounded
                    class="transform group-hover:(scale-115 text-accent) text-xl text-gray-400"
                  />
                </div>
              </template>

              <template #expandIcon></template>

              <LazyGeneralLanguageMenu />
            </a-sub-menu>

            <!-- Account -->
            <template v-if="signedIn && !isSharedBase">
              <a-sub-menu key="account">
                <template #title>
                  <div class="nc-workspace-menu-item group">
                    <GeneralIcon icon="account" class="group-hover:text-accent" />
                    {{ $t('labels.account') }}
                    <div class="flex-1" />

                    <MaterialSymbolsChevronRightRounded
                      class="transform group-hover:(scale-115 text-accent) text-xl text-gray-400"
                    />
                  </div>
                </template>

                <template #expandIcon></template>

                <a-menu-item key="0" class="!rounded-t">
                  <nuxt-link v-e="['c:navbar:user:email']" class="nc-workspace-menu-item group !no-underline" to="/account/users">
                    <GeneralIcon icon="at" class="mt-1 group-hover:text-accent" />&nbsp;
                    <div class="prose-sm group-hover:text-primary">
                      <div>Account</div>
                      <div class="text-xs text-gray-500">{{ email }}</div>
                    </div>
                  </nuxt-link>
                </a-menu-item>

                <a-menu-item key="1" class="!rounded-b">
                  <div v-e="['a:navbar:user:sign-out']" class="nc-workspace-menu-item group" @click="logout">
                    <GeneralIcon icon="signout" class="group-hover:(!text-accent)" />&nbsp;

                    <span class="prose-sm nc-user-menu-signout">
                      {{ $t('general.signOut') }}
                    </span>
                  </div>
                </a-menu-item>
              </a-sub-menu>
            </template>
          </a-menu-item-group>
        </a-menu>
      </template>
    </a-dropdown>
    <GeneralModal v-model:visible="workspaceModalVisible" :class="{ active: modalVisible }" width="80%" :footer="null">
      <div class="relative flex flex-col px-6 py-2">
        <div class="absolute right-4 top-4 z-20">
          <a-button type="text" class="!p-1 !h-7 !rounded" @click="workspaceModalVisible = false">
            <component :is="iconMap.close" />
          </a-button>
        </div>
        <a-tabs v-model:activeKey="tab">
          <template v-if="isWorkspaceOwner">
            <a-tab-pane key="collab" tab="Collaborators" class="w-full">
              <WorkspaceCollaboratorsList class="h-full" />
            </a-tab-pane>
            <!-- <a-tab-pane key="settings" tab="Settings" class="w-full">
              <div class="min-h-50 flex items-center justify-center">Not available</div>
            </a-tab-pane> -->
          </template>
        </a-tabs>
      </div>
    </GeneralModal>

    <WorkspaceCreateDlg v-model="createDlg" @success="onWorkspaceCreate" />
  </div>
</template>

<style scoped lang="scss">
.nc-workspace-title-input {
  @apply flex-grow py-2 px-3 outline-none hover:(bg-gray-50) focus:(bg-gray-50) font-medium rounded text-md text-defaault;
}

.nc-menu-sub-head {
  @apply pt-2 pb-2 text-gray-500 text-sm px-5;
}

.nc-workspace-menu-item {
  @apply flex items-center pl-2 py-2 gap-2 text-sm hover:text-black;
}

:deep(.ant-dropdown-menu-item-group-title) {
  @apply hidden;
}

:deep(.ant-tabs-nav) {
  @apply !mb-0;
}

:deep(.ant-dropdown-menu-submenu-title) {
  @apply !py-0;
  .nc-icon {
    @apply !text-xs;
  }
}
</style><|MERGE_RESOLUTION|>--- conflicted
+++ resolved
@@ -184,11 +184,7 @@
             <div class="nc-menu-sub-head">Workspaces</div>
 
             <div class="max-h-300px nc-scrollbar-md">
-<<<<<<< HEAD
-              <a-menu-item v-for="workspace of workspacesList" :key="workspace.id!" @click="navigateTo(`/${workspace.id}`)">
-=======
-              <a-menu-item v-for="workspace of otherWorkspaces" :key="workspace.id!" @click="navigateTo(`/ws/${workspace.id}`)">
->>>>>>> eb847b54
+              <a-menu-item v-for="workspace of otherWorkspaces" :key="workspace.id!" @click="navigateTo(`/${workspace.id}`)">
                 <div class="nc-workspace-menu-item group capitalize max-w-300px flex">
                   <GeneralIcon icon="workspace" class="group-hover:text-accent" />
                   <span class="truncate min-w-10 flex-shrink">
