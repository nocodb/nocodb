import { isString } from '@vue/shared'
import type { Roles, RolesObj } from 'nocodb-sdk'
import { extractRolesObj } from 'nocodb-sdk'
import { computed, createSharedComposable, rolePermissions, useApi, useGlobal } from '#imports'
import type { Permission } from '#imports'

const hasPermission = (role: Roles, hasRole: boolean, permission: Permission | string) => {
  const rolePermission = rolePermissions[role]

  if (!hasRole || !rolePermission) return false

  if (isString(rolePermission) && rolePermission === '*') return true

  if ('include' in rolePermission && rolePermission.include) {
    return !!rolePermission.include[permission as keyof typeof rolePermission.include]
  }

  return rolePermission[permission as keyof typeof rolePermission]
}

/**
 * Provides the roles a user currently has
 *
 * * `userRoles` - the roles a user has outside of projects
 * * `projectRoles` - the roles a user has in the current project (if one was loaded)
 * * `allRoles` - all roles a user has (userRoles + projectRoles)
 * * `loadRoles` - a function to load reload user roles for scope
 */
export const useRoles = createSharedComposable(() => {
  const { user } = useGlobal()

  const { api } = useApi()

  const router = useRouter()

  const route = router.currentRoute

<<<<<<< HEAD
  const allRoles = computed<Roles | null>(() => {
=======
  const allRoles = computed<RolesObj | null>(() => {
>>>>>>> c2a35412
    let orgRoles = user.value?.roles ?? {}

    orgRoles = extractRolesObj(orgRoles)

    let workspaceRoles = user.value?.workspace_roles ?? {}

    workspaceRoles = extractRolesObj(workspaceRoles)

    let projectRoles = user.value?.project_roles ?? {}

    projectRoles = extractRolesObj(projectRoles)

    return {
      ...orgRoles,
      ...workspaceRoles,
      ...projectRoles,
    }
  })

<<<<<<< HEAD
  const orgRoles = computed<Roles | null>(() => {
=======
  const orgRoles = computed<RolesObj | null>(() => {
>>>>>>> c2a35412
    let orgRoles = user.value?.roles ?? {}

    orgRoles = extractRolesObj(orgRoles)

    return orgRoles
  })

<<<<<<< HEAD
  const projectRoles = computed<Roles | null>(() => {
=======
  const projectRoles = computed<RolesObj | null>(() => {
>>>>>>> c2a35412
    let projectRoles = user.value?.project_roles ?? {}

    projectRoles = extractRolesObj(projectRoles)

    return projectRoles
  })

<<<<<<< HEAD
  const workspaceRoles = computed<Roles | null>(() => {
=======
  const workspaceRoles = computed<RolesObj | null>(() => {
>>>>>>> c2a35412
    let workspaceRoles = user.value?.workspace_roles ?? {}

    workspaceRoles = extractRolesObj(workspaceRoles)

    return workspaceRoles
  })

  async function loadRoles(
    projectId?: string,
    options: { isSharedBase?: boolean; sharedBaseId?: string; isSharedErd?: boolean; sharedErdId?: string } = {},
  ) {
    const wsId = {
      workspace_id: route.value.params.typeOrId,
    }

    if (options?.isSharedBase) {
      const res = await api.auth.me(
        {
          project_id: projectId,
        },
        {
          headers: {
            'xc-shared-base-id': options?.sharedBaseId,
          },
        },
      )

      user.value = {
        ...user.value,
        roles: res.roles,
        project_roles: res.project_roles,
        workspace_roles: res.workspace_roles,
      } as typeof User
    } else if (options?.isSharedErd) {
      const res = await api.auth.me(
        {
          project_id: projectId,
        },
        {
          headers: {
            'xc-shared-erd-id': options?.sharedErdId,
          },
        },
      )

      user.value = {
        ...user.value,
        roles: res.roles,
        project_roles: res.project_roles,
        workspace_roles: res.workspace_roles,
      } as typeof User
    } else if (projectId) {
      const res = await api.auth.me({ project_id: projectId, ...wsId })

      user.value = {
        ...user.value,
        roles: res.roles,
        project_roles: res.project_roles,
        workspace_roles: res.workspace_roles,
      } as typeof User
    } else {
      const res = await api.auth.me({ ...wsId } as any)

      user.value = {
        ...user.value,
        roles: res.roles,
        project_roles: res.project_roles,
        workspace_roles: res.workspace_roles,
      } as typeof User
    }
  }

  const isUIAllowed = (
    permission: Permission | string,
    args: { roles?: string | Record<string, boolean> | string[] | null } = {},
  ) => {
    const { roles } = args

    let checkRoles: Record<string, boolean> = {}

    if (!roles) {
      if (allRoles.value) checkRoles = allRoles.value
    } else {
      checkRoles = extractRolesObj(roles)
    }

    return Object.entries(checkRoles).some(([role, hasRole]) => hasPermission(role as Roles, hasRole, permission))
  }

  return { allRoles, orgRoles, workspaceRoles, projectRoles, loadRoles, isUIAllowed }
})<|MERGE_RESOLUTION|>--- conflicted
+++ resolved
@@ -35,11 +35,7 @@
 
   const route = router.currentRoute
 
-<<<<<<< HEAD
-  const allRoles = computed<Roles | null>(() => {
-=======
   const allRoles = computed<RolesObj | null>(() => {
->>>>>>> c2a35412
     let orgRoles = user.value?.roles ?? {}
 
     orgRoles = extractRolesObj(orgRoles)
@@ -59,11 +55,7 @@
     }
   })
 
-<<<<<<< HEAD
-  const orgRoles = computed<Roles | null>(() => {
-=======
   const orgRoles = computed<RolesObj | null>(() => {
->>>>>>> c2a35412
     let orgRoles = user.value?.roles ?? {}
 
     orgRoles = extractRolesObj(orgRoles)
@@ -71,11 +63,7 @@
     return orgRoles
   })
 
-<<<<<<< HEAD
-  const projectRoles = computed<Roles | null>(() => {
-=======
   const projectRoles = computed<RolesObj | null>(() => {
->>>>>>> c2a35412
     let projectRoles = user.value?.project_roles ?? {}
 
     projectRoles = extractRolesObj(projectRoles)
@@ -83,11 +71,7 @@
     return projectRoles
   })
 
-<<<<<<< HEAD
-  const workspaceRoles = computed<Roles | null>(() => {
-=======
   const workspaceRoles = computed<RolesObj | null>(() => {
->>>>>>> c2a35412
     let workspaceRoles = user.value?.workspace_roles ?? {}
 
     workspaceRoles = extractRolesObj(workspaceRoles)
