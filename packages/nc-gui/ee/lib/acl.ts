import { OrgUserRoles, ProjectRoles, WorkspaceUserRoles } from 'nocodb-sdk'

const roleScopes = {
  org: [OrgUserRoles.VIEWER, OrgUserRoles.CREATOR],
  workspace: [
    WorkspaceUserRoles.VIEWER,
    WorkspaceUserRoles.COMMENTER,
    WorkspaceUserRoles.EDITOR,
    WorkspaceUserRoles.CREATOR,
    WorkspaceUserRoles.OWNER,
  ],
  project: [ProjectRoles.VIEWER, ProjectRoles.COMMENTER, ProjectRoles.EDITOR, ProjectRoles.CREATOR, ProjectRoles.OWNER],
}

interface Perm {
  include?: Record<string, boolean>
}

/**
 * Each permission value means the following
 * `*` - which is wildcard, means all permissions are allowed
 *  `include` - which is an object, means only the permissions listed in the object are allowed
 *  `undefined` or `{}` - which is the default value, means no permissions are allowed
 * */
const rolePermissions = {
  // org level role permissions
  [OrgUserRoles.SUPER_ADMIN]: '*',
  [OrgUserRoles.CREATOR]: {
    include: {},
  },
  [OrgUserRoles.VIEWER]: {
    include: {
      importRequest: true,
    },
  },

  [WorkspaceUserRoles.OWNER]: {
    include: {
      workspaceBilling: true,
      workspaceManage: true,
      projectDelete: true,
    },
  },
  [WorkspaceUserRoles.CREATOR]: {
    include: {
      projectCreate: true,
      projectDuplicate: true,
      workspaceSettings: true,
<<<<<<< HEAD
      tableCreate: true,
      tableRename: true,
      tableDelete: true,
=======
      viewCreateOrEdit: true,
>>>>>>> 87eb8dbf
    },
  },
  [WorkspaceUserRoles.EDITOR]: {
    include: {},
  },
  [WorkspaceUserRoles.COMMENTER]: {
    include: {},
  },
  [WorkspaceUserRoles.VIEWER]: {
    include: {},
  },

  // Project role permissions
  [ProjectRoles.OWNER]: {
    include: {
      projectDelete: true,
    },
  },
  [ProjectRoles.CREATOR]: {
    include: {
      baseCreate: true,
      fieldUpdate: true,
      hookList: true,
      tableCreate: true,
      tableRename: true,
      tableDelete: true,
      tableDuplicate: true,
      tableSort: true,
      layoutRename: true,
      layoutDelete: true,
      airtableImport: true,
      jsonImport: true,
      excelImport: true,
      settingsPage: true,
      newUser: true,
      webhook: true,
      fieldEdit: true,
      fieldAdd: true,
      tableIconEdit: true,
      viewCreateOrEdit: true,
      viewShare: true,
      projectShare: true,
      projectMiscSettings: true,
      csvImport: true,
      projectRename: true,
      projectDuplicate: true,
    },
  },
  [ProjectRoles.EDITOR]: {
    include: {
      dataInsert: true,
      dataEdit: true,
      sortSync: true,
      filterSync: true,
      filterChildrenRead: true,
      viewFieldEdit: true,
      csvTableImport: true,
    },
  },
  [ProjectRoles.COMMENTER]: {
    include: {
      commentEdit: true,
      commentList: true,
      commentCount: true,
    },
  },
  [ProjectRoles.VIEWER]: {
    include: {
      projectSettings: true,
      expandedForm: true,
      apiDocs: true,
    },
  },
  [ProjectRoles.NO_ACCESS]: {
    include: {},
  },
} as Record<OrgUserRoles | WorkspaceUserRoles | ProjectRoles, Perm | '*'>

/*
  We inherit include permissions from previous roles in the same scope (role order)
  To determine role order, we use `roleScopes` object

  So for example ProjectRoles.COMMENTER has `commentEdit` permission,
    which means ProjectRoles.EDITOR, ProjectRoles.CREATOR, ProjectRoles.OWNER will also have `commentEdit` permission
    where as ProjectRoles.VIEWER, ProjectRoles.NO_ACCESS will not have `commentEdit` permission.

  This is why we are validating that there are no duplicate permissions within the same scope
    even though it is not required for the code to work. It is to keep the code clean and easy to understand.
*/

// validate no duplicate permissions within same scope
Object.values(roleScopes).forEach((roles) => {
  const scopePermissions: Record<string, boolean> = {}
  const duplicates: string[] = []
  roles.forEach((role) => {
    const perms = (rolePermissions[role] as Perm).include || {}
    Object.keys(perms).forEach((perm) => {
      if (scopePermissions[perm]) {
        duplicates.push(perm)
      }
      scopePermissions[perm] = true
    })
  })
  if (duplicates.length) {
    throw new Error(
      `Duplicate permissions found in roles ${roles.join(', ')}. Please remove duplicate permissions: ${duplicates.join(', ')}`,
    )
  }
})

// inherit include permissions within scope (role order)
Object.values(roleScopes).forEach((roles) => {
  let roleIndex = 0
  for (const role of roles) {
    if (roleIndex === 0) {
      roleIndex++
      continue
    }

    if (rolePermissions[role] === '*') continue
    if ((rolePermissions[role] as Perm).include && (rolePermissions[roles[roleIndex - 1]] as Perm).include) {
      Object.assign((rolePermissions[role] as Perm).include!, (rolePermissions[roles[roleIndex - 1]] as Perm).include)
    }

    roleIndex++
  }
})

export { rolePermissions }<|MERGE_RESOLUTION|>--- conflicted
+++ resolved
@@ -46,13 +46,10 @@
       projectCreate: true,
       projectDuplicate: true,
       workspaceSettings: true,
-<<<<<<< HEAD
       tableCreate: true,
       tableRename: true,
       tableDelete: true,
-=======
       viewCreateOrEdit: true,
->>>>>>> 87eb8dbf
     },
   },
   [WorkspaceUserRoles.EDITOR]: {
