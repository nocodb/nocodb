import type { ProjectType, WorkspaceType, WorkspaceUserType } from 'nocodb-sdk'
import { WorkspaceStatus, WorkspaceUserRoles } from 'nocodb-sdk'
import { acceptHMRUpdate, defineStore } from 'pinia'
import { message } from 'ant-design-vue'
import { isString } from '@vue/shared'
import { computed, ref, useCommandPalette, useNuxtApp, useRouter, useTheme } from '#imports'
import type { ThemeConfig } from '#imports'

interface NcWorkspace extends WorkspaceType {
  edit?: boolean
  temp_title?: string | null
  roles?: string
}

export const useWorkspace = defineStore('workspaceStore', () => {
  // todo: update type in swagger
  const projectsStore = useProjects()
  const { clearProjects } = projectsStore

  const collaborators = ref<WorkspaceUserType[] | null>()

  const router = useRouter()

  const route = router.currentRoute

  const { $api } = useNuxtApp()

  const { refreshCommandPalette } = useCommandPalette()

  const { setTheme, theme } = useTheme()

  const { $e } = useNuxtApp()

  const { appInfo } = useGlobal()

  const isSharedBase = computed(() => route.value.params.typeOrId === 'base')

  const workspaces = ref<Map<string, NcWorkspace>>(new Map())
  const workspacesList = computed<NcWorkspace[]>(() =>
    Array.from(workspaces.value.values()).sort((a, b) => a.updated_at - b.updated_at),
  )

  const isWorkspaceLoading = ref(true)
  const isCollaboratorsLoading = ref(true)
  const isInvitingCollaborators = ref(false)

  const activePage = computed<'workspace' | 'recent' | 'shared' | 'starred'>(
    () => (route.value.query.page as 'workspace' | 'recent' | 'shared' | 'starred') ?? 'workspace',
  )

  const activeWorkspaceId = computed(() => {
    return (route.value.query.workspaceId ?? route.value.params.typeOrId ?? workspacesList.value?.[0]?.id) as
      | string
      | undefined
  })

  const activeWorkspace = computed(() => {
    if (activeWorkspaceId.value && workspaces.value?.has(activeWorkspaceId.value)) {
      const ws = workspaces.value.get(activeWorkspaceId.value)
      if (ws) {
        return ws
      }
    }
    return activePage.value === 'workspace' ? workspacesList.value?.[0] ?? null : null
  })

  const activeWorkspaceMeta = computed<Record<string, any>>(() => {
    const defaultMeta = {}
    if (!activeWorkspace.value) return defaultMeta
    try {
      return (
        (isString(activeWorkspace.value.meta) ? JSON.parse(activeWorkspace.value.meta) : activeWorkspace.value.meta) ??
        defaultMeta
      )
    } catch (e) {
      return defaultMeta
    }
  })

  /** getters */
  const isWorkspaceCreator = computed(() => {
    // todo: type correction
    return (
      activeWorkspace.value?.roles === WorkspaceUserRoles.CREATOR || activeWorkspace.value?.roles === WorkspaceUserRoles.OWNER
    )
  })

  const isWorkspaceOwner = computed(() => {
    // todo: type correction
    return activeWorkspace.value?.roles === WorkspaceUserRoles.OWNER
  })

  const isWorkspaceOwnerOrCreator = computed(() => {
    // todo: type correction
    return (
      activeWorkspace.value?.roles === WorkspaceUserRoles.OWNER || activeWorkspace.value?.roles === WorkspaceUserRoles.CREATOR
    )
  })

  /** actions */
  const loadWorkspaces = async () => {
    try {
      // todo: pagination
      const { list, pageInfo: _ } = await $api.workspace.list()
      for (const workspace of list ?? []) {
        workspaces.value.set(workspace.id!, workspace)
      }

    } catch (e: any) {
      message.error(await extractSdkResponseErrorMsg(e))
    }
  }

  const createWorkspace = async (workspace: Pick<WorkspaceType, 'title' | 'order' | 'description' | 'meta'>) => {
    try {
      let reqPayload

      if (workspace.title!.includes(',')) {
        reqPayload = workspace
          .title!.split(',')
          .filter((t) => t.trim())
          .map((title) => {
            // pick a random color from array and assign to workspace
            const color = projectThemeColors[Math.floor(Math.random() * 1000) % projectThemeColors.length]
            return { ...workspace, title, meta: { color } }
          })
      } else {
        // pick a random color from array and assign to workspace
        const color = projectThemeColors[Math.floor(Math.random() * 1000) % projectThemeColors.length]
        reqPayload = { ...workspace, meta: { color } }
      }

      // todo: pagination
      const workspaceRes = await $api.workspace.create(reqPayload)
      refreshCommandPalette()
      return workspaceRes
    } catch (e: any) {
      message.error(await extractSdkResponseErrorMsg(e))
    }
  }

  const updateWorkspace = async (
    workspaceId: string,
    workspace: Pick<WorkspaceType, 'title' | 'order' | 'description' | 'meta'>,
  ) => {
    try {
      // todo: pagination
      await $api.workspace.update(workspaceId, workspace, {
        baseURL: appInfo.value.baseHostName ? `https://${workspaceId}.${appInfo.value.baseHostName}` : undefined,
      })
      refreshCommandPalette()
    } catch (e: any) {
      message.error(await extractSdkResponseErrorMsg(e))
    }
  }

  const deleteWorkspace = async (workspaceId: string) => {
    // todo: pagination
    await $api.workspace.delete(workspaceId, {
      baseURL: appInfo.value.baseHostName ? `https://${workspaceId}.${appInfo.value.baseHostName}` : undefined,
    })

    workspaces.value.delete(workspaceId)
    refreshCommandPalette()
  }

  const loadCollaborators = async (params?: { offset?: number; limit?: number; ignoreLoading: boolean }) => {
    if (!activeWorkspace.value?.id) {
      throw new Error('Workspace not selected')
    }

    if (!params?.ignoreLoading) isCollaboratorsLoading.value = true

    try {
      // todo: pagination
      const { list, pageInfo: _ } = await $api.workspaceUser.list(activeWorkspace.value.id!, {
        query: params,
        baseURL: appInfo.value.baseHostName ? `https://${activeWorkspace.value.id!}.${appInfo.value.baseHostName}` : undefined,
      })

      collaborators.value = list
    } catch (e: any) {
      message.error(await extractSdkResponseErrorMsg(e))
    } finally {
      if (!params?.ignoreLoading) isCollaboratorsLoading.value = false
    }
  }

  // invite new user to the workspace
  const inviteCollaborator = async (email: string, roles: WorkspaceUserRoles) => {
    if (!activeWorkspace.value?.id) {
      throw new Error('Workspace not selected')
    }

    isInvitingCollaborators.value = true
    try {
      await $api.workspaceUser.invite(
        activeWorkspace.value.id!,
        {
          email,
          roles,
        },
        {
          baseURL: appInfo.value.baseHostName ? `https://${activeWorkspace.value.id!}.${appInfo.value.baseHostName}` : undefined,
        },
      )
      await loadCollaborators()
    } finally {
      isInvitingCollaborators.value = false
    }
  }

  // remove user from workspace
  const removeCollaborator = async (userId: string) => {
    if (!activeWorkspace.value?.id) {
      throw new Error('Workspace not selected')
    }

    await $api.workspaceUser.delete(activeWorkspace.value.id!, userId, {
      baseURL: appInfo.value.baseHostName ? `https://${activeWorkspace.value.id!}.${appInfo.value.baseHostName}` : undefined,
    })
    await loadCollaborators()
  }

  // update existing collaborator role
  const updateCollaborator = async (userId: string, roles: WorkspaceUserRoles) => {
    if (!activeWorkspace.value?.id) {
      throw new Error('Workspace not selected')
    }

    await $api.workspaceUser.update(
      activeWorkspace.value.id!,
      userId,
      {
        roles,
      },
      {
        baseURL: appInfo.value.baseHostName ? `https://${activeWorkspace.value.id!}.${appInfo.value.baseHostName}` : undefined,
      },
    )
    await loadCollaborators()
  }

  const loadWorkspace = async (workspaceId: string) => {
    const workspace = await $api.workspace.read(workspaceId, {
      baseURL: appInfo.value.baseHostName ? `https://${workspaceId}.${appInfo.value.baseHostName}` : undefined,
    })
    workspaces.value.set(workspace.id!, workspace)
  }

  async function populateWorkspace({ force, workspaceId: _workspaceId }: { force?: boolean; workspaceId?: string } = {}) {
    isWorkspaceLoading.value = true
    const workspaceId = _workspaceId ?? activeWorkspaceId.value!

    if (force || !workspaces.value.get(workspaceId)) {
      await loadWorkspace(workspaceId)
    }
    if (activeWorkspace.value?.status === WorkspaceStatus.CREATED) {
      await Promise.all([loadCollaborators(), projectsStore.loadProjects()])
    }
    isWorkspaceLoading.value = false
  }

  // load projects and collaborators list on active workspace change
  watch(activePage, async (page) => {
    if (page === 'workspace') {
      return
    }
    await projectsStore.loadProjects(page)
  })

  const addToFavourite = async (projectId: string) => {
    try {
      const projects = projectsStore.projects
      const project = projects.get(projectId)
      if (!project) return

      // todo: update the type
      project.starred = true

      await $api.project.userMetaUpdate(
        projectId,
        {
          starred: true,
        },
        {
          baseURL: appInfo.value.baseHostName ? `https://${activeWorkspace.value?.id}.${appInfo.value.baseHostName}` : undefined,
        },
      )
    } catch (e: any) {
      message.error(await extractSdkResponseErrorMsg(e))
    }
  }

  const removeFromFavourite = async (projectId: string) => {
    try {
      const project = projectsStore.projects.get(projectId)
      if (!project) return

      project.starred = false

      await $api.project.userMetaUpdate(
        projectId,
        {
          starred: false,
        },
        {
          baseURL: appInfo.value.baseHostName ? `https://${activeWorkspace.value?.id}.${appInfo.value.baseHostName}` : undefined,
        },
      )
    } catch (e: any) {
      message.error(await extractSdkResponseErrorMsg(e))
    }
  }

  const updateProjectTitle = async (project: ProjectType & { edit: boolean; temp_title: string }) => {
    try {
      await $api.project.update(
        project.id!,
        { title: project.temp_title },
        {
          baseURL: appInfo.value.baseHostName
            ? `https://${activeWorkspace.value?.id || project.fk_workspace_id}.${appInfo.value.baseHostName}`
            : undefined,
        },
      )
      project.title = project.temp_title
      project.edit = false
      refreshCommandPalette()
    } catch (e: any) {
      message.error(await extractSdkResponseErrorMsg(e))
    }
  }

  const moveWorkspace = async (workspaceId: string, projectId: string) => {
    try {
      await $api.workspaceProject.move(workspaceId, projectId, {
        baseURL: appInfo.value.baseHostName ? `https://${activeWorkspace.value?.id}.${appInfo.value.baseHostName}` : undefined,
      })
      message.success('Project moved successfully')
    } catch (e: any) {
      message.error(await extractSdkResponseErrorMsg(e))
    }
  }

  async function saveTheme(_theme: Partial<ThemeConfig>) {
    const fullTheme = {
      primaryColor: theme.value.primaryColor,
      accentColor: theme.value.accentColor,
      ..._theme,
    }

    await updateWorkspace(activeWorkspace.value!.id!, {
      meta: {
        ...activeWorkspace.value,
        theme: fullTheme,
      },
    })

    setTheme(fullTheme)

    $e('c:themes:change')
  }

  const clearWorkspaces = () => {
    clearProjects()
    workspaces.value.clear()
  }
  const upgradeActiveWorkspace = async () => {
    const workspace = activeWorkspace.value
    if (!workspace) {
      throw new Error('Workspace not selected')
    }
    await $api.workspace.upgrade(workspace.id!, {
      baseURL: appInfo.value.baseHostName ? `https://${activeWorkspace.value?.id}.${appInfo.value.baseHostName}` : undefined,
    })
    await loadWorkspaces()
  }

  const navigateToWorkspace = async (workspaceId?: string) => {
    workspaceId = workspaceId || activeWorkspaceId.value!
    if (!workspaceId) {
      throw new Error('Workspace not selected')
    }

    await navigateTo(`/ws/${workspaceId}`)
  }

  const navigateToWorkspaceSettings = async (workspaceId?: string) => {
    workspaceId = workspaceId || activeWorkspaceId.value!
    if (!workspaceId) {
      throw new Error('Workspace not selected')
    }

    await router.push({ name: 'ws-workspaceId-projectType-settings', params: { workspaceId } })
  }

  function setLoadingState(isLoading = false) {
    isWorkspaceLoading.value = isLoading
  }

  return {
    loadWorkspaces,
    workspaces,
    workspacesList,
    createWorkspace,
    deleteWorkspace,
    updateWorkspace,
    activeWorkspace,
    loadCollaborators,
    inviteCollaborator,
    removeCollaborator,
    updateCollaborator,
    collaborators,
    isWorkspaceCreator,
    isWorkspaceOwner,
    isInvitingCollaborators,
    isCollaboratorsLoading,
    addToFavourite,
    removeFromFavourite,
    activeWorkspaceId,
    activePage,
    updateProjectTitle,
    moveWorkspace,
    loadWorkspace,
    saveTheme,
    activeWorkspaceMeta,
    isWorkspaceLoading,
    populateWorkspace,
    clearWorkspaces,
    upgradeActiveWorkspace,
    navigateToWorkspace,
    isWorkspaceOwnerOrCreator,
<<<<<<< HEAD
    setLoadingState,
    isSharedBase,
=======
    navigateToWorkspaceSettings,
>>>>>>> eb847b54
  }
})

if (import.meta.hot) {
  import.meta.hot.accept(acceptHMRUpdate(useWorkspace as any, import.meta.hot))
}<|MERGE_RESOLUTION|>--- conflicted
+++ resolved
@@ -431,12 +431,9 @@
     upgradeActiveWorkspace,
     navigateToWorkspace,
     isWorkspaceOwnerOrCreator,
-<<<<<<< HEAD
     setLoadingState,
     isSharedBase,
-=======
     navigateToWorkspaceSettings,
->>>>>>> eb847b54
   }
 })
 
