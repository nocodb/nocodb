import { parse } from 'papaparse'
import type { UploadFile } from 'ant-design-vue'
import { type ColumnType, UITypes, getDateFormat, parseProp, validateDateWithUnknownFormat } from 'nocodb-sdk'
import { workerWithTimezone } from '../../utils/worker/datetimeUtils'
import {
  extractMultiOrSingleSelectProps,
  getCheckboxValue,
  isCheckboxType,
  isDecimalType,
  isEmailType,
  isMultiLineTextType,
  isUrlType,
  isAttachmentType,
  getAttachmentValue,
} from './parserHelpers'
import type { ProgressMessageType } from './TemplateGenerator'

export default class CSVTemplateAdapter {
  config: Record<string, any>
  source: UploadFile[] | string
  detectedColumnTypes: Record<number, Record<string, number>>
  distinctValues: Record<number, Set<string>>
  headers: Record<number, string[]>
  tables: Record<number, any>
  base: {
    tables: Record<string, any>[]
  }

  data: Record<string, any> = {}
  columnValues: Record<number, []>
  existingColumnMap: Record<string, ColumnType> = {}
  tableNames: string[]

  private progressCallback?: (msg: ProgressMessageType) => void

  existingColumnMap: Record<string, ColumnType> = {}

  constructor(
    source: UploadFile[] | string,
    parserConfig = {},
    progressCallback?: (msg: ProgressMessageType) => void,
    existingColumns?: ColumnType[],
  ) {
    this.config = parserConfig
    this.source = source
    this.base = {
      tables: [],
    }
    this.detectedColumnTypes = {}
    this.distinctValues = {}
    this.headers = {}
    this.columnValues = {}
    this.tables = {}
    this.tableNames = []
    this.progressCallback = progressCallback
<<<<<<< HEAD
    this.existingColumns = existingColumns
      
=======
>>>>>>> ea98923d
    if (existingColumns && existingColumns.length) {
      for (const col of existingColumns) {
        this.existingColumnMap[col.title as string] = col
        this.existingColumnMap[col.column_name as string] = col
      }
    }
  }

  async init() {}

  initTemplate(tableIdx: number, tn: string, columnNames: string[]) {
    const columnNameRowExist = +columnNames.every((v: any) => v === null || typeof v === 'string')
    const columnNamePrefixRef: Record<string, any> = { id: 0, Id: 0 }
    const titlePrefixRef: Record<string, any> = { id: 0, Id: 0 }

    const tableObj: Record<string, any> = {
      table_name: tn,
      ref_table_name: tn,
      columns: [],
    }

    this.headers[tableIdx] = []
    this.tables[tableIdx] = []

    for (const [columnIdx, columnName] of columnNames.entries()) {
      let title = ((columnNameRowExist && columnName.toString().trim()) || `Field ${columnIdx + 1}`).trim()
      let cn: string = ((columnNameRowExist && columnName.toString().trim()) || `field_${columnIdx + 1}`)
        .replace(/[` ~!@#$%^&*()_|+\-=?;:'",.<>\{\}\[\]\\\/]/g, '_')
        .trim()

      while (cn in columnNamePrefixRef) {
        cn = `${cn}${++columnNamePrefixRef[cn]}`
      }

      while (title in titlePrefixRef) {
        title = `${title}${++titlePrefixRef[title]}`
      }

      columnNamePrefixRef[cn] = 0
      titlePrefixRef[title] = 0

      this.detectedColumnTypes[columnIdx] = {}
      this.distinctValues[columnIdx] = new Set<string>()
      this.columnValues[columnIdx] = []
      tableObj.columns.push({
        title,
        column_name: cn,
        ref_column_name: cn,
        meta: {},
        uidt: UITypes.SingleLineText,
        key: columnIdx,
      })

      this.headers[tableIdx].push(cn)
      this.tables[tableIdx] = tableObj
    }
  }

  detectInitialUidt(v: string) {
    if (!isNaN(Number(v)) && !isNaN(parseFloat(v))) return UITypes.Number
    if (validateDateWithUnknownFormat(v)) return UITypes.DateTime
    if (isCheckboxType(v)) return UITypes.Checkbox
    return UITypes.SingleLineText
  }

  detectColumnType(tableIdx: number, data: []) {
    for (let columnIdx = 0; columnIdx < data.length; columnIdx++) {
      // skip null data
      if (!data[columnIdx]) continue
      const colData: any = [data[columnIdx]]
      const colProps = { uidt: this.detectInitialUidt(data[columnIdx]) }
      // TODO(import): centralise
      if (isMultiLineTextType(colData)) {
        colProps.uidt = UITypes.LongText
      } else if (colProps.uidt === UITypes.SingleLineText) {
        if (isAttachmentType(colData)) {
          colProps.uidt = UITypes.Attachment
        } else if (isEmailType(colData)) {
          colProps.uidt = UITypes.Email
        } else if (isUrlType(colData)) {
          colProps.uidt = UITypes.URL
        } else if (isCheckboxType(colData)) {
          colProps.uidt = UITypes.Checkbox
        } else {
          if (data[columnIdx] && columnIdx < this.config.maxRowsToParse) {
            this.columnValues[columnIdx].push(data[columnIdx])
            colProps.uidt = UITypes.SingleSelect
          }
        }
      } else if (colProps.uidt === UITypes.Number) {
        if (isDecimalType(colData)) {
          colProps.uidt = UITypes.Decimal
        }
      } else if (colProps.uidt === UITypes.DateTime) {
        if (data[columnIdx] && columnIdx < this.config.maxRowsToParse) {
          this.columnValues[columnIdx].push(data[columnIdx])
        }
      }
      if (!(colProps.uidt in this.detectedColumnTypes[columnIdx])) {
        this.detectedColumnTypes[columnIdx] = {
          ...this.detectedColumnTypes[columnIdx],
          [colProps.uidt]: 0,
        }
      }
      this.detectedColumnTypes[columnIdx][colProps.uidt] += 1

      if (data[columnIdx]) {
        this.distinctValues[columnIdx].add(data[columnIdx])
      }
    }
  }

  getPossibleUidt(columnIdx: number) {
    const detectedColTypes = this.detectedColumnTypes[columnIdx]
    const len = Object.keys(detectedColTypes).length
    // all records are null
    if (len === 0) {
      return UITypes.SingleLineText
    }

    // Handle attachment case
    if (UITypes.Attachment in detectedColTypes) {
      return UITypes.Attachment
    }

    // handle numeric case
    if (len === 2 && UITypes.Number in detectedColTypes && UITypes.Decimal in detectedColTypes) {
      return UITypes.Decimal
    }
    // if there are multiple detected column types
    // then return either LongText or SingleLineText
    if (len > 1) {
      if (UITypes.LongText in detectedColTypes) {
        return UITypes.LongText
      }
      return UITypes.SingleLineText
    }
    // otherwise, all records have the same column type
    return Object.keys(detectedColTypes)[0]
  }

  updateTemplate(tableIdx: number) {
    for (let columnIdx = 0; columnIdx < this.headers[tableIdx]!.length; columnIdx++) {
      const existingColumn = this.existingColumnMap[this.headers[tableIdx]![columnIdx]!] as string
      let uidt = existingColumn?.uidt

      if (!uidt) {
        uidt = this.getPossibleUidt(columnIdx)
      }

      if (this.columnValues[columnIdx].length > 0) {
        if (uidt === UITypes.DateTime) {
          const dateFormat: Record<string, number> = {}
          if (
            this.columnValues[columnIdx].slice(1, this.config.maxRowsToParse).every((v: any) => {
              const isDate = v.split(' ').length === 1
              if (isDate) {
                dateFormat[getDateFormat(v)] = (dateFormat[getDateFormat(v)] || 0) + 1
              }
              return isDate
            })
          ) {
            this.tables[tableIdx].columns[columnIdx].uidt = UITypes.Date
            // take the date format with the max occurrence
            const objKeys = Object.keys(dateFormat)
            this.tables[tableIdx].columns[columnIdx].meta.date_format = objKeys.length
              ? objKeys.reduce((x, y) => (dateFormat[x] > dateFormat[y] ? x : y))
              : 'YYYY/MM/DD'
          } else {
            // Datetime
            this.tables[tableIdx].columns[columnIdx].uidt = uidt
          }
        } else if (uidt === UITypes.SingleSelect || uidt === UITypes.MultiSelect) {
          // assume it is a SingleLineText first
          this.tables[tableIdx].columns[columnIdx].uidt = UITypes.SingleLineText
          // override with UITypes.SingleSelect or UITypes.MultiSelect if applicable
          Object.assign(this.tables[tableIdx].columns[columnIdx], extractMultiOrSingleSelectProps(this.columnValues[columnIdx]))
        } else {
          this.tables[tableIdx].columns[columnIdx].uidt = uidt
        }
        delete this.columnValues[columnIdx]
      } else {
        this.tables[tableIdx].columns[columnIdx].uidt = uidt
      }
    }
  }

  async _parseTableData(tableIdx: number, source: (UploadFile & { encoding?: string }) | string, tn: string, oldTn: string) {
    return new Promise((resolve, reject) => {
      const that = this
      let steppers = 0
      if (that.config.shouldImportData) {
        that.progress(`Preparing ${oldTn} data`)
        that.progress({
          title: oldTn,
          value: 'Preparing...',
        })

        steppers = 0
        const parseSource = (this.config.importFromURL ? (source as string) : (source as UploadFile).originFileObj)!
        parse(parseSource, {
          download: that.config.importFromURL,
          // worker: true,
          skipEmptyLines: 'greedy',
          encoding: (source as { encoding?: string })?.encoding,
          step(row) {
            steppers += 1
            if (row && steppers >= +that.config.firstRowAsHeaders + 1) {
              const rowData: Record<string, any> = {}
              for (let columnIdx = 0; columnIdx < that.headers[tableIdx].length; columnIdx++) {
                const column = that.tables[tableIdx].columns[columnIdx]
                const existingColumn = that.existingColumnMap[that.headers[tableIdx]![columnIdx]!] as string
                const data = (row.data as [])[columnIdx] === '' ? null : (row.data as [])[columnIdx]
                if (column.uidt === UITypes.Checkbox) {
                  rowData[column.column_name] = getCheckboxValue(data)
                } else if (column.uidt === UITypes.Attachment || that.existingColumnMap[column.column_name]?.uidt === UITypes.Attachment) {
                  rowData[column.column_name] = getAttachmentValue(data);
                } else if (column.uidt === UITypes.SingleSelect || column.uidt === UITypes.MultiSelect) {
                  rowData[column.column_name] = (data || '').toString().trim() || null
                } else if ([UITypes.Date, UITypes.DateTime].includes(column.uidt) && existingColumn) {
                  if ((data as any) instanceof Date) {
                    rowData[column.column_name] = data
                  } else {
                    const meta = parseProp(existingColumn.meta)
                    const dateValue = workerWithTimezone(that.config.isEeUI, meta?.timezone).dayjsTz(
                      data,
                      meta?.date_format && meta.time_format ? `${meta.date_format} ${meta.time_format}` : undefined,
                    )
                    rowData[column.column_name] = dateValue?.isValid() ? dateValue.format('YYYY-MM-DD HH:mm:ss Z') : data
                  }
                } else {
                  // TODO(import): do parsing if necessary based on type
                  rowData[column.column_name] = data
                }
              }
              that.data[tn].push(rowData)
            }

            if (steppers % 1000 === 0) {
              that.progress(`Prepared ${steppers} rows of ${oldTn}`)
              that.progress({
                title: oldTn,
                value: `Prepared ${steppers} rows`,
              })
            }
          },
          complete() {
            that.progress(`Prepared ${oldTn} data`)
            that.progress({
              title: oldTn,
              value: `Prepared`,
            })
            resolve(true)
          },
          error(e: Error) {
            reject(e)
          },
        })
      } else {
        resolve(true)
      }
    })
  }

  async _parseTableMeta(tableIdx: number, source: UploadFile | string) {
    return new Promise((resolve, reject) => {
      const that = this
      let steppers = 0

      const oldTn = this.config.importFromURL
        ? (source as string).split('/').pop() ?? ''
        : ((source as UploadFile).name as string)

      let tn = ((this.config.importFromURL ? (source as string).split('/').pop() : (source as UploadFile).name) as string)
        .replace(/[` ~!@#$%^&*()_|+\-=?;:'",.<>\{\}\[\]\\\/]/g, '_')
        .trim()!

      if (this.tableNames.includes(tn)) {
        tn = generateUniqueTitle(
          tn,
          this.tableNames.map((t) => ({ title: t })),
          'title',
          '_',
        )
      }

      this.tableNames.push(tn)

      this.data[tn] = []
      const parseSource = (this.config.importFromURL ? (source as string) : (source as UploadFile).originFileObj)!
      parse(parseSource, {
        download: that.config.importFromURL,
        skipEmptyLines: 'greedy',
        step(row) {
          steppers += 1
          if (row) {
            if (steppers === 1) {
              if (that.config.firstRowAsHeaders) {
                // row.data is header
                that.initTemplate(tableIdx, tn, row.data as [])
              } else {
                // use dummy column names as header
                that.initTemplate(
                  tableIdx,
                  tn,
                  [...Array((row.data as []).length)].map((_, i) => `field_${i + 1}`),
                )
                if (that.config.autoSelectFieldTypes) {
                  // row.data is data
                  that.detectColumnType(tableIdx, row.data as [])
                }
              }
            } else {
              if (that.config.autoSelectFieldTypes) {
                // row.data is data
                that.detectColumnType(tableIdx, row.data as [])
              }
            }
          }
        },
        async complete() {
          that.updateTemplate(tableIdx)
          that.base.tables.push(that.tables[tableIdx])

          that.progress(`Prepared ${oldTn} metadata`)
          that.progress({ title: oldTn, value: 'Prepared metadata' })

          await that._parseTableData(tableIdx, source, tn, oldTn)
          resolve(true)
        },
        error(e: Error) {
          reject(e)
        },
      })
    })
  }

  async parse() {
    if (this.config.importFromURL) {
      await this._parseTableMeta(0, this.source as string)
    } else {
      await Promise.all(
        (this.source as UploadFile[]).map((file: UploadFile, tableIdx: number) =>
          (async (f, idx) => {
            this.progress(`Reading ${f.name}`)
            this.progress({ title: f.name, value: `Reading...` })

            await this._parseTableMeta(idx, f)
          })(file, tableIdx),
        ),
      )
    }
  }

  getColumns() {
    return this.base.tables.map((t: Record<string, any>) => t.columns)
  }

  getData() {
    return this.data
  }

  getTemplate() {
    return this.base
  }

  progress(msg: ProgressMessageType) {
    this.progressCallback?.(msg)
  }
}<|MERGE_RESOLUTION|>--- conflicted
+++ resolved
@@ -53,11 +53,8 @@
     this.tables = {}
     this.tableNames = []
     this.progressCallback = progressCallback
-<<<<<<< HEAD
     this.existingColumns = existingColumns
-      
-=======
->>>>>>> ea98923d
+
     if (existingColumns && existingColumns.length) {
       for (const col of existingColumns) {
         this.existingColumnMap[col.title as string] = col
