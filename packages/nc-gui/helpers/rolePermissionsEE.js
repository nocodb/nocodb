export default {
  creator: '*',
  owner: '*',
  guest: {},
  editor: {
    smartSheet: true,
    xcDatatableEditable: true,
    column: true,
    tableAttachment: true,
    tableRowUpdate: true,
    rowComments: true,
    gridViewOptions: true,
    sortSync: true,
    fieldsSync: true,
    gridColUpdate: true,
    filterSync: true,
    csvImport: true,
    apiDocs: true,
<<<<<<< HEAD
    treeViewProjectSettings: true,
    settings: true,
    'team-auth': true,
    apiTokenTab: true,
    newToken: true
=======
    projectSettings: true
>>>>>>> 66e82a39
  },
  commenter: {
    smartSheet: true,
    column: true,
    rowComments: true,
<<<<<<< HEAD
    treeViewProjectSettings: true,
    settings: true,
    'team-auth': true,
    apiTokenTab: true,
    newToken: true
=======
    projectSettings: true
>>>>>>> 66e82a39
  },
  viewer: {
    smartSheet: true,
    column: true,
<<<<<<< HEAD
    treeViewProjectSettings: true,
    settings: true,
    'team-auth': true,
    apiTokenTab: true,
    newToken: true
=======
    projectSettings: true
>>>>>>> 66e82a39
  },
  user: {
    projectCreate: true,
    projectActions: true,
    projectSettings: true
  }
}
/**
 * @copyright Copyright (c) 2021, Xgene Cloud Ltd
 *
 * @author Naveen MR <oof1lab@gmail.com>
 * @author Pranav C Balan <pranavxc@gmail.com>
 * @author Wing-Kam Wong <wingkwong.code@gmail.com>
 *
 * @license GNU AGPL version 3 or any later version
 *
 * This program is free software: you can redistribute it and/or modify
 * it under the terms of the GNU Affero General Public License as
 * published by the Free Software Foundation, either version 3 of the
 * License, or (at your option) any later version.
 *
 * This program is distributed in the hope that it will be useful,
 * but WITHOUT ANY WARRANTY; without even the implied warranty of
 * MERCHANTABILITY or FITNESS FOR A PARTICULAR PURPOSE.  See the
 * GNU Affero General Public License for more details.
 *
 * You should have received a copy of the GNU Affero General Public License
 * along with this program. If not, see <http://www.gnu.org/licenses/>.
 *
 */<|MERGE_RESOLUTION|>--- conflicted
+++ resolved
@@ -16,42 +16,33 @@
     filterSync: true,
     csvImport: true,
     apiDocs: true,
-<<<<<<< HEAD
     treeViewProjectSettings: true,
     settings: true,
     'team-auth': true,
     apiTokenTab: true,
-    newToken: true
-=======
+    newToken: true,
     projectSettings: true
->>>>>>> 66e82a39
   },
   commenter: {
     smartSheet: true,
     column: true,
     rowComments: true,
-<<<<<<< HEAD
     treeViewProjectSettings: true,
     settings: true,
     'team-auth': true,
     apiTokenTab: true,
-    newToken: true
-=======
+    newToken: true,
     projectSettings: true
->>>>>>> 66e82a39
   },
   viewer: {
     smartSheet: true,
     column: true,
-<<<<<<< HEAD
     treeViewProjectSettings: true,
     settings: true,
     'team-auth': true,
     apiTokenTab: true,
-    newToken: true
-=======
+    newToken: true,
     projectSettings: true
->>>>>>> 66e82a39
   },
   user: {
     projectCreate: true,
