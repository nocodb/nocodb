{
  "general": {
    "home": "בית",
    "load": "טען",
    "open": "פתח",
    "close": "סגור",
    "yes": "כן",
    "no": "לא",
    "ok": "בסדר",
    "and": "ו",
    "or": "אוֹ",
    "add": "הוסף",
    "edit": "ערוך",
    "remove": "הסר",
    "save": "שמור",
    "cancel": "בטל",
    "submit": "שלח",
    "create": "צור",
    "insert": "הכנס",
    "delete": "מחק",
    "update": "עדכן",
    "rename": "שנה שם",
    "reload": "טען מחדש",
    "reset": "אתחל",
    "install": "התקן",
    "show": "הצג",
    "hide": "הסתר",
    "showAll": "הצג הכל",
    "hideAll": "הסתר כל",
    "showMore": "הצג עוד",
    "showOptions": "הצג אפשרויות",
    "hideOptions": "הסתר אפשרויות",
    "showMenu": "הראה תפריט",
    "hideMenu": "הסתר תפריט",
    "addAll": "הוסף הכל",
    "removeAll": "הסר הכל",
    "signUp": "הירשם",
    "signIn": "התחבר",
    "signOut": "התנתק",
    "required": "נדרש",
    "preferred": "מועדף",
    "mandatory": "חובה",
    "loading": "טעינה ...",
    "title": "כותרת",
    "upload": "העלה",
    "download": "הורד",
    "default": "בְּרִירַת מֶחדָל",
    "more": "יותר",
    "less": "פחות",
    "event": "מיקרה",
    "condition": "מצב",
    "after": "אחרי",
    "before": "לפני",
    "search": "חפש",
    "notification": "הוֹדָעָה",
    "reference": "התייחסות",
    "function": "פוּנקצִיָה"
  },
  "objects": {
    "project": "פּרוֹיֶקט",
    "projects": "פרוייקטים",
    "table": "שולחן",
    "tables": "שולחנות",
    "field": "שדה",
    "fields": "שדות",
    "column": "עמודה",
    "columns": "עמודות",
    "page": "דף",
    "pages": "דפים",
    "record": "רשומה",
    "records": "רשומות",
    "webhook": "Webhook.",
    "webhooks": "Webhooks.",
    "view": "צפיה",
    "views": "צפיות",
    "viewType": {
      "grid": "רֶשֶׁת",
      "gallery": "גלריה",
      "form": "טופס",
      "kanban": "קאנב\"כ",
      "calendar": "לוּחַ שָׁנָה"
    },
    "user": "מִשׁתַמֵשׁ",
    "users": "משתמשים.",
    "role": "תַפְקִיד",
    "roles": "תפקידים",
    "roleType": {
      "owner": "בעלים",
      "creator": "יוצר",
      "editor": "עוֹרֵך",
      "commenter": "פרשן",
      "viewer": "צוֹפֶה"
    }
  },
  "datatype": {
    "ID": "תְעוּדַת זֶהוּת",
    "ForeignKey": "מפתח זר",
    "SingleLineText": "טקסט יחיד טקסט",
    "LongText": "טקסט ארוך",
    "Attachment": "הִתקַשְׁרוּת",
    "Checkbox": "תיבת סימון",
    "MultiSelect": "בחירה מרובה",
    "SingleSelect": "בחירה יחידה",
    "Collaborator": "מְשַׁתֵף פְּעוּלָה",
    "Date": "תַאֲרִיך",
    "Year": "שָׁנָה",
    "Time": "זְמַן",
    "PhoneNumber": "מספר טלפון",
    "Email": "אימייל",
    "URL": "URL",
    "Number": "מספר",
    "Decimal": "נקודה",
    "Currency": "מַטְבֵּעַ",
    "Percent": "אָחוּז",
    "Duration": "אורך זמן",
    "Rating": "דירוג",
    "Formula": "נוּסחָה",
    "Rollup": "Rullup",
    "Count": "ספירה",
    "Lookup": "הבט מעלה",
    "DateTime": "תאריך שעה",
    "CreateTime": "צור זמן",
    "LastModifiedTime": "שונה לאחרונה",
    "AutoNumber": "מספר אוטומטי",
    "Barcode": "ברקוד",
    "Button": "לַחְצָן",
    "Password": "סיסמה",
    "relationProperties": {
      "noAction": "שום פעולה",
      "cascade": "אֶשֶׁד",
      "restrict": "לְהַגבִּיל",
      "setNull": "סט ריק",
      "setDefault": "הגדר ברירת מחדל"
    }
  },
  "filterOperation": {
    "isEqual": "שווה",
    "isNotEqual": "לא שווה",
    "isLike": "הוא כמו",
    "isNot like": "לא כמו",
    "isEmpty": "is empty",
    "isNotEmpty": "is not empty",
    "isNull": "is null",
    "isNotNull": "is not null"
  },
  "title": {
    "newProj": "פרוייקט חדש",
    "myProject": "הפרויקטים שלי",
    "formTitle": "טופס כותרת",
    "collabView": "תצוגה משותפת",
    "lockedView": "תצוגה נעולה",
    "personalView": "תצוגה אישית",
    "appStore": "חנות אפליקציות",
<<<<<<< HEAD
    "teamAndAuth": "צוות & auth.",
=======
    "team&auth": "Team & Auth",
>>>>>>> af8a7990
    "rolesUserMgmt": "תפקידים & ניהול משתמשים",
    "userMgmt": "ניהול משתמשים",
    "apiTokenMgmt": "API Tokens Management",
    "rolesMgmt": "ניהול תפקידים",
    "projMeta": "Project Metadata",
    "metaMgmt": "Meta Management",
    "metadata": "Metadata",
    "exportImportMeta": "Export/ Import Metadata",
    "uiACL": "בקרת גישה לממשק UI.",
    "metaOperations": "פעולות מטא נתונים",
<<<<<<< HEAD
    "audit": "בְּדִיקָה",
    "auditLogs": "יומן ביקורת",
    "sqlMigrations": "SQL הגבלות",
    "dbCredentials": "אישורי מסד נתונים",
    "advancedParameters": "SSL & פרמטרים מתקדמים",
    "headCreateProject": "יצירת פרויקט נוקודב",
    "headLogin": "התחבר | נוקודב",
    "resetPassword": "לאפס את הסיסמה שלך",
    "teamAndSettings": "Team & Settings",
    "apiDocs": "API Docs"
=======
    "audit": "Audit",
    "auditLogs": "Audit Log",
    "sqlMigrations": "SQL Migrations",
    "dbCredentials": "Database Credentials",
    "advancedParameters": "SSL & Advanced parameters",
    "headCreateProject": "יצירת פרויקט",
    "headLogin": "התחבר",
    "resetPassword": "איפוס סיסמא"
>>>>>>> af8a7990
  },
  "labels": {
    "notifyVia": "תודיע דרך",
    "projName": "שם הפרוייקט",
    "tableName": "שם שולחן",
    "viewName": "ראה שם",
    "viewLink": "ראה קישור",
    "columnName": "שם עמודה",
    "columnType": "סוג עמודה",
    "roleName": "שם תפקיד",
    "roleDescription": "תיאור תפקיד",
    "databaseType": "Type in Database",
    "lengthValue": "אורך / ערך",
    "dbType": "סוג מסד נתונים",
    "sqliteFile": "קובץ SQLite.",
    "hostAddress": "כתובת הוסט",
    "port": "פורט",
    "username": "שם משתמש",
    "password": "סיסמה",
    "action": "פעולה",
    "actions": "פעולות",
    "operation": "מבצע",
    "operationType": "סוג הפעולה",
    "operationSubType": "מבצע תת-סוג",
    "description": "תיאור",
    "authentication": "אימות",
    "token": "אסימון",
    "where": "איפה",
    "cache": "מטמון",
    "chat": "שוחח",
    "email": "אימייל",
    "storage": "איחסון",
    "uiAcl": "UI-ACL",
    "models": "מודלים",
    "syncState": "סנכרן מצב",
    "created": "נוצר",
    "sqlOutput": "פלט SQL",
    "addOption": "הוסף אפשרות",
    "aggregateFunction": "פונקציה מצטברת",
    "dbCreateIfNotExists": "מסד נתונים: צור אם לא קיים",
    "clientKey": "מפתח הלקוח",
    "clientCert": "Client Cert.",
    "serverCA": "שרת CA.",
    "requriedCa": "חובה",
    "requriedIdentity": "requriedIdentity",
    "inflection": {
      "tableName": "Inflection - Table name",
      "columnName": "Inflection - Column name"
    },
    "community": {
      "starUs1": "כוכב",
      "starUs2": "עלינו בגיטהאב",
      "bookDemo": "הזמן הדגמה חינם",
      "getAnswered": "קבל תשובות על שאלותיך",
      "joinDiscord": "הצטרף לדיסקורד",
      "joinCommunity": "Join NocoDB Community",
      "joinReddit": "הצטרף /r/NocoDB",
      "followNocodb": "עקוב NocoDB"
    },
    "docReference": "התייחסות למסמך",
    "selectUserRole": "בחר תפקיד משתמש",
    "childTable": "טבלת ילדים",
    "childColumn": "טור ילדים",
    "onUpdate": "על עדכון",
    "onDelete": "על מחיקה"
  },
  "activity": {
    "createProject": "צור פרויקט",
    "importProject": "ייבוא פרויקט",
    "searchProject": "חפש פרוייקט",
    "editProject": "ערוך פרוייקט",
    "stopProject": "עצור פרוייקט",
    "startProject": "התחל פרויקט",
    "restartProject": "הפעלה מחדש של פרוייקט",
    "deleteProject": "מחק פרויקט",
    "refreshProject": "רענון פרוייקטים",
    "saveProject": "שמור פרוייקט",
    "createProjectExtended": {
      "extDB": "צור על ידי חיבור <br> למסד נתונים חיצוני",
      "excel": "יצירת פרויקט מ- Excel",
      "template": "יצירת פרויקט מתבנית"
    },
    "OkSaveProject": "אישור & שמור פרויקט",
    "upgrade": {
      "available": "שדרוג זמין",
      "releaseNote": "מסמך עדכון",
      "howTo": "כיצד לשדרג?"
    },
    "translate": "עזור לתרגם",
    "account": {
      "authToken": "העתק טוקן Auth",
      "swagger": "Swagger APIs Doc",
      "projInfo": "העתק את פרטי הפרויקט",
      "themes": "ערכות נושא"
    },
    "sort": "מיין",
    "addSort": "הוסף אפשרות מיון",
    "filter": "סנן",
    "addFilter": "הוסף מסנן",
    "share": "שתף",
    "shareBase": {
      "disable": "השבת בסיס משותף",
      "enable": "כל אחד עם הקישור",
      "link": "קישור בסיס משותף"
    },
    "invite": "הזמן",
    "inviteMore": "הזמן עוד",
    "inviteTeam": "הזמן צוות",
    "inviteToken": "הזמן טוקן",
    "newUser": "משתמש חדש",
    "editUser": "ערוך משתמש",
    "deleteUser": "הסר משתמש מהפרויקט",
    "resendInvite": "של הזמנת אימייל בשנית",
    "copyInviteURL": "העתק הזמנת URL.",
    "newRole": "תפקיד חדש",
    "reloadRoles": "טען מחדש את התפקידים",
    "nextPage": "עמוד הבא",
    "prevPage": "עמוד קודם",
    "nextRecord": "רשומה הבאה",
    "previousRecord": "רשימה קודמת",
    "copyApiURL": "העתק URL API.",
    "createTable": "טבלה צור",
    "refreshTable": "טבלאות רענון",
    "renameTable": "שולחן שינוי שם",
    "deleteTable": "טבלה מחיקה",
    "addField": "הוסף שדה חדש לטבלה זו",
    "setPrimary": "להגדיר כערך ראשי",
    "addRow": "הוסף שורה חדשה",
    "saveRow": "שמור שורה",
    "insertRow": "הכנס שורה חדשה",
    "deleteRow": "מחק שורה",
    "deleteSelectedRow": "מחק את השורות שנבחרו",
    "importExcel": "ייבוא ​​Excel",
    "downloadCSV": "הורד כמו CSV.",
    "uploadCSV": "העלה CSV.",
    "import": "יְבוּא",
    "importMetadata": "ייבוא ​​מטא נתונים",
    "exportMetadata": "ייצוא מטא נתונים",
    "clearMetadata": "מטא נתונים ברורים",
    "exportToFile": "ייצוא לקובץ",
    "changePwd": "שנה סיסמא",
    "createView": "צור תצוגה",
    "shareView": "שיתוף View.",
    "listSharedView": "רשימת תצוגה משותפת",
    "ListView": "רשימת צפיות",
    "copyView": "העתק View.",
    "renameView": "שינוי שם View.",
    "deleteView": "מחק להציג",
    "createGrid": "צור תצוגת רשת",
    "createGallery": "צור תצוגת גלריה",
    "createCalendar": "צור תצוגת לוח שנה",
    "createKanban": "צור Kanban View.",
    "createForm": "צור צורה View.",
    "showSystemFields": "הצג שדות מערכת",
    "copyUrl": "העתק את כתובת האתר",
    "openTab": "פתח כרטיסייה חדשה",
    "iFrame": "העתק קוד HTML Embeddable",
    "addWebhook": "הוסף Webhook חדש",
    "newToken": "הוסף אסימון חדש",
    "exportZip": "ייצוא zip.",
    "importZip": "ייבוא ​​zip.",
    "metaSync": "סנכרן עכשיו",
    "settings": "הגדרות",
    "previewAs": "תצוגה מקדימה כ-",
    "resetReview": "איפוס תצוגה מקדימה",
    "testDbConn": "מבחן חיבור מסד נתונים",
    "removeDbFromEnv": "הסר מסד נתונים מסביבה",
    "editConnJson": "ערוך חיבור JSON.",
    "sponsorUs": "חסות ארה\"ב",
    "sendEmail": "שלח אימייל"
  },
  "tooltip": {
    "saveChanges": "שמור שינויים",
    "xcDB": "צור פרויקט חדש",
    "extDB": "תומך MySQL, PostgreSQL, SQL Server & SQLite",
    "apiRest": "נגיש באמצעות שאר APIS",
    "apiGQL": "נגיש באמצעות APIS graphql",
    "theme": {
      "dark": "זה בא בשחור (^ ⇧b)",
      "light": "האם זה בא בשחור? (^ ⇧b)"
    },
    "addTable": "הוסף טבלה חדשה",
    "inviteMore": "הזמנת משתמשים נוספים",
    "toggleNavDraw": "מתג מגירה ניווט",
    "reloadApiToken": "Reload API אסימונים",
    "generateNewApiToken": "צור אסימון API חדש",
    "addRole": "הוסף תפקיד חדש",
    "reloadList": "רשימת רענן",
    "metaSync": "סנכרון מטא נתונים",
    "sqlMigration": "טען מחדש הגבלות",
    "updateRestart": "עדכון & הפעלה מחדש",
    "cancelReturn": "בטל והחזר",
    "exportMetadata": "לייצא את כל המטא נתונים של טבלאות Meta לספרייה Meta.",
    "importMetadata": "ייבא את כל המטא נתונים ממספריית המטא למטא שולחנות.",
    "clearMetadata": "נקה את כל המטא נתונים מ מטא שולחנות.",
    "clientKey": "בחר קובץ .key.",
    "clientCert": "בחר קובץ .cert.",
    "clientCA": "בחר קובץ CA."
  },
  "placeholder": {
    "projName": "הזן את שם הפרויקט",
    "password": {
      "enter": "הכנס את הסיסמא",
      "current": "סיסמה נוכחית",
      "new": "סיסמה חדשה",
      "save": "שמור סיסמא",
      "confirm": "תאשר סיסמא חדשה"
    },
    "searchProjectTree": "שולחנות חיפוש",
    "searchFields": "חיפוש שדות",
    "searchColumn": "חיפוש {חיפוש} עמודות",
    "searchApps": "חיפוש Apps.",
    "searchModels": "מודלים לחיפוש",
    "noItemsFound": "לא נמצאו פריטים",
    "defaultValue": "ערך ברירת מחדל",
    "filterByEmail": "מסנן בדואר אלקטרוני"
  },
  "msg": {
    "info": {
      "footerInfo": "שורות לדף",
      "upload": "בחר קובץ להעלאה",
      "upload_sub": "או גרור ושחרר קובץ",
      "excelSupport": "נתמך: .xls, .xlsx, .xlsm, .ods, .ots",
      "excelURL": "הזן את כתובת האתר של קובץ Excel",
      "footMsg": "# של שורות לנתח כדי להסיק datatype",
      "excelImport": "גיליון (ים) זמינים לייבוא",
      "exportMetadata": "האם אתה רוצה לייצא מטא נתונים מ מטא שולחנות?",
      "importMetadata": "האם ברצונך לייבא מטא נתונים מ מטא שולחנות?",
      "clearMetadata": "האם ברצונך לנקות מטא נתונים מ מטא שולחנות?",
      "projectEmptyMessage": "התחל על ידי יצירת פרוייקט חדש",
      "stopProject": "האם אתה רוצה לעצור את הפרויקט?",
      "startProject": "האם אתה רוצה להתחיל את הפרויקט?",
      "restartProject": "האם ברצונך להפעיל מחדש את הפרויקט?",
      "deleteProject": "האם ברצונך למחוק את הפרויקט?",
      "shareBasePrivate": "ליצור בסיס שיתוף פעולה לציבור",
      "shareBasePublic": "כל אחד באינטרנט עם קישור זה יכול להציג",
      "userInviteNoSMTP": "נראה כאילו לא הגדרת מיילר עדיין!\nאנא העתק מעל הזמנת קישור ולשלוח אותו",
      "dragDropHide": "גרור ושחרר שדות כאן כדי להסתיר",
      "formInput": "הזן תווית קלט טופס",
      "formHelpText": "הוסף טקסט עזרה",
      "onlyCreator": "רק גלוי לבורא",
      "formDesc": "הוסף טופס תיאור.",
      "beforeEnablePwd": "הגבל גישה עם סיסמה",
      "afterEnablePwd": "הגישה היא מוגבלת בסיסמה",
      "privateLink": "תצוגה זו משותפת דרך קישור פרטי",
      "privateLinkAdditionalInfo": "אנשים עם קישור פרטי יכולים לראות רק תאים גלוי בתצוגה זו",
      "afterFormSubmitted": "לאחר הטופס מוגשת",
      "apiOptions": "גישה לפרויקט דרך",
      "submitAnotherForm": "הצג 'שלח עוד כפתור' טופס '",
      "showBlankForm": "הצג טופס ריק לאחר 5 שניות",
      "emailForm": "דואר אלקטרוני לי ב",
      "showSysFields": "הצג שדות מערכת",
      "filterAutoApply": "החל אוטומטי",
      "showMessage": "הצג הודעה זו",
      "viewNotShared": "התצוגה הנוכחית אינה משותפת!",
      "showAllViews": "הצג את כל הנופים המשותפים של השולחן הזה",
      "collabView": "משתפי פעולה עם הרשאות עריכה או גבוה יותר יכולים לשנות את תצורת התצוגה.",
      "lockedView": "אף אחד לא יכול לערוך את תצורת התצוגה עד שהיא נעולה.",
      "personalView": "רק באפשרותך לערוך את תצורת התצוגה. תצוגות אישיות של משתפי פעולה אחרים מוסתרים כברירת מחדל.",
      "ownerDesc": "יכול להוסיף / להסיר יוצרי. ואת מלא ערוך מבנים מסד נתונים ושדות.",
      "creatorDesc": "יכול לערוך באופן מלא מבנה מסד נתונים & ערכים.",
      "editorDesc": "יכול לערוך רשומות אך לא ניתן לשנות מבנה של מסד נתונים / שדות.",
      "commenterDesc": "יכול להציג ולהגיב לרשומות אבל לא יכול לערוך שום דבר",
      "viewerDesc": "יכול להציג את הרשומות אבל לא יכול לערוך שום דבר",
      "addUser": "הוסף משתמש חדש",
      "staticRoleInfo": "מערכת מוגדרת המערכת לא ניתן לערוך",
      "exportZip": "ייצוא פרויקט מטא לקובץ zip ולהוריד.",
      "importZip": "ייבוא ​​פרויקט Meta קובץ zip והפעל מחדש.",
      "importText": "ייבוא ​​פרויקט Nocodb על ידי העלאת קובץ Metadata Zip",
      "metaNoChange": "אין שינוי מזוהה",
      "sqlMigration": "הגשר סכימה ייווצרו באופן אוטומטי. צור טבלה ורענן דף זה.",
      "dbConnectionStatus": "הסביבה המאומתת",
      "dbConnected": "החיבור הצליח",
      "notifications": {
        "no_new": "אין התראות חדשות",
        "clear": "ברור"
      },
      "sponsor": {
        "header": "אתה יכול לעזור לנו!",
        "message": "אנחנו צוות זעיר עובד במשרה מלאה כדי להפוך את Nocodb קוד פתוח. אנו מאמינים כלי כמו nocodb צריך להיות זמין בחופשיות כל בעיה פותר באינטרנט."
      },
      "loginMsg": "היכנס ל- nocodb",
      "passwordRecovery": {
        "message_1": "ספק את כתובת הדוא\"ל שבה השתמשת בעת חתמת.",
        "message_2": "אנו נשלח לך דוא\"ל עם קישור כדי לאפס את הסיסמה שלך.",
        "success": "בדוק את הדוא\"ל שלך כדי לאפס את הסיסמה"
      },
      "signUp": {
        "superAdmin": "אתה תהיה \"סופר מנהל\"",
        "alreadyHaveAccount": "כבר יש לך חשבון ?",
        "workEmail": "הזן את הודעת העבודה שלך",
        "enterPassword": "הכנס את הסיסמה שלך",
        "forgotPassword": "שכחת ססמה ?",
        "dontHaveAccount": "אין לך חשבון?"
      },
      "addView": {
        "grid": "הוסף תצוגת רשת",
        "gallery": "הוסף תצוגת גלריה",
        "form": "הוסף טופס View.",
        "kanban": "הוסף Kanban View.",
        "calendar": "הוסף תצוגת לוח שנה"
      },
      "tablesMetadataInSync": "טבלאות מטא נתונים מסונכרנים",
      "addMultipleUsers": "ניתן להוסיף אימיילים מופרדים מרובים (,)",
      "enterTableName": "הזן שם טבלה",
      "addDefaultColumns": "הוסף עמודות ברירת מחדל.",
      "tableNameInDb": "שם לוח שנשמר במסד הנתונים"
    },
    "error": {
      "searchProject": "החיפוש שלך {חיפוש} לא נמצא תוצאות",
      "invalidChar": "תו לא חוקי נתיב התיקייה.",
      "invalidDbCredentials": "אישורי מסד נתונים לא חוקיים.",
      "unableToConnectToDb": "לא ניתן להתחבר למסד הנתונים, בדוק את מסד הנתונים שלך.",
      "userDoesntHaveSufficientPermission": "המשתמש אינו קיים או יש לך הרשאה מספקת ליצור סכימה.",
      "dbConnectionStatus": "פרמטרים לא חוקיים של מסד נתונים",
      "dbConnectionFailed": "כשל בחיבור:",
      "signUpRules": {
        "emailReqd": "דואר אלקטרוני נדרש",
        "emailInvalid": "דואר אלקטרוני חייב להיות תקף",
        "passwdRequired": "דרושה סיסמא",
        "passwdLength": "הסיסמה שלך חייבת להיות atleast 8 תווים"
      }
    },
    "toast": {
      "exportMetadata": "פרויקט Metadata מיוצא בהצלחה",
      "importMetadata": "פרויקט מטא נתונים מיובאים בהצלחה",
      "clearMetadata": "פרויקט מטא נתונים ניקה בהצלחה",
      "stopProject": "הפרויקט נעצר בהצלחה",
      "startProject": "הפרויקט התחיל בהצלחה",
      "restartProject": "הפרויקט מופעל מחדש בהצלחה",
      "deleteProject": "הפרויקט נמחק בהצלחה",
      "authToken": "Auth אסימון מועתקים ללוח",
      "projInfo": "הועתק פרטי הפרויקט ללוח",
      "inviteUrlCopy": "הועתק להזמין כתובת אתר ללוח",
      "createView": "תצוגה שנוצרה בהצלחה",
      "formEmailSMTP": "הפעלת תוסף SMTP ב- App Store עבור הפעלת הודעת דוא\"ל",
      "collabView": "העבר בהצלחה לתצוגת שיתופית",
      "lockedView": "הפעל בהצלחה לתצוגה נעולה",
      "futureRelease": "בקרוב!"
    }
  }
}<|MERGE_RESOLUTION|>--- conflicted
+++ resolved
@@ -151,11 +151,7 @@
     "lockedView": "תצוגה נעולה",
     "personalView": "תצוגה אישית",
     "appStore": "חנות אפליקציות",
-<<<<<<< HEAD
     "teamAndAuth": "צוות & auth.",
-=======
-    "team&auth": "Team & Auth",
->>>>>>> af8a7990
     "rolesUserMgmt": "תפקידים & ניהול משתמשים",
     "userMgmt": "ניהול משתמשים",
     "apiTokenMgmt": "API Tokens Management",
@@ -166,7 +162,6 @@
     "exportImportMeta": "Export/ Import Metadata",
     "uiACL": "בקרת גישה לממשק UI.",
     "metaOperations": "פעולות מטא נתונים",
-<<<<<<< HEAD
     "audit": "בְּדִיקָה",
     "auditLogs": "יומן ביקורת",
     "sqlMigrations": "SQL הגבלות",
@@ -177,16 +172,6 @@
     "resetPassword": "לאפס את הסיסמה שלך",
     "teamAndSettings": "Team & Settings",
     "apiDocs": "API Docs"
-=======
-    "audit": "Audit",
-    "auditLogs": "Audit Log",
-    "sqlMigrations": "SQL Migrations",
-    "dbCredentials": "Database Credentials",
-    "advancedParameters": "SSL & Advanced parameters",
-    "headCreateProject": "יצירת פרויקט",
-    "headLogin": "התחבר",
-    "resetPassword": "איפוס סיסמא"
->>>>>>> af8a7990
   },
   "labels": {
     "notifyVia": "תודיע דרך",
