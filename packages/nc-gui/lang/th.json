{
  "general": {
    "home": "บ้าน",
    "load": "โหลด",
    "open": "เปิด",
    "close": "ปิด",
    "yes": "ใช่",
    "no": "เลขที่",
    "ok": "ตกลง",
    "and": "และ",
    "or": "หรือ",
    "add": "เพิ่ม",
    "edit": "แก้ไข",
    "remove": "ลบ",
    "save": "บันทึก",
    "cancel": "ยกเลิก",
    "submit": "ส่ง",
    "create": "สร้าง",
    "duplicate": "คัดลอก",
    "insert": "แทรก",
    "delete": "ลบ",
    "update": "อัปเดต",
    "rename": "เปลี่ยนชื่อ",
    "reload": "โหลดใหม่",
    "reset": "รีเซ็ต",
    "install": "ติดตั้ง",
    "show": "แสดง",
    "hide": "ซ่อน",
    "showAll": "แสดงทั้งหมด",
    "hideAll": "ซ่อนทั้งหมด",
    "showMore": "แสดงมากขึ้น",
    "showOptions": "แสดงตัวเลือก",
    "hideOptions": "ซ่อนตัวเลือก",
    "showMenu": "แสดงเมนู",
    "hideMenu": "ซ่อนเมนู",
    "addAll": "เพิ่มทั้งหมด",
    "removeAll": "ลบทั้งหมด",
    "signUp": "ลงชื่อ",
    "signIn": "เข้าสู่ระบบ",
    "signOut": "ออกจากระบบ",
    "required": "ที่จำเป็น",
    "enableScanner": "Enable Scanner for filling",
    "preferred": "ที่ชอบ",
    "mandatory": "บังคับ",
    "loading": "กำลังโหลด ...",
    "title": "ชื่อ",
    "upload": "ที่อัพโหลด",
    "download": "ดาวน์โหลด",
    "default": "ค่าเริ่มต้น",
    "more": "มากกว่า",
    "less": "น้อย",
    "event": "เหตุการณ์",
    "condition": "สภาพ",
    "after": "หลังจาก",
    "before": "ก่อน",
    "search": "ค้นหา",
    "notification": "การแจ้ง",
    "reference": "อ้างอิง",
    "function": "การทำงาน",
    "confirm": "ยืนยัน",
    "generate": "Generate",
    "copy": "คัดลอก",
    "misc": "Miscellaneous",
    "lock": "ล็อค",
    "unlock": "ปลดล็อค",
    "credentials": "Credentials",
    "help": "ความช่วยเหลือ",
    "questions": "คำถาม",
    "reachOut": "แจ้งได้ที่นี่",
    "betaNote": "ฟีเจอร์นี้อยู่ในเวอร์ชั่นเบต้า",
    "moreInfo": "หาข้อมูลเพิ่มเติมได้ที่นี่",
    "logs": "Logs",
    "groupingField": "Grouping Field",
    "insertAfter": "แทรกหลัง",
    "insertBefore": "แทรกก่อน",
    "hideField": "Hide Field",
    "sortAsc": "เรียงจากน้อยไปมาก",
    "sortDesc": "เรียงจากมากไปน้อย",
    "geoDataField": "GeoData Field"
  },
  "objects": {
    "project": "โครงการ",
    "projects": "โครงการ",
    "table": "ตาราง",
    "tables": "ตาราง",
    "field": "สนาม",
    "fields": "ฟิลด์",
    "column": "คอลัมน์",
    "columns": "คอลัมน์",
    "page": "หน้าหนังสือ",
    "pages": "หน้า",
    "record": "บันทึก",
    "records": "บันทึก",
    "webhook": "webhook",
    "webhooks": "เว็บฮุค",
    "view": "ดู",
    "views": "มุมมอง",
    "viewType": {
      "grid": "กริด",
      "gallery": "แกลลอรี่",
      "form": "รูปร่าง",
      "kanban": "ภาษาคณาตา",
      "calendar": "ปฏิทิน",
      "map": "Map"
    },
    "user": "ผู้ใช้",
    "users": "ผู้ใช้",
    "role": "บทบาท",
    "roles": "บทบาท",
    "roleType": {
      "owner": "เจ้าของ",
      "creator": "ผู้สร้าง",
      "editor": "บรรณาธิการ",
      "commenter": "ผู้วิจารณ์",
      "viewer": "ผู้ดู",
      "orgLevelCreator": "Organization Level Creator",
      "orgLevelViewer": "Organization Level Viewer"
    },
    "sqlVIew": "SQL View"
  },
  "datatype": {
    "ID": "id",
    "ForeignKey": "กุญแจต่างประเทศ",
    "SingleLineText": "ข้อความบรรทัดเดียว",
    "LongText": "ข้อความยาว",
    "Attachment": "สิ่งที่แนบมา",
    "Checkbox": "ช่องทำเครื่องหมาย",
    "MultiSelect": "หลายเลือก",
    "SingleSelect": "เลือกเดียว",
    "Collaborator": "ผู้ทำงานร่วมกัน",
    "Date": "วันที่",
    "Year": "ปี",
    "Time": "เวลา",
    "PhoneNumber": "หมายเลขโทรศัพท์",
    "Email": "อีเมล",
    "URL": "url",
    "Number": "ตัวเลข",
    "Decimal": "ทศนิยม",
    "Currency": "สกุลเงิน",
    "Percent": "ร้อยละ",
    "Duration": "ระยะเวลา",
    "GeoData": "GeoData",
    "Rating": "การจัดอันดับ",
    "Formula": "สูตร",
    "Rollup": "ม้วน",
    "Count": "นับ",
    "Lookup": "การค้นหา",
    "DateTime": "วันเวลา",
    "CreateTime": "สร้างเวลา",
    "LastModifiedTime": "เวลาที่แก้ไขล่าสุด",
    "AutoNumber": "หมายเลขอัตโนมัติ",
    "Barcode": "บาร์โค้ด",
    "Button": "ปุ่ม",
    "Password": "รหัสผ่าน",
    "relationProperties": {
      "noAction": "ไม่มีการตอบสนอง",
      "cascade": "น้ำตก",
      "restrict": "จำกัด",
      "setNull": "ตั้งค่า null",
      "setDefault": "ตั้งค่าเริ่มต้น"
    }
  },
  "filterOperation": {
    "isEqual": "เท่ากัน",
    "isNotEqual": "ไม่เท่ากัน",
    "isLike": "ก็เหมือน",
    "isNot like": "ไม่ชอบ",
    "isEmpty": "มันว่างเปล่า",
    "isNotEmpty": "ไม่ว่างเปล่า",
    "isNull": "เป็น null",
    "isNotNull": "ไม่เป็นโมฆะ"
  },
  "title": {
    "erdView": "ERD View",
    "newProj": "โครงการใหม่",
    "myProject": "โครงการของฉัน",
    "formTitle": "ชื่อรูปแบบ",
    "collabView": "มุมมองการทำงานร่วมกัน",
    "lockedView": "มุมมองล็อค",
    "personalView": "มุมมองส่วนบุคคล",
    "appStore": "แอพสโตร์",
    "teamAndAuth": "ทีม & Auth",
    "rolesUserMgmt": "บทบาทและผู้ใช้การจัดการ",
    "userMgmt": "การจัดการผู้ใช้",
    "apiTokenMgmt": "การจัดการโทเค็น API",
    "rolesMgmt": "การจัดการบทบาท",
    "projMeta": "ข้อมูลเมตาโครงการ",
    "metaMgmt": "การจัดการ Meta",
    "metadata": "เมทาดาทา",
    "exportImportMeta": "การส่งออก / นำเข้าเมตาดาต้า",
    "uiACL": "การควบคุมการเข้าถึง UI",
    "metaOperations": "การดำเนินงานของเมตาดาต้า",
    "audit": "การตรวจสอบ",
    "auditLogs": "บันทึกการตรวจสอบ",
    "sqlMigrations": "การโยกย้าย SQL",
    "dbCredentials": "ข้อมูลรับรองฐานข้อมูล",
    "advancedParameters": "พารามิเตอร์ SSL และขั้นสูง",
    "headCreateProject": "สร้างโครงการ | nocodb",
    "headLogin": "เข้าสู่ระบบ nocodb",
    "resetPassword": "รีเซ็ตรหัสผ่านของคุณ",
    "teamAndSettings": "Team & Settings",
    "apiDocs": "API Docs",
    "importFromAirtable": "นำเข้าจาก Airtable",
    "generateToken": "Generate Token",
    "APIsAndSupport": "APIs & Support",
    "helpCenter": "ศูนย์ช่วยเหลือ",
    "swaggerDocumentation": "Swagger Documentation",
    "quickImportFrom": "นำเข้าด่วนจาก",
    "quickImport": "นำเข้าด่วน",
    "advancedSettings": "การตั้งค่าขั้นสูง",
    "codeSnippet": "Code Snippet",
    "keyboardShortcut": "คีย์ลัดแป้นพิมพ์",
    "generateRandomName": "สุ่มชื่อ",
    "findRowByScanningCode": "หาแถวโดยสแกน QR โค้ด"
  },
  "labels": {
    "createdBy": "Created By",
    "notifyVia": "แจ้งเตือนผ่าน",
    "projName": "ชื่อโครงการ",
    "tableName": "ชื่อตาราง",
    "viewName": "ดูชื่อ",
    "viewLink": "ดูลิงค์",
    "columnName": "ชื่อคอลัมน์",
    "columnToScanFor": "Column to scan",
    "columnType": "ประเภทคอลัมน์",
    "roleName": "ชื่อบทบาท",
    "roleDescription": "คำอธิบายบทบาท",
    "databaseType": "พิมพ์ฐานข้อมูล",
    "lengthValue": "ความยาว / ค่า",
    "dbType": "ประเภทฐานข้อมูล",
    "sqliteFile": "ไฟล์ sqlite",
    "hostAddress": "ที่อยู่โฮสต์",
    "port": "หมายเลขพอร์ต",
    "username": "ชื่อผู้ใช้",
    "password": "รหัสผ่าน",
    "schemaName": "Schema name",
    "database": "ฐานข้อมูล",
    "action": "หนังบู๊",
    "actions": "การกระทำ",
    "operation": "การดำเนินการ",
    "operationSub": "Sub Operation",
    "operationType": "ประเภทการทำงาน",
    "operationSubType": "การดำเนินงานประเภทย่อย",
    "description": "คำอธิบาย",
    "authentication": "การรับรองความถูกต้อง",
    "token": "โทเค็น",
    "where": "ที่ไหน",
    "cache": "แคช",
    "chat": "แชท",
    "email": "อีเมล",
    "storage": "พื้นที่จัดเก็บ",
    "uiAcl": "UI-ACL",
    "models": "รุ่น",
    "syncState": "สถานะการซิงค์",
    "created": "สร้าง",
    "sqlOutput": "เอาต์พุต SQL",
    "addOption": "เพิ่มตัวเลือก",
    "qrCodeValueColumn": "Column with QR code value",
    "barcodeValueColumn": "Column with Barcode value",
    "barcodeFormat": "Barcode format",
    "qrCodeValueTooLong": "Too many characters for a QR code",
    "barcodeValueTooLong": "Too many characters for a barcode",
    "currentLocation": "Current Location",
    "lng": "Lng",
    "lat": "Lat",
    "aggregateFunction": "ฟังก์ชั่นรวม",
    "dbCreateIfNotExists": "ฐานข้อมูล: สร้างถ้าไม่มีอยู่",
    "clientKey": "รหัสลูกค้า",
    "clientCert": "ใบรับรองลูกค้า",
    "serverCA": "เซิร์ฟเวอร์ CA",
    "requriedCa": "ต้องใช้ -a",
    "requriedIdentity": "ข้อมูลประจำตัวที่จำเป็น",
    "inflection": {
      "tableName": "การผัน - ชื่อตาราง",
      "columnName": "การผัน - ชื่อคอลัมน์"
    },
    "community": {
      "starUs1": "ให้ดาว",
      "starUs2": "เราใน GitHub",
      "bookDemo": "จองการสาธิตฟรี",
      "getAnswered": "มีคำถาม มาหาคำตอบที่นี่",
      "joinDiscord": "เข้าร่วม Discord",
      "joinCommunity": "เข้าร่วมคอมมูนิตี้ของ NocoDB",
      "joinReddit": "เข้าร่วม /r/NocoDB",
      "followNocodb": "ติดตาม NocoDB"
    },
    "docReference": "เอกสารอ้างอิง",
    "selectUserRole": "เลือกบทบาทผู้ใช้",
    "childTable": "ตารางลูก",
    "childColumn": "คอลัมน์เด็ก",
    "linkToAnotherRecord": "เชื่อมไปยังตารางอื่น",
    "onUpdate": "เมื่ออัปเดต",
    "onDelete": "ในการลบ",
    "account": "Account",
    "language": "ภาษา",
    "primaryColor": "Primary Color",
    "accentColor": "Accent Color",
    "customTheme": "Custom Theme",
    "requestDataSource": "Request a data source you need?",
    "apiKey": "API Key",
    "sharedBase": "Shared Base",
    "importData": "Import Data",
    "importSecondaryViews": "Import Secondary Views",
    "importRollupColumns": "Import Rollup Columns",
    "importLookupColumns": "Import Lookup Columns",
    "importAttachmentColumns": "Import Attachment Columns",
    "importFormulaColumns": "Import Formula Columns",
    "noData": "No Data",
    "goToDashboard": "Go to Dashboard",
    "importing": "Importing",
    "flattenNested": "Flatten Nested",
    "downloadAllowed": "อนุญาตให้ดาวน์โหลด",
    "weAreHiring": "เรากำลังรับสมัคร!",
    "primaryKey": "Primary key",
    "hasMany": "has many",
    "belongsTo": "belongs to",
    "manyToMany": "have many to many relation",
    "extraConnectionParameters": "Extra connection parameters",
    "commentsOnly": "Comments only",
    "documentation": "Documentation",
    "subscribeNewsletter": "Subscribe to our weekly newsletter",
<<<<<<< HEAD
    "signUpWithProvider": "Sign up with {provider}",
    "signInWithProvider": "Sign in with {provider}",
    "agreeToTos": "By signing up, you agree to the Terms of Service",
    "welcomeToNc": "Welcome to NocoDB!",
    "inviteOnlySignup": "Allow signup only using invite url",
    "nextRow": "Next Row",
    "prevRow": "Previous Row"
=======
    "signUpWithGoogle": "สมัครใช้งานด้วย Google",
    "signInWithGoogle": "ลงชื่อเข้าใช้ด้วย Google",
    "agreeToTos": "เมื่อคุณสมัครใช้งานแล้ว ถือว่ายอมรับข้อตกลงการใช้งาน",
    "welcomeToNc": "ยินดีต้อนรับสู่ NocoDB!",
    "inviteOnlySignup": "อนุญาตให้สมัครได้ผ่านลิงก์เชิญชวนเท่านั้น",
    "nextRow": "แถวต่อไป",
    "prevRow": "แถวที่แล้ว"
>>>>>>> ae252a40
  },
  "activity": {
    "createProject": "สร้างโครงการ",
    "importProject": "โครงการนำเข้า",
    "searchProject": "ค้นหาโครงการ",
    "editProject": "แก้ไขโครงการ",
    "stopProject": "หยุดโครงการ",
    "startProject": "เริ่มโครงการ",
    "restartProject": "โครงการรีสตาร์ท",
    "deleteProject": "ลบโครงการ",
    "refreshProject": "โครงการรีเฟรช",
    "saveProject": "บันทึกโครงการ",
    "deleteKanbanStack": "Delete stack?",
    "createProjectExtended": {
      "extDB": "สร้างโดยเชื่อมต่อ <br> ฐานข้อมูลภายนอก",
      "excel": "สร้างโครงการจาก Excel",
      "template": "สร้างโครงการจากเทมเพลต"
    },
    "OkSaveProject": "ตกลงและบันทึกโครงการ",
    "upgrade": {
      "available": "อัพเกรดที่มีอยู่",
      "releaseNote": "หมายเหตุการเปิดตัว",
      "howTo": "วิธีการอัพเกรด?"
    },
    "translate": "ช่วยแปล",
    "account": {
      "authToken": "คัดลอกโทเค็นรับรองความถูกต้อง",
      "swagger": "Swagger: REST APIs",
      "projInfo": "คัดลอกข้อมูลโครงการ",
      "themes": "ธีม"
    },
    "sort": "เรียงลำดับ",
    "addSort": "เพิ่มตัวเลือกการเรียงลำดับ",
    "filter": "กรอง",
    "addFilter": "เพิ่มตัวกรอง",
    "share": "แบ่งปัน",
    "shareBase": {
      "disable": "ปิดใช้งานฐานที่ใช้ร่วมกัน",
      "enable": "ทุกคนที่มีลิงค์",
      "link": "ลิงค์ฐานที่ใช้ร่วมกัน"
    },
    "invite": "เชิญชวน",
    "inviteMore": "เชิญมากขึ้น",
    "inviteTeam": "เชิญทีม",
    "inviteUser": "เชิญผู้ใช้",
    "inviteToken": "เชิญโทเค็น",
    "newUser": "ผู้ใช้ใหม่",
    "editUser": "แก้ไขผู้ใช้",
    "deleteUser": "ลบผู้ใช้จากโครงการ",
    "resendInvite": "ส่งอีเมลเชิญส่งอีเมลอีกครั้ง",
    "copyInviteURL": "Copy Invite URL",
    "copyPasswordResetURL": "คัดลอก URL รีเซ็ตรหัสผ่าน",
    "newRole": "บทบาทใหม่",
    "reloadRoles": "โหลดบทบาทใหม่",
    "nextPage": "หน้าต่อไป",
    "prevPage": "หน้าก่อนหน้า",
    "nextRecord": "บันทึกต่อไป",
    "previousRecord": "บันทึกก่อนหน้า",
    "copyApiURL": "คัดลอก URL API",
    "createTable": "สร้างตารางใหม่",
    "refreshTable": "รีเฟรชตาราง",
    "renameTable": "เปลี่ยนชื่อตาราง",
    "deleteTable": "ลบตาราง",
    "addField": "เพิ่มฟิลด์ใหม่ลงในตารางนี้",
    "setDisplay": "ตั้งเป็นค่าแสดง",
    "addRow": "เพิ่มแถวใหม่",
    "saveRow": "บันทึกแถว",
    "saveAndExit": "บันทึกและออก",
    "saveAndStay": "บันทึกและอยู่",
    "insertRow": "แทรกแถวใหม่",
    "duplicateRow": "คัดลอกแถว",
    "deleteRow": "ลบแถว",
    "deleteSelectedRow": "ลบแถวที่เลือก",
    "importExcel": "นำเข้า Excel",
    "importCSV": "นำเข้า CSV",
    "downloadCSV": "ดาวน์โหลดเป็น CSV",
    "downloadExcel": "ดาวน์โหลดเป็น XLSX",
    "uploadCSV": "อัปโหลด CSV",
    "import": "นำเข้า",
    "importMetadata": "เมทาดานำเข้า",
    "exportMetadata": "ข้อมูลเมตาส่งออก",
    "clearMetadata": "ข้อมูลเมตาที่ชัดเจน",
    "exportToFile": "ส่งออกไปยังไฟล์",
    "changePwd": "เปลี่ยนรหัสผ่าน",
    "createView": "สร้างมุมมอง",
    "shareView": "แบ่งปันมุมมอง",
    "findRowByCodeScan": "Find row by scan",
    "fillByCodeScan": "Fill by scan",
    "listSharedView": "รายการมุมมองที่ใช้ร่วมกัน",
    "ListView": "รายการมุมมอง",
    "copyView": "คัดลอกมุมมอง",
    "renameView": "เปลี่ยนชื่อมุมมอง",
    "deleteView": "ลบมุมมอง",
    "createGrid": "สร้างมุมมองกริด",
    "createGallery": "สร้างมุมมองแกลเลอรี่",
    "createCalendar": "สร้างมุมมองปฏิทิน",
    "createKanban": "สร้างมุมมอง Kanban",
    "createForm": "สร้างมุมมองแบบฟอร์ม",
    "showSystemFields": "แสดงฟิลด์ระบบ",
    "copyUrl": "คัดลอก URL",
    "openTab": "เปิดแท็บใหม่",
    "iFrame": "คัดลอกรหัส HTML ที่ฝังได้",
    "addWebhook": "เพิ่ม webhook ใหม่",
    "enableWebhook": "เปิดการใช้งาน Webhook",
    "testWebhook": "ทดสอบ Webhook",
    "copyWebhook": "คัดลอก Webhook",
    "deleteWebhook": "ลบ Webhook",
    "newToken": "เพิ่มโทเค็นใหม่",
    "exportZip": "ส่งออกซิป",
    "importZip": "zip นำเข้า",
    "metaSync": "ซิงค์ตอนนี้",
    "settings": "การตั้งค่า",
    "previewAs": "ดูตัวอย่างเป็น",
    "resetReview": "รีเซ็ตดูตัวอย่าง",
    "testDbConn": "ทดสอบการเชื่อมต่อฐานข้อมูล",
    "removeDbFromEnv": "ลบฐานข้อมูลออกจากสภาพแวดล้อม",
    "editConnJson": "แก้ไขการเชื่อมต่อ JSON",
    "sponsorUs": "สปอนเซอร์สหรัฐฯ",
    "sendEmail": "ส่งอีเมล",
    "addUserToProject": "เพิ่มผู้ใช้ในโครงการ",
    "getApiSnippet": "Get API Snippet",
    "clearCell": "Clear cell",
    "addFilterGroup": "Add Filter Group",
    "linkRecord": "เชื่อมตาราง",
    "addNewRecord": "เพิ่มตารางใหม่",
    "useConnectionUrl": "Use Connection URL",
    "toggleCommentsDraw": "Toggle comments draw",
    "expandRecord": "ขยายตาราง",
    "deleteRecord": "ลบตาราง",
    "erd": {
      "showColumns": "Show Columns",
      "showPkAndFk": "Show Primary and Foreign Keys",
      "showSqlViews": "Show SQL Views",
      "showMMTables": "แสดงตารางที่สัมพันธ์แบบกลุ่มต่อกลุ่ม",
      "showJunctionTableNames": "แสดงตารางที่เชื่อมกัน 2 ตารางขึ้นไป"
    },
    "kanban": {
      "collapseStack": "Collapse Stack",
      "deleteStack": "Delete Stack",
      "stackedBy": "Stacked By",
      "chooseGroupingField": "Choose a Grouping Field",
      "addOrEditStack": "Add / Edit Stack"
    },
    "map": {
      "mappedBy": "Mapped By",
      "chooseMappingField": "Choose a Mapping Field",
      "openInGoogleMaps": "Google Maps",
      "openInOpenStreetMap": "OSM"
    },
    "toggleMobileMode": "Toggle Mobile Mode"
  },
  "tooltip": {
    "saveChanges": "บันทึกการเปลี่ยนแปลง",
    "xcDB": "สร้างโครงการใหม่",
    "extDB": "รองรับ MySQL, POSTGRESQL, SQL Server & SQLite",
    "apiRest": "เข้าถึงได้ผ่านส่วนที่เหลือ apis",
    "apiGQL": "เข้าถึงได้ผ่าน Graphql APIs",
    "theme": {
      "dark": "มันมีสีดำ (^ ⇧b)",
      "light": "มันมาเป็นสีดำหรือไม่? (^ ⇧b)"
    },
    "addTable": "เพิ่มตารางใหม่",
    "inviteMore": "เชิญผู้ใช้มากขึ้น",
    "toggleNavDraw": "สลับลิ้นชักนำทาง",
    "reloadApiToken": "โหลดโทเค็น API ใหม่",
    "generateNewApiToken": "สร้างโทเค็น API ใหม่",
    "addRole": "เพิ่มบทบาทใหม่",
    "reloadList": "รายการโหลดซ้ำ",
    "metaSync": "ข้อมูลเมตาซิงค์",
    "sqlMigration": "โหลดการย้ายถิ่นซ้ำ",
    "updateRestart": "อัปเดตและรีสตาร์ท",
    "cancelReturn": "ยกเลิกและส่งคืน",
    "exportMetadata": "ส่งออกข้อมูลเมตาทั้งหมดจากตาราง META ไปยังไดเรกทอรี Meta",
    "importMetadata": "นำเข้าเมตาดาต้าทั้งหมดจากไดเรกทอรี Meta ไปยังตาราง Meta",
    "clearMetadata": "ล้างข้อมูลเมตาทั้งหมดจากตาราง Meta",
    "clientKey": "เลือก. ไฟล์. คีย์",
    "clientCert": "เลือกไฟล์ .cert",
    "clientCA": "เลือกไฟล์ CA"
  },
  "placeholder": {
    "projName": "ป้อนชื่อโครงการ",
    "password": {
      "enter": "ป้อนรหัสผ่าน",
      "current": "รหัสผ่านปัจจุบัน",
      "new": "รหัสผ่านใหม่",
      "save": "บันทึกรหัสผ่าน",
      "confirm": "ยืนยันรหัสผ่านใหม่"
    },
    "searchProjectTree": "ค้นหาตาราง",
    "searchFields": "ค้นหาฟิลด์",
    "searchColumn": "ค้นหาคอลัมน์ {ค้นหา}",
    "searchApps": "ค้นหาแอป",
    "searchModels": "ค้นหาแบบจำลอง",
    "noItemsFound": "ไม่พบรายการ",
    "defaultValue": "ค่าเริ่มต้น",
    "filterByEmail": "กรองทางอีเมล",
    "filterQuery": "Filter query",
    "selectField": "Select field"
  },
  "msg": {
    "warning": {
      "barcode": {
        "renderError": "Barcode error - please check compatibility between input and barcode type"
      },
      "nonEditableFields": {
        "computedFieldUnableToClear": "Warning: Computed field - unable to clear text",
        "qrFieldsCannotBeDirectlyChanged": "Warning: QR fields cannot be directly changed."
      }
    },
    "info": {
      "pasteNotSupported": "Paste operation is not supported on the active cell",
      "roles": {
        "orgCreator": "Creator can create new projects and access any invited project.",
        "orgViewer": "Viewer is not allowed to create new projects but they can access any invited project."
      },
      "codeScanner": {
        "loadingScanner": "Loading the scanner...",
        "selectColumn": "Select a column (QR code or Barcode) that you want to use for finding a row by scanning.",
        "moreThanOneRowFoundForCode": "More than one row found for this code. Currently only unique codes are supported.",
        "noRowFoundForCode": "No row found for this code for the selected column"
      },
      "map": {
        "overLimit": "You're over the limit.",
        "closeLimit": "You're getting close to the limit.",
        "limitNumber": "The limit of markers shown in a Map View is 1000 records."
      },
      "footerInfo": "แถวต่อหน้า",
      "upload": "เลือกไฟล์ที่จะอัปโหลด",
      "upload_sub": "หรือลากและวางไฟล์",
      "excelSupport": "รองรับ:. xls, .xlsx,. xlsm, .ods, .ots",
      "excelURL": "ป้อน URL ไฟล์ Excel",
      "csvURL": "ป้อน URL ไฟล์ CSV",
      "footMsg": "# ของแถวที่จะแยกวิเคราะห์กับ DataType",
      "excelImport": "มีแผ่นงานสำหรับนำเข้า",
      "exportMetadata": "คุณต้องการส่งออกข้อมูลเมตาจากตาราง Meta หรือไม่?",
      "importMetadata": "คุณต้องการนำเข้าเมตาดาต้าจากตารางเมตาหรือไม่?",
      "clearMetadata": "คุณต้องการที่จะล้างข้อมูลเมตาจากตาราง Meta หรือไม่?",
      "projectEmptyMessage": "เริ่มต้นด้วยการสร้างโครงการใหม่",
      "stopProject": "คุณต้องการที่จะหยุดโครงการหรือไม่",
      "startProject": "คุณต้องการเริ่มโครงการหรือไม่",
      "restartProject": "คุณต้องการรีสตาร์ทโครงการหรือไม่",
      "deleteProject": "คุณต้องการลบโครงการหรือไม่",
      "shareBasePrivate": "สร้างฐาน Readonly ที่ใช้ร่วมกันได้อย่างเปิดเผย",
      "shareBasePublic": "ทุกคนบนอินเทอร์เน็ตด้วยลิงค์นี้สามารถดูได้",
      "userInviteNoSMTP": "ดูเหมือนว่าคุณยังไม่ได้กำหนดค่าเมล! โปรดคัดลอกลิงก์เชิญด้านบนและส่งไปที่",
      "dragDropHide": "ลากและวางฟิลด์ที่นี่เพื่อซ่อน",
      "formInput": "ป้อนป้ายชื่ออินพุตแบบฟอร์ม",
      "formHelpText": "เพิ่มข้อความช่วยเหลือบางอย่าง",
      "onlyCreator": "มองเห็นเฉพาะกับผู้สร้างเท่านั้น",
      "formDesc": "เพิ่มคำอธิบายแบบฟอร์ม",
      "beforeEnablePwd": "จำกัด การเข้าถึงด้วยรหัสผ่าน",
      "afterEnablePwd": "การเข้าถึงคือรหัสผ่านที่ จำกัด",
      "privateLink": "มุมมองนี้ใช้ร่วมกันผ่านลิงค์ส่วนตัว",
      "privateLinkAdditionalInfo": "ผู้ที่มีลิงค์ส่วนตัวสามารถเห็นเซลล์ที่มองเห็นได้ในมุมมองนี้เท่านั้น",
      "afterFormSubmitted": "หลังจากส่งแบบฟอร์มแล้ว",
      "apiOptions": "เข้าถึงโครงการผ่านทาง",
      "submitAnotherForm": "แสดงปุ่ม 'ส่งฟอร์มอื่น'",
      "showBlankForm": "แสดงแบบฟอร์มเปล่าหลังจาก 5 วินาที",
      "emailForm": "ส่งอีเมลถึงฉันที่",
      "showSysFields": "แสดงฟิลด์ระบบ",
      "filterAutoApply": "ใช้อัตโนมัติ",
      "showMessage": "แสดงข้อความนี้",
      "viewNotShared": "มุมมองปัจจุบันไม่ได้แชร์!",
      "showAllViews": "แสดงมุมมองที่แชร์ทั้งหมดของตารางนี้",
      "collabView": "ผู้ทำงานร่วมกันที่มีสิทธิ์แก้ไขหรือสูงกว่าสามารถเปลี่ยนการกำหนดค่ามุมมอง",
      "lockedView": "ไม่มีใครสามารถแก้ไขการกำหนดค่าการดูจนกว่าจะถูกปลดล็อค",
      "personalView": "มีเพียงคุณเท่านั้นที่สามารถแก้ไขการกำหนดค่ามุมมอง มุมมองส่วนตัวของผู้ทำงานร่วมกันอื่น ๆ ถูกซ่อนอยู่ตามค่าเริ่มต้น",
      "ownerDesc": "สามารถเพิ่ม / ลบผู้สร้าง และโครงสร้างฐานข้อมูลและฟิลด์แก้ไขเต็มรูปแบบ",
      "creatorDesc": "สามารถแก้ไขโครงสร้างและค่าฐานข้อมูลได้อย่างเต็มที่",
      "editorDesc": "สามารถแก้ไขระเบียน แต่ไม่สามารถเปลี่ยนโครงสร้างของฐานข้อมูล / ฟิลด์ได้",
      "commenterDesc": "สามารถดูและแสดงความคิดเห็นบันทึก แต่ไม่สามารถแก้ไขอะไรได้",
      "viewerDesc": "สามารถดูบันทึก แต่ไม่สามารถแก้ไขอะไรก็ได้",
      "addUser": "เพิ่มผู้ใช้ใหม่",
      "staticRoleInfo": "สามารถแก้ไขบทบาทที่กำหนดระบบได้",
      "exportZip": "ส่งออกโครงการเมตาเป็นไฟล์ซิปและดาวน์โหลด",
      "importZip": "นำเข้าโครงการ Meta Zip ของโครงการและรีสตาร์ท",
      "importText": "นำเข้าโครงการ NOCODB โดยการอัพโหลดไฟล์ zip ข้อมูลเมตา",
      "metaNoChange": "ไม่มีการเปลี่ยนแปลงที่ระบุ",
      "sqlMigration": "การโยกย้าย Schema จะถูกสร้างขึ้นโดยอัตโนมัติ สร้างตารางและรีเฟรชหน้านี้",
      "dbConnectionStatus": "สภาพแวดล้อมที่ผ่านการตรวจสอบ",
      "dbConnected": "การเชื่อมต่อสำเร็จ",
      "notifications": {
        "no_new": "ไม่มีการแจ้งเตือนใหม่",
        "clear": "ชัดเจน"
      },
      "sponsor": {
        "header": "คุณสามารถช่วยเราได้!",
        "message": "เราเป็นทีมเล็ก ๆ ที่ทำงานเต็มเวลาในการทำให้ NOCODB โอเพ่นซอร์ส เราเชื่อว่าเครื่องมือเช่น NOCODB ควรให้บริการอย่างอิสระในการแก้ปัญหาทุกเครื่องบนอินเทอร์เน็ต"
      },
      "loginMsg": "เข้าสู่ระบบ NOCODB",
      "passwordRecovery": {
        "message_1": "โปรดระบุที่อยู่อีเมลที่คุณใช้เมื่อคุณสมัครใช้งาน",
        "message_2": "เราจะส่งอีเมลพร้อมลิงค์เพื่อรีเซ็ตรหัสผ่านของคุณ",
        "success": "โปรดตรวจสอบอีเมลของคุณเพื่อรีเซ็ตรหัสผ่าน"
      },
      "signUp": {
        "superAdmin": "คุณจะเป็น 'super admin'",
        "alreadyHaveAccount": "มีบัญชีแล้วหรือยัง",
        "workEmail": "ป้อนอีเมลงานของคุณ",
        "enterPassword": "ป้อนรหัสผ่านของคุณ",
        "forgotPassword": "ลืมรหัสผ่านหรือไม่ ?",
        "dontHaveAccount": "ไม่มีบัญชี?"
      },
      "addView": {
        "grid": "เพิ่มมุมมองกริด",
        "gallery": "เพิ่มมุมมองแกลลอรี่",
        "form": "เพิ่มมุมมองแบบฟอร์ม",
        "kanban": "เพิ่มมุมมอง Kanban",
        "map": "Add Map View",
        "calendar": "เพิ่มมุมมองปฏิทิน"
      },
      "tablesMetadataInSync": "ตารางเมตาดาต้ากำลังซิงค์",
      "addMultipleUsers": "คุณสามารถเพิ่มอีเมลคั่นด้วยเครื่องหมายจุลภาค (,) หลายรายการ",
      "enterTableName": "ป้อนชื่อตาราง",
      "addDefaultColumns": "เพิ่มคอลัมน์เริ่มต้น",
      "tableNameInDb": "ชื่อตารางตามที่บันทึกไว้ในฐานข้อมูล",
      "airtable": {
        "credentials": "Where to find this?"
      },
      "import": {
        "clickOrDrag": "คลิกหรือลากไฟล์มาที่นี่เพื่ออัปโหลด"
      },
      "metaDataRecreated": "Table metadata recreated successfully",
      "invalidCredentials": "Invalid credentials",
      "downloadingMoreFiles": "Downloading more files",
      "copiedToClipboard": "คัดลอกไปยังคลิปบอร์ดแล้ว",
      "requriedFieldsCantBeMoved": "Required field can't be moved",
      "updateNotAllowedWithoutPK": "Update not allowed for table which doesn't have primary key",
      "autoIncFieldNotEditable": "ช่องตารางที่เพิ่มลำดับได้เองแก้ไขไม่ได้",
      "editingPKnotSupported": "Editing primary key not supported",
      "deletedCache": "ลบแคชเรียบร้อยแล้ว",
      "cacheEmpty": "ไม่พบแคช",
      "exportedCache": "ส่งออกแคชเรียบร้อยแล้ว",
      "valueAlreadyInList": "This value is already in the list",
      "noColumnsToUpdate": "No columns to update",
      "tableDeleted": "ลบตารางสำเร็จ",
      "generatePublicShareableReadonlyBase": "Generate publicly shareable readonly base",
      "deleteViewConfirmation": "Are you sure you want to delete this view?",
      "deleteTableConfirmation": "คุณต้องการลบตารางหรือไม่",
      "showM2mTables": "แสดงตารางที่สัมพันธ์แบบกลุ่มต่อกลุ่ม",
      "showM2mTablesDesc": "Many-to-many relation is supported via a junction table & is hidden by default. Enable this option to list all such tables along with existing tables.",
      "showNullInCells": "แสดงค่า NULL ในช่อง",
      "showNullInCellsDesc": "แสดงแท็ก 'NULL' ที่มีค่าเป็น NULL ในช่องตาราง ตัวเลือกนี้ช่วยแยกระหว่างช่องที่เป็น EMPTY ได้ชัดเจนขึ้น",
      "showNullAndEmptyInFilter": "แสดงค่า NULL และ EMPTY ในตัวกรอง",
      "showNullAndEmptyInFilterDesc": "เปิดใช้งานฟิลเตอร์ 'เพิ่มเติม' เพื่อแยกข้อมูลที่เป็น NULL และค่าตัวอักษรว่าง ระบบปกตินั้นจัดให้ NULL และ Empty มีค่าเหมือนกัน",
      "deleteKanbanStackConfirmation": "Deleting this stack will also remove the select option `{stackToBeDeleted}` from the `{groupingField}`. The records will move to the uncategorized stack.",
      "computedFieldEditWarning": "Computed field: contents are read-only. Use column edit menu to reconfigure",
      "computedFieldDeleteWarning": "Computed field: contents are read-only. Unable to clear content.",
      "noMoreRecords": "ไม่มีตารางใดๆ"
    },
    "error": {
      "searchProject": "การค้นหาของคุณสำหรับ {search} ไม่พบผลลัพธ์",
      "invalidChar": "อักขระไม่ถูกต้องในเส้นทางโฟลเดอร์",
      "invalidDbCredentials": "ข้อมูลรับรองฐานข้อมูลไม่ถูกต้อง",
      "unableToConnectToDb": "ไม่สามารถเชื่อมต่อกับฐานข้อมูลโปรดตรวจสอบฐานข้อมูลของคุณขึ้น",
      "userDoesntHaveSufficientPermission": "ผู้ใช้ไม่มีอยู่หรือมีสิทธิ์เพียงพอในการสร้างสคีมา",
      "dbConnectionStatus": "พารามิเตอร์ฐานข้อมูลไม่ถูกต้อง",
      "dbConnectionFailed": "การเชื่อมต่อล้มเหลว:",
      "signUpRules": {
        "emailReqd": "จำเป็นต้องใช้อีเมล",
        "emailInvalid": "อีเมลจะต้องถูกต้อง",
        "passwdRequired": "ต้องการรหัสผ่าน",
        "passwdLength": "รหัสผ่านของคุณต้องมีอักขระอย่างน้อย 8 ตัว",
        "passwdMismatch": "รหัสผ่านไม่ตรงกัน",
        "completeRuleSet": "At least 8 characters with one Uppercase, one number and one special character",
        "atLeast8Char": "At least 8 characters",
        "atLeastOneUppercase": "One Uppercase letter",
        "atLeastOneNumber": "One Number",
        "atLeastOneSpecialChar": "One special character",
        "allowedSpecialCharList": "Allowed special character list"
      },
      "invalidURL": "Invalid URL",
      "invalidEmail": "Invalid Email",
      "internalError": "Some internal error occurred",
      "templateGeneratorNotFound": "Template Generator cannot be found!",
      "fileUploadFailed": "Failed to upload file",
      "primaryColumnUpdateFailed": "Failed to update primary column",
      "formDescriptionTooLong": "Data too long for Form Description",
      "columnsRequired": "Following columns are required",
      "selectAtleastOneColumn": "At least one column has to be selected",
      "columnDescriptionNotFound": "Cannot find the destination column for",
      "duplicateMappingFound": "Duplicate mapping found, please remove one of the mapping",
      "nullValueViolatesNotNull": "Null value violates not-null constraint",
      "sourceHasInvalidNumbers": "Source data contains some invalid numbers",
      "sourceHasInvalidBoolean": "Source data contains some invalid boolean values",
      "invalidForm": "Invalid Form",
      "formValidationFailed": "Form validation failed",
      "youHaveBeenSignedOut": "You have been signed out",
      "failedToLoadList": "Failed to load list",
      "failedToLoadChildrenList": "Failed to load children list",
      "deleteFailed": "Delete failed",
      "unlinkFailed": "Unlink failed",
      "rowUpdateFailed": "Row update failed",
      "deleteRowFailed": "Failed to delete row",
      "setFormDataFailed": "Failed to set form data",
      "formViewUpdateFailed": "Failed to update form view",
      "tableNameRequired": "จำเป็นต้องมีชื่อตาราง",
      "nameShouldStartWithAnAlphabetOr_": "Name should start with an alphabet or _",
      "followingCharactersAreNotAllowed": "Following characters are not allowed",
      "columnNameRequired": "Column name is required",
      "columnNameExceedsCharacters": "The length of column name exceeds the max {value} characters",
      "projectNameExceeds50Characters": "Project name exceeds 50 characters",
      "projectNameCannotStartWithSpace": "Project name cannot start with space",
      "requiredField": "Required field",
      "ipNotAllowed": "IP not allowed",
      "targetFileIsNotAnAcceptedFileType": "Target file is not an accepted file type",
      "theAcceptedFileTypeIsCsv": "The accepted file type is .csv",
      "theAcceptedFileTypesAreXlsXlsxXlsmOdsOts": "The accepted file types are .xls, .xlsx, .xlsm, .ods, .ots",
      "parameterKeyCannotBeEmpty": "Parameter key cannot be empty",
      "duplicateParameterKeysAreNotAllowed": "Duplicate parameter keys are not allowed",
      "fieldRequired": "{value} cannot be empty.",
      "projectNotAccessible": "Project not accessible",
      "copyToClipboardError": "Failed to copy to clipboard"
    },
    "toast": {
      "exportMetadata": "ข้อมูลเมตาของโครงการส่งออกเรียบร้อยแล้ว",
      "importMetadata": "โครงการเมตาดาต้านำเข้าสำเร็จแล้ว",
      "clearMetadata": "ข้อมูลเมตาของโครงการเคลียร์เรียบร้อยแล้ว",
      "stopProject": "โครงการหยุดสำเร็จ",
      "startProject": "เริ่มโครงการสำเร็จ",
      "restartProject": "เริ่มโครงการสำเร็จแล้ว",
      "deleteProject": "ลบโครงการสำเร็จแล้ว",
      "authToken": "โทเค็นรับรองความถูกต้องคัดลอกไปยังคลิปบอร์ด",
      "projInfo": "คัดลอกข้อมูลโครงการไปยังคลิปบอร์ด",
      "inviteUrlCopy": "คัดลอก URL เชิญไปยังคลิปบอร์ด",
      "createView": "ดูสร้างสำเร็จ",
      "formEmailSMTP": "โปรดเปิดใช้งานปลั๊กอิน SMTP ใน App Store เพื่อเปิดใช้งานการแจ้งเตือนทางอีเมล",
      "collabView": "เปลี่ยนไปใช้มุมมองร่วมกันสำเร็จแล้ว",
      "lockedView": "เปลี่ยนเป็นมุมมองที่ล็อคเรียบร้อยแล้ว",
      "futureRelease": "เร็ว ๆ นี้!"
    },
    "success": {
      "columnDuplicated": "Column duplicated successfully",
      "rowDuplicatedWithoutSavedYet": "Row duplicated (not saved)",
      "updatedUIACL": "Updated UI ACL for tables successfully",
      "pluginUninstalled": "Plugin uninstalled successfully",
      "pluginSettingsSaved": "Plugin settings saved successfully",
      "pluginTested": "Successfully tested plugin settings",
      "tableRenamed": "เปลี่ยนชื่อตารางสำเร็จ",
      "viewDeleted": "View deleted successfully",
      "primaryColumnUpdated": "Successfully updated as primary column",
      "tableDataExported": "Successfully exported all table data",
      "updated": "Successfully updated",
      "sharedViewDeleted": "Deleted shared view successfully",
      "userDeleted": "User deleted successfully",
      "viewRenamed": "View renamed successfully",
      "tokenGenerated": "Token generated successfully",
      "tokenDeleted": "Token deleted successfully",
      "userAddedToProject": "Successfully added user to project",
      "userAdded": "Successfully added user",
      "userDeletedFromProject": "Successfully deleted user from project",
      "inviteEmailSent": "Invite Email sent successfully",
      "inviteURLCopied": "Invite URL copied to clipboard",
      "commentCopied": "Comment copied to clipboard",
      "passwordResetURLCopied": "Password reset URL copied to clipboard",
      "shareableURLCopied": "Copied shareable base URL to clipboard!",
      "embeddableHTMLCodeCopied": "Copied embeddable HTML code!",
      "userDetailsUpdated": "Successfully updated the user details",
      "tableDataImported": "Successfully imported table data",
      "webhookUpdated": "Webhook details updated successfully",
      "webhookDeleted": "Hook deleted successfully",
      "webhookTested": "Webhook tested successfully",
      "columnUpdated": "Column updated",
      "columnCreated": "Column created",
      "passwordChanged": "Password changed successfully. Please login again.",
      "settingsSaved": "Settings saved successfully",
      "roleUpdated": "Role updated successfully"
    }
  }
}<|MERGE_RESOLUTION|>--- conflicted
+++ resolved
@@ -319,15 +319,6 @@
     "commentsOnly": "Comments only",
     "documentation": "Documentation",
     "subscribeNewsletter": "Subscribe to our weekly newsletter",
-<<<<<<< HEAD
-    "signUpWithProvider": "Sign up with {provider}",
-    "signInWithProvider": "Sign in with {provider}",
-    "agreeToTos": "By signing up, you agree to the Terms of Service",
-    "welcomeToNc": "Welcome to NocoDB!",
-    "inviteOnlySignup": "Allow signup only using invite url",
-    "nextRow": "Next Row",
-    "prevRow": "Previous Row"
-=======
     "signUpWithGoogle": "สมัครใช้งานด้วย Google",
     "signInWithGoogle": "ลงชื่อเข้าใช้ด้วย Google",
     "agreeToTos": "เมื่อคุณสมัครใช้งานแล้ว ถือว่ายอมรับข้อตกลงการใช้งาน",
@@ -335,7 +326,6 @@
     "inviteOnlySignup": "อนุญาตให้สมัครได้ผ่านลิงก์เชิญชวนเท่านั้น",
     "nextRow": "แถวต่อไป",
     "prevRow": "แถวที่แล้ว"
->>>>>>> ae252a40
   },
   "activity": {
     "createProject": "สร้างโครงการ",
