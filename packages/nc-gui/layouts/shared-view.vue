<script lang="ts" setup>
<<<<<<< HEAD
import { navigateTo } from '#app'
import NocoHeaderLogo from '~/components/general/NocoHeaderLogo'

const { isLoading } = useGlobal()
=======
import { navigateTo, useEventListener, useRouter } from '#imports'
const { isLoading, currentVersion } = useGlobal()
>>>>>>> 2d715a91
const { sharedView } = useSharedView()
const router = useRouter()

onMounted(() => {
  // check if we are inside an iframe
  // if we are, communicate to the parent page whenever we navigate to a new url,
  // so that the parent page can respond to it properly.
  // E.g. by making the browser navigate to that url, and not just the iframe.
  // This is useful for integrating NocoDB into other products,
  // such as Outline (https://github.com/outline/outline/pull/4184).
  if (window.parent !== window) {
    const notifyLocationChange = (value: string) =>
      window.parent.postMessage(
        {
          event: 'locationchange',
          payload: { value },
        },
        '*',
      )

    router.afterEach((to) => notifyLocationChange(location.origin + to.fullPath))
    useEventListener(window, 'beforeunload', () => {
      const { href } = document.activeElement as { href?: string }
      if (href) notifyLocationChange(href)
    })
  }
})
</script>

<script lang="ts">
export default {
  name: 'SharedView',
}
</script>

<template>
  <a-layout id="nc-app">
    <a-layout class="!flex-col bg-white">
      <a-layout-header class="flex !bg-primary items-center text-white pl-3 pr-4 shadow-lg">
        <div class="transition-all duration-200 p-2 cursor-pointer transform hover:scale-105" @click="navigateTo('/')">
<<<<<<< HEAD
          <NocoHeaderLogo />
=======
          <a-tooltip placement="bottom">
            <template #title>
              {{ currentVersion }}
            </template>
            <img width="35" alt="NocoDB" src="~/assets/img/icons/512x512-trans.png" />
          </a-tooltip>
>>>>>>> 2d715a91
        </div>

        <div>
          <div class="flex justify-center items-center">
            <div class="flex items-center gap-2 ml-3 text-white">
              <template v-if="isLoading">
                <span class="text-white">{{ $t('general.loading') }}</span>

                <MdiReload :class="{ 'animate-infinite animate-spin ': isLoading }" />
              </template>

              <div v-else class="text-xl font-semibold truncate text-white nc-shared-view-title">
                {{ sharedView?.title }}
              </div>
            </div>
          </div>
        </div>

        <div class="flex-1" />
      </a-layout-header>

      <div class="w-full overflow-hidden" style="height: calc(100% - var(--header-height))">
        <slot />
      </div>
    </a-layout>
  </a-layout>
</template><|MERGE_RESOLUTION|>--- conflicted
+++ resolved
@@ -1,13 +1,6 @@
 <script lang="ts" setup>
-<<<<<<< HEAD
-import { navigateTo } from '#app'
-import NocoHeaderLogo from '~/components/general/NocoHeaderLogo'
-
-const { isLoading } = useGlobal()
-=======
-import { navigateTo, useEventListener, useRouter } from '#imports'
+import { navigateTo, useEventListener, useRouter, useSharedView } from '#imports'
 const { isLoading, currentVersion } = useGlobal()
->>>>>>> 2d715a91
 const { sharedView } = useSharedView()
 const router = useRouter()
 
@@ -48,16 +41,12 @@
     <a-layout class="!flex-col bg-white">
       <a-layout-header class="flex !bg-primary items-center text-white pl-3 pr-4 shadow-lg">
         <div class="transition-all duration-200 p-2 cursor-pointer transform hover:scale-105" @click="navigateTo('/')">
-<<<<<<< HEAD
-          <NocoHeaderLogo />
-=======
           <a-tooltip placement="bottom">
             <template #title>
               {{ currentVersion }}
             </template>
             <img width="35" alt="NocoDB" src="~/assets/img/icons/512x512-trans.png" />
           </a-tooltip>
->>>>>>> 2d715a91
         </div>
 
         <div>
