import { OrgUserRoles, ProjectRoles } from 'nocodb-sdk'

const roleScopes = {
  org: [OrgUserRoles.VIEWER, OrgUserRoles.CREATOR],
  project: [ProjectRoles.VIEWER, ProjectRoles.COMMENTER, ProjectRoles.EDITOR, ProjectRoles.CREATOR, ProjectRoles.OWNER],
}

interface Perm {
  include?: Record<string, boolean>
}

/**
 * Each permission value means the following
 * `*` - which is wildcard, means all permissions are allowed
 *  `include` - which is an object, means only the permissions listed in the object are allowed
 *  `undefined` or `{}` - which is the default value, means no permissions are allowed
 * */
const rolePermissions = {
  // org level role permissions
  [OrgUserRoles.SUPER_ADMIN]: '*',
  [OrgUserRoles.CREATOR]: {
    include: {
      projectCreate: true,
      projectMove: true,
      projectDelete: true,
      projectDuplicate: true,
      newUser: true,
<<<<<<< HEAD
      tableRename: true,
      tableDelete: true,
=======
      viewCreateOrEdit: true,
>>>>>>> 87eb8dbf
    },
  },
  [OrgUserRoles.VIEWER]: {
    include: {
      importRequest: true,
    },
  },

  // Project role permissions
  [ProjectRoles.OWNER]: {
    include: {
      projectDelete: true,
    },
  },
  [ProjectRoles.CREATOR]: {
    include: {
      baseCreate: true,
      fieldUpdate: true,
      hookList: true,
      tableCreate: true,
      tableRename: true,
      tableDelete: true,
      tableDuplicate: true,
      tableSort: true,
      layoutRename: true,
      layoutDelete: true,
      airtableImport: true,
      jsonImport: true,
      excelImport: true,
      settingsPage: true,
      newUser: true,
      webhook: true,
      fieldEdit: true,
      fieldAdd: true,
      tableIconEdit: true,
      viewCreateOrEdit: true,
      viewShare: true,
      projectShare: true,
      projectMiscSettings: true,
      csvImport: true,
      projectRename: true,
      projectDuplicate: true,
    },
  },
  [ProjectRoles.EDITOR]: {
    include: {
      dataInsert: true,
      dataEdit: true,
      sortSync: true,
      filterSync: true,
      filterChildrenRead: true,
      viewFieldEdit: true,
      csvTableImport: true,
    },
  },
  [ProjectRoles.COMMENTER]: {
    include: {
      commentEdit: true,
      commentList: true,
      commentCount: true,
    },
  },
  [ProjectRoles.VIEWER]: {
    include: {
      projectSettings: true,
      expandedForm: true,
      apiDocs: true,
    },
  },
  [ProjectRoles.NO_ACCESS]: {
    include: {},
  },
} as Record<OrgUserRoles | ProjectRoles, Perm | '*'>

/*
  We inherit include permissions from previous roles in the same scope (role order)
  To determine role order, we use `roleScopes` object

  So for example ProjectRoles.COMMENTER has `commentEdit` permission,
    which means ProjectRoles.EDITOR, ProjectRoles.CREATOR, ProjectRoles.OWNER will also have `commentEdit` permission
    where as ProjectRoles.VIEWER, ProjectRoles.NO_ACCESS will not have `commentEdit` permission.

  This is why we are validating that there are no duplicate permissions within the same scope
    even though it is not required for the code to work. It is to keep the code clean and easy to understand.
*/

// validate no duplicate permissions within same scope
Object.values(roleScopes).forEach((roles) => {
  const scopePermissions: Record<string, boolean> = {}
  const duplicates: string[] = []
  roles.forEach((role) => {
    const perms = (rolePermissions[role] as Perm).include || {}
    Object.keys(perms).forEach((perm) => {
      if (scopePermissions[perm]) {
        duplicates.push(perm)
      }
      scopePermissions[perm] = true
    })
  })
  if (duplicates.length) {
    throw new Error(
      `Duplicate permissions found in roles ${roles.join(', ')}. Please remove duplicate permissions: ${duplicates.join(', ')}`,
    )
  }
})

// inherit include permissions within scope (role order)
Object.values(roleScopes).forEach((roles) => {
  let roleIndex = 0
  for (const role of roles) {
    if (roleIndex === 0) {
      roleIndex++
      continue
    }

    if (rolePermissions[role] === '*') continue
    if ((rolePermissions[role] as Perm).include && (rolePermissions[roles[roleIndex - 1]] as Perm).include) {
      Object.assign((rolePermissions[role] as Perm).include!, (rolePermissions[roles[roleIndex - 1]] as Perm).include)
    }

    roleIndex++
  }
})

export { rolePermissions }<|MERGE_RESOLUTION|>--- conflicted
+++ resolved
@@ -25,12 +25,9 @@
       projectDelete: true,
       projectDuplicate: true,
       newUser: true,
-<<<<<<< HEAD
       tableRename: true,
       tableDelete: true,
-=======
       viewCreateOrEdit: true,
->>>>>>> 87eb8dbf
     },
   },
   [OrgUserRoles.VIEWER]: {
