import { dirname, resolve } from 'node:path'
import { defineNuxtConfig } from 'nuxt'
import vueI18n from '@intlify/vite-plugin-vue-i18n'
import Icons from 'unplugin-icons/vite'
import IconsResolver from 'unplugin-icons/resolver'
import Components from 'unplugin-vue-components/vite'
import { AntDesignVueResolver } from 'unplugin-vue-components/resolvers'
import monacoEditorPlugin from 'vite-plugin-monaco-editor'
import { NodeModulesPolyfillPlugin } from '@esbuild-plugins/node-modules-polyfill'

// https://v3.nuxtjs.org/api/configuration/nuxt.config
export default defineNuxtConfig({
  modules: ['@vueuse/nuxt', 'nuxt-windicss', '@nuxt/image-edge'],

  ssr: false,

  app: {
    /** In production build we need to load assets using relative path, to achieve the result we are using cdnURL */
    cdnURL: process.env.NODE_ENV === 'production' ? '.' : undefined,
  },

  css: [
    'virtual:windi.css',
    'virtual:windi-devtools',
    '~/assets/style/fonts.css',
    '~/assets/css/global.css',
    '~/assets/style.scss',
  ],

  meta: {
    title: 'NocoDB',
    link: [
      {
        rel: 'icon',
        type: 'image/x-icon',
        href: './favicon.ico',
      },
    ],
    meta: [
      { charset: 'utf-8' },
      {
        name: 'viewport',
        content: 'width=device-width, initial-scale=1',
      },
      {
        hid: 'description',
        name: 'description',
        content: process.env.npm_package_description || '',
      },
    ],
  },

  vite: {
    build: {
      commonjsOptions: {
        ignoreTryCatch: false,
      },
    },
    plugins: [
      vueI18n({
        include: [resolve(dirname('./lang/**'))],
        runtimeOnly: false,
      }),
      Icons({
        autoInstall: true,
        compiler: 'vue3',
        defaultClass: 'nc-icon',
      }),
      Components({
        resolvers: [
          AntDesignVueResolver({
            importStyle: false,
            resolveIcons: false,
          }),
          IconsResolver({
            prefix: false,
          }),
        ],
      }),
      monacoEditorPlugin({
        languageWorkers: ['json'],
      }),
    ],
    define: {
      'process.env.DEBUG': 'false',
      'process.nextTick': () => {},
    },
    server: {
      watch: {
        usePolling: true,
      },
    },
    resolve: {
      alias: {
        querystring: 'rollup-plugin-node-polyfills/polyfills/qs',
        util: 'rollup-plugin-node-polyfills/polyfills/util',
        url: 'rollup-plugin-node-polyfills/polyfills/url',
      },
    },
    optimizeDeps: {
      esbuildOptions: {
        define: {
          global: 'globalThis',
        },
        // Enable esbuild polyfill plugins
        plugins: [NodeModulesPolyfillPlugin()],
      },
    },
  },

  experimental: {
    reactivityTransform: true,
  },

  image: {
    dir: 'assets/',
  },
<<<<<<< HEAD
  imports: {
    dirs: ['./context/**', './utils/**', './lib/**', './composables/**'],
=======

  autoImports: {
    dirs: ['./context', './utils', './lib'],
>>>>>>> a8190a49
    imports: [{ name: 'useI18n', from: 'vue-i18n' }],
  },
  pageTransition: {
    name: 'page',
    mode: 'out-in',
  },
  layoutTransition: {
    name: 'layout',
    mode: 'out-in',
  },
})<|MERGE_RESOLUTION|>--- conflicted
+++ resolved
@@ -115,14 +115,8 @@
   image: {
     dir: 'assets/',
   },
-<<<<<<< HEAD
   imports: {
     dirs: ['./context/**', './utils/**', './lib/**', './composables/**'],
-=======
-
-  autoImports: {
-    dirs: ['./context', './utils', './lib'],
->>>>>>> a8190a49
     imports: [{ name: 'useI18n', from: 'vue-i18n' }],
   },
   pageTransition: {
