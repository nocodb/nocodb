{
  "name": "nc-gui",
  "description": "NocoDB Frontend",
  "private": true,
  "author": {
    "name": "NocoDB",
    "url": "https://nocodb.com/"
  },
  "homepage": "https://github.com/nocodb/nocodb",
  "repository": {
    "type": "git",
    "url": "https://github.com/nocodb/nocodb.git"
  },
  "bugs": {
    "url": "https://github.com/nocodb/nocodb/issues"
  },
  "license": "AGPL-3.0-or-later",
  "web-types": "web-types.json",
  "scripts": {
    "build": "nuxi build",
    "dev": "nuxi dev",
    "generate": "nuxi generate",
    "start": "node .output/server/index.mjs",
    "lint": "eslint --ext \".js,.jsx,.ts,.tsx,.vue\" --fix --ignore-path .gitignore .",
    "test": "vitest -c test/vite.config.ts",
    "test:ui": "vitest -c test/vite.config.ts --ui",
    "coverage": "vitest -c test/vite.config.ts run --coverage",
    "build:copy": "npm run generate; rm -rf ../nc-lib-gui/lib/dist/; rsync -rvzh ./dist/ ../nc-lib-gui/lib/dist/",
    "build:copy:publish": "npm run generate; rm -rf ../nc-lib-gui/lib/dist/; rsync -rvzh ./dist/ ../nc-lib-gui/lib/dist/; npm publish ../nc-lib-gui",
    "postinstall": "node scripts/updateNuxtRouting.js",
    "ci:run": "export NODE_OPTIONS=\"--max_old_space_size=16384\"; npm install; NUXT_PAGE_TRANSITION_DISABLE=true npm run build; NUXT_PUBLIC_NC_BACKEND_URL=http://localhost:8080 npm run start &"
  },
  "dependencies": {
    "@ckpack/vue-color": "^1.2.0",
    "@iconify/vue": "^4.0.1",
    "@tiptap/extension-bullet-list": "^2.0.0-beta.207",
    "@tiptap/extension-code-block": "^2.0.0-beta.209",
    "@tiptap/extension-heading": "^2.0.0-beta.205",
    "@tiptap/extension-horizontal-rule": "^2.0.0-beta.207",
    "@tiptap/extension-image": "^2.0.0-beta.207",
    "@tiptap/extension-list-item": "^2.0.0-beta.207",
    "@tiptap/extension-placeholder": "^2.0.0-beta.206",
    "@tiptap/extension-strike": "^2.0.0-beta.205",
    "@tiptap/extension-table": "^2.0.0-beta.209",
    "@tiptap/extension-table-cell": "^2.0.0-beta.209",
    "@tiptap/extension-table-header": "^2.0.0-beta.209",
    "@tiptap/extension-table-row": "^2.0.0-beta.209",
    "@tiptap/extension-task-item": "^2.0.0-beta.207",
    "@tiptap/extension-task-list": "^2.0.0-beta.207",
    "@tiptap/extension-underline": "^2.0.0-beta.209",
    "@tiptap/html": "^2.0.0-beta.209",
    "@tiptap/prosemirror-tables": "^1.1.4",
    "@tiptap/starter-kit": "^2.0.0-beta.205",
    "@tiptap/suggestion": "^2.0.0-beta.205",
    "@tiptap/vue-3": "^2.0.0-beta.205",
    "@types/file-saver": "^2.0.5",
    "@vue-flow/additional-components": "^1.2.0",
    "@vue-flow/core": "^1.3.0",
    "@vuelidate/core": "^2.0.0-alpha.44",
    "@vuelidate/validators": "^2.0.0-alpha.31",
    "@vueuse/core": "^9.0.2",
    "@vueuse/integrations": "^9.0.2",
    "ant-design-vue": "^3.2.11",
    "d3-scale": "^4.0.2",
    "dagre": "^0.8.5",
    "dayjs": "^1.11.3",
    "file-saver": "^2.0.5",
    "httpsnippet": "^2.0.0",
    "jsbarcode": "^3.11.5",
    "jsep": "^1.3.6",
    "just-clone": "^6.1.1",
    "jwt-decode": "^3.1.2",
    "locale-codes": "^1.3.1",
    "monaco-editor": "^0.33.0",
<<<<<<< HEAD
    "ninja-keys": "^1.2.2",
    "nocodb-sdk": "file:../nocodb-sdk",
=======
    "nocodb-sdk": "0.105.0",
>>>>>>> 0b20b525
    "papaparse": "^5.3.2",
    "parse-github-url": "^1.0.2",
    "qrcode": "^1.5.1",
    "showdown": "^2.1.0",
    "socket.io-client": "^4.5.1",
    "sortablejs": "^1.15.0",
    "tinycolor2": "^1.4.2",
    "unique-names-generator": "^4.7.1",
    "v3-infinite-loading": "^1.2.2",
    "validator": "^13.7.0",
    "vue-dompurify-html": "^3.0.0",
    "vue-github-button": "^3.0.3",
    "vue-i18n": "^9.2.2",
    "vue3-text-clamp": "^0.1.1",
    "vue3-calendar-heatmap": "^2.0.0",
    "vuedraggable": "^4.1.0",
    "xlsx": "^0.18.5"
  },
  "devDependencies": {
    "@antfu/eslint-config": "^0.26.0",
    "@esbuild-plugins/node-modules-polyfill": "^0.1.4",
    "@iconify-json/ant-design": "^1.1.3",
    "@iconify-json/bi": "^1.1.6",
    "@iconify-json/cil": "^1.1.2",
    "@iconify-json/clarity": "^1.1.4",
    "@iconify-json/eva": "^1.1.2",
    "@iconify-json/ic": "^1.1.7",
    "@iconify-json/la": "^1.1.2",
    "@iconify-json/logos": "^1.1.14",
    "@iconify-json/lucide": "^1.1.36",
    "@iconify-json/material-symbols": "^1.1.8",
    "@iconify-json/mdi": "^1.1.25",
    "@iconify-json/mi": "^1.1.2",
    "@iconify-json/ph": "^1.1.2",
    "@iconify-json/ri": "^1.1.3",
    "@iconify-json/simple-icons": "^1.1.29",
    "@iconify-json/system-uicons": "^1.1.4",
    "@iconify-json/vscode-icons": "^1.1.14",
    "@iconify-json/tabler": "^1.1.59",
    "@intlify/vite-plugin-vue-i18n": "^6.0.1",
    "@nuxt/image-edge": "^1.0.0-27657146.da85542",
    "@types/axios": "^0.14.0",
    "@types/dagre": "^0.7.48",
    "@types/papaparse": "^5.3.2",
    "@types/parse-github-url": "^1.0.0",
    "@types/showdown": "^2.0.0",
    "@types/sortablejs": "^1.13.0",
    "@types/tinycolor2": "^1.4.3",
    "@types/validator": "^13.7.10",
    "@vitest/ui": "^0.18.0",
    "@vue/compiler-sfc": "^3.2.37",
    "@vue/test-utils": "^2.0.2",
    "@vueuse/nuxt": "^9.0.2",
    "@windicss/plugin-animations": "^1.0.9",
    "@windicss/plugin-question-mark": "^0.1.1",
    "@windicss/plugin-scrollbar": "^1.2.3",
    "eslint": "^8.22.0",
    "eslint-config-prettier": "^8.5.0",
    "eslint-plugin-prettier": "^4.0.0",
    "happy-dom": "^6.0.3",
    "nuxt": "^3.0.0-rc.12",
    "nuxt-windicss": "^2.5.0",
    "prettier": "^2.7.1",
    "sass": "^1.53.0",
    "unplugin-icons": "^0.14.7",
    "unplugin-vue-components": "^0.22.4",
    "vite-plugin-monaco-editor": "^1.1.0",
    "vite-plugin-purge-icons": "^0.9.0",
    "vitest": "^0.18.0",
    "windicss": "^3.5.6"
  }
}<|MERGE_RESOLUTION|>--- conflicted
+++ resolved
@@ -72,12 +72,8 @@
     "jwt-decode": "^3.1.2",
     "locale-codes": "^1.3.1",
     "monaco-editor": "^0.33.0",
-<<<<<<< HEAD
     "ninja-keys": "^1.2.2",
-    "nocodb-sdk": "file:../nocodb-sdk",
-=======
     "nocodb-sdk": "0.105.0",
->>>>>>> 0b20b525
     "papaparse": "^5.3.2",
     "parse-github-url": "^1.0.2",
     "qrcode": "^1.5.1",
