--- conflicted
+++ resolved
@@ -5,13 +5,11 @@
 
 const $route = useRoute()
 
-<<<<<<< HEAD
+const { appInfo } = useGlobal()
+
 const { loadScope } = useCommandPalette()
 
 loadScope('account_settings')
-=======
-const { appInfo } = useGlobal()
->>>>>>> 49354ca4
 
 const selectedKeys = computed(() => [
   /^\/account\/users\/?$/.test($route.fullPath)
