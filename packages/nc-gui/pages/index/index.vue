--- conflicted
+++ resolved
@@ -1,17 +1,11 @@
 <script lang="ts" setup>
-<<<<<<< HEAD
-import { useGlobal, useRoute } from '#imports'
+import { useGlobal, useRoute, useSidebar } from '#imports'
 
 const route = useRoute()
 
 const { appInfo } = useGlobal()
-=======
-import { useRoute, useSidebar } from '#imports'
-
-const route = useRoute()
 
 useSidebar('nc-left-sidebar', { hasSidebar: false })
->>>>>>> 2d715a91
 </script>
 
 <template>
@@ -19,11 +13,7 @@
     <div
       class="min-h-[calc(100vh_-_var(--header-height))] bg-primary bg-opacity-5 flex flex-wrap justify-between xl:flex-nowrap gap-6 py-6 px-4 md:(px-12 pt-65px)"
     >
-<<<<<<< HEAD
-      <div v-if="!appInfo.useFinnTheme" class="flex-1 justify-end hidden xl:(flex)">
-=======
-      <div class="hidden xl:(flex)">
->>>>>>> 2d715a91
+      <div v-if="!appInfo.useFinnTheme" class="hidden xl:(flex)">
         <div>
           <LazyGeneralSponsors />
         </div>
@@ -33,11 +23,10 @@
         <NuxtPage />
       </div>
 
-<<<<<<< HEAD
-      <div v-if="!appInfo.useFinnTheme" class="flex flex-1 justify-between gap-6 lg:block">
-=======
-      <div class="flex-1 flex gap-6 flex-col justify-center items-center md:(flex-row justify-between items-start)">
->>>>>>> 2d715a91
+      <div
+        v-if="!appInfo.useFinnTheme"
+        class="flex-1 flex gap-6 flex-col justify-center items-center md:(flex-row justify-between items-start)"
+      >
         <template v-if="route.name === 'index-index'">
           <TransitionGroup name="page" mode="out-in">
             <div key="social-card">
