<script lang="ts" setup>
import { customAlphabet } from 'nanoid'
import type { Form, Input } from 'ant-design-vue'
import type { RuleObject } from 'ant-design-vue/es/form'
import type { VNodeRef } from '@vue/runtime-core'
import tinycolor from 'tinycolor2'
import {
  extractSdkResponseErrorMsg,
  generateUniqueName,
  message,
  navigateTo,
  nextTick,
  onMounted,
  projectTitleValidator,
  reactive,
  ref,
  useApi,
  useCommandPalette,
  useNuxtApp,
  useProject,
  useRoute,
  useSidebar,
  useTable,
} from '#imports'
import { NcProjectType } from '~/utils'

const { $e } = useNuxtApp()

const { loadTables, loadProject } = useProject()

const { table, createTable } = useTable(async (_) => {
  await loadTables()
})

const { refreshCommandPalette } = useCommandPalette()

const { api, isLoading } = useApi({ useGlobalInstance: true })

useSidebar('nc-left-sidebar', { hasSidebar: false })

const nameValidationRules = [
  {
    required: true,
    message: 'Project name is required',
  },
  projectTitleValidator,
] as RuleObject[]

const form = ref<typeof Form>()

const formState = reactive({
  title: '',
})

<<<<<<< HEAD
const route = useRoute()
=======
const creating = ref(false)
>>>>>>> 93019cee

const createProject = async () => {
  $e('a:project:create:xcdb')
  try {
<<<<<<< HEAD
    // pick a random color from array and assign to project
    const color = projectThemeColors[Math.floor(Math.random() * 1000) % projectThemeColors.length]
    const tcolor = tinycolor(color)

    const complement = tcolor.complement()

    // todo: provide proper project type
=======
    creating.value = true

>>>>>>> 93019cee
    const result = await api.project.create({
      title: formState.title,
      fk_workspace_id: route.query.workspaceId,
      type: route.query.type ?? NcProjectType.DB,
      color,
      meta: JSON.stringify({
        theme: {
          primaryColor: color,
          accentColor: complement.toHex8String(),
        },
        ...(route.query.type === NcProjectType.COWRITER && { prompt_statement: '' }),
      }),
    })

    refreshCommandPalette()

    switch (route.query.type) {
      case NcProjectType.DOCS:
        await loadProject(true, result.id)
        await navigateTo(`/nc/doc/${result.id}`)
        // todo: Hack. Remove
        setTimeout(() => {
          window.location.reload()
        }, 10)
        break
      case NcProjectType.COWRITER: {
        // force load project so that baseId is available in useTable
        await loadProject(true, result.id)
        // Create a table for the COWRITER form
        const nanoidV2 = customAlphabet('1234567890abcdefghijklmnopqrstuvwxyz', 14)
        table.table_name = `nc_cowriter_${nanoidV2()}`
        // exclude title
        table.columns = ['id', 'created_at', 'updated_at']
        await createTable()

        await navigateTo(`/nc/cowriter/${result.id}`)
        break
      }
      default:
        await navigateTo(`/nc/${result.id}`)
    }
  } catch (e: any) {
    message.error(await extractSdkResponseErrorMsg(e))
  } finally {
    creating.value = false
  }
}

const input: VNodeRef = ref<typeof Input>()

onMounted(async () => {
  formState.title = await generateUniqueName()
  await nextTick()
  input.value?.$el?.focus()
  input.value?.$el?.select()
})
</script>

<template>
<<<<<<< HEAD
  <NuxtLayout name="new">
    <div class="mt-20">
      <div
        class="min-w-2/4 xl:max-w-2/4 w-full mx-auto create relative flex flex-col justify-center gap-2 w-full p-8 md:(bg-white rounded-lg border-1 border-gray-200 shadow)"
      >
        <LazyGeneralNocoIcon class="color-transition hover:(ring ring-accent)" :animate="isLoading" />

        <div
          class="color-transition transform group absolute top-5 left-5 text-4xl rounded-full cursor-pointer"
          @click="navigateTo('/')"
        >
          <MdiChevronLeft class="text-black group-hover:(text-accent scale-110)" />
        </div>

        <h1 class="prose-2xl font-bold self-center my-4">{{ $t('activity.createProject') }}</h1>

        <a-form
          ref="form"
          :model="formState"
          name="basic"
          layout="vertical"
          class="lg:max-w-3/4 w-full !mx-auto"
          no-style
          autocomplete="off"
          @finish="createProject"
        >
          <a-form-item :label="$t('labels.projName')" name="title" :rules="nameValidationRules" class="m-10">
            <a-input ref="input" v-model:value="formState.title" name="title" class="nc-metadb-project-name" />
          </a-form-item>

          <div class="text-center">
            <button class="scaling-btn bg-opacity-100" type="submit">
              <span class="flex items-center gap-2">
                <MaterialSymbolsRocketLaunchOutline />
                {{ $t('general.create') }}
              </span>
            </button>
          </div>
        </a-form>
=======
  <div
    class="create relative flex flex-col justify-center gap-2 w-full p-8 md:(bg-white rounded-lg border-1 border-gray-200 shadow)"
  >
    <LazyGeneralNocoIcon class="color-transition hover:(ring ring-accent)" :animate="isLoading" />

    <div
      class="color-transition transform group absolute top-5 left-5 text-4xl rounded-full cursor-pointer"
      @click="navigateTo('/')"
    >
      <MdiChevronLeft class="text-black group-hover:(text-accent scale-110)" />
    </div>

    <h1 class="prose-2xl font-bold self-center my-4">{{ $t('activity.createProject') }}</h1>

    <a-form
      ref="form"
      :model="formState"
      name="basic"
      layout="vertical"
      class="lg:max-w-3/4 w-full !mx-auto"
      no-style
      autocomplete="off"
      @finish="createProject"
    >
      <a-form-item :label="$t('labels.projName')" name="title" :rules="nameValidationRules" class="m-10">
        <a-input ref="input" v-model:value="formState.title" name="title" class="nc-metadb-project-name" />
      </a-form-item>

      <div class="text-center">
        <a-spin v-if="creating" spinning />
        <button v-else class="scaling-btn bg-opacity-100" type="submit">
          <span class="flex items-center gap-2">
            <MaterialSymbolsRocketLaunchOutline />
            {{ $t('general.create') }}
          </span>
        </button>
>>>>>>> 93019cee
      </div>
    </div>
  </NuxtLayout>
</template>

<style lang="scss">
.create {
  .ant-input-affix-wrapper,
  .ant-input {
    @apply !appearance-none my-1 border-1 border-solid border-primary border-opacity-50 rounded;
  }
}
</style><|MERGE_RESOLUTION|>--- conflicted
+++ resolved
@@ -52,16 +52,12 @@
   title: '',
 })
 
-<<<<<<< HEAD
 const route = useRoute()
-=======
 const creating = ref(false)
->>>>>>> 93019cee
 
 const createProject = async () => {
   $e('a:project:create:xcdb')
   try {
-<<<<<<< HEAD
     // pick a random color from array and assign to project
     const color = projectThemeColors[Math.floor(Math.random() * 1000) % projectThemeColors.length]
     const tcolor = tinycolor(color)
@@ -69,10 +65,8 @@
     const complement = tcolor.complement()
 
     // todo: provide proper project type
-=======
     creating.value = true
 
->>>>>>> 93019cee
     const result = await api.project.create({
       title: formState.title,
       fk_workspace_id: route.query.workspaceId,
@@ -132,7 +126,6 @@
 </script>
 
 <template>
-<<<<<<< HEAD
   <NuxtLayout name="new">
     <div class="mt-20">
       <div
@@ -164,53 +157,15 @@
           </a-form-item>
 
           <div class="text-center">
-            <button class="scaling-btn bg-opacity-100" type="submit">
+            <a-spin v-if="creating" spinning />
+            <button v-else class="scaling-btn bg-opacity-100" type="submit">
               <span class="flex items-center gap-2">
                 <MaterialSymbolsRocketLaunchOutline />
                 {{ $t('general.create') }}
               </span>
             </button>
           </div>
-        </a-form>
-=======
-  <div
-    class="create relative flex flex-col justify-center gap-2 w-full p-8 md:(bg-white rounded-lg border-1 border-gray-200 shadow)"
-  >
-    <LazyGeneralNocoIcon class="color-transition hover:(ring ring-accent)" :animate="isLoading" />
-
-    <div
-      class="color-transition transform group absolute top-5 left-5 text-4xl rounded-full cursor-pointer"
-      @click="navigateTo('/')"
-    >
-      <MdiChevronLeft class="text-black group-hover:(text-accent scale-110)" />
-    </div>
-
-    <h1 class="prose-2xl font-bold self-center my-4">{{ $t('activity.createProject') }}</h1>
-
-    <a-form
-      ref="form"
-      :model="formState"
-      name="basic"
-      layout="vertical"
-      class="lg:max-w-3/4 w-full !mx-auto"
-      no-style
-      autocomplete="off"
-      @finish="createProject"
-    >
-      <a-form-item :label="$t('labels.projName')" name="title" :rules="nameValidationRules" class="m-10">
-        <a-input ref="input" v-model:value="formState.title" name="title" class="nc-metadb-project-name" />
-      </a-form-item>
-
-      <div class="text-center">
-        <a-spin v-if="creating" spinning />
-        <button v-else class="scaling-btn bg-opacity-100" type="submit">
-          <span class="flex items-center gap-2">
-            <MaterialSymbolsRocketLaunchOutline />
-            {{ $t('general.create') }}
-          </span>
-        </button>
->>>>>>> 93019cee
-      </div>
+      </a-form>
     </div>
   </NuxtLayout>
 </template>
