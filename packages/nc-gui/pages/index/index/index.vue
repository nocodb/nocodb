--- conflicted
+++ resolved
@@ -281,11 +281,7 @@
         <div class="flex items-center uppercase !text-gray-400 text-xs font-weight-bold pt-2 px-4 pb-2 h-10">
           All workspaces
           <div class="flex-grow"></div>
-<<<<<<< HEAD
-          <MdiPlus class="!text-gray-400 text-lg cursor-pointer" @click="isCreateDlgOpen = true" />
-=======
           <MdiPlus class="!text-gray-400 text-lg cursor-pointer" data-testid="nc-create-workspace" @click="isCreateDlgOpen = true" />
->>>>>>> 50351f67
         </div>
 
         <div class="overflow-auto min-h-25 flex-grow" style="flex-basis: 0">
@@ -395,11 +391,7 @@
             <span class="nc-workspace-avatar !w-8 !h-8" :style="{ backgroundColor: getWorkspaceColor(activeWorkspace) }">
               {{ activeWorkspace?.title?.slice(0, 2) }}
             </span>
-<<<<<<< HEAD
-            <h1 class="text-3xl font-weight-bold tracking-[0.5px] mb-0">{{ activeWorkspace?.title }}</h1>
-=======
             <h1 class="text-3xl font-weight-bold tracking-[0.5px] mb-0 nc-workspace-title">{{ activeWorkspace?.title }}</h1>
->>>>>>> 50351f67
           </div>
           <div class="flex-grow"></div>
           <WorkspaceCreateProjectBtn v-if="isWorkspaceOwner" :active-workspace-id="activeWorkspace?.id" />
