<script setup lang="ts">
import type { Menu } from 'ant-design-vue'
import { Empty, Modal } from 'ant-design-vue'
import type { WorkspaceType } from 'nocodb-sdk'
import { nextTick } from '@vue/runtime-core'
import { WorkspaceUserRoles } from 'nocodb-sdk'
import tinycolor from 'tinycolor2'
import Sortable from 'sortablejs'
import { useRoute } from 'vue-router'
import {
  computed,
<<<<<<< HEAD
  onMounted,
=======
  definePageMeta,
  extractSdkResponseErrorMsg,
  message,
  navigateTo,
  onBeforeMount,
  parseProp,
>>>>>>> aedbfaaa
  projectThemeColors,
  storeToRefs,
  stringToColour,
  useRouter,
  useSidebar,
  useWorkspace,
} from '#imports'
import { extractSdkResponseErrorMsg } from '~/utils'

const router = useRouter()

const roleAlias = {
  [WorkspaceUserRoles.OWNER]: 'Owner',
  [WorkspaceUserRoles.VIEWER]: 'Viewer',
  [WorkspaceUserRoles.CREATOR]: 'Creator',
}

const workspaceStore = useWorkspace()

const { deleteWorkspace: _deleteWorkspace, loadWorkspaceList, updateWorkspace } = workspaceStore

const { workspaces, activeWorkspace, isWorkspaceOwner, activePage } = storeToRefs(workspaceStore)

const { $e } = useNuxtApp()

const route = useRoute()

const selectedWorkspaceIndex = computed<number[]>({
  get() {
    const index = workspaces?.value?.findIndex((workspace) => workspace.id === (route.query?.workspaceId as string))
    return activePage?.value === 'workspace' ? [index === -1 ? 0 : index] : []
  },
  set(index: number[]) {
    if (index?.length) {
      router.push({ query: { workspaceId: workspaces.value?.[index[0]]?.id, page: 'workspace' } })
    } else {
      router.push({ query: {} })
    }
  },
})

// create a new sidebar state
const { toggle, toggleHasSidebar } = useSidebar('nc-left-sidebar', { hasSidebar: true, isOpen: true })

const isCreateDlgOpen = ref(false)

const menuEl = ref<Menu | null>(null)

const menu = (el?: typeof Menu) => {
  if (el) {
    menuEl.value = el
    initSortable(el.$el)
  }
}

useDialog(resolveComponent('WorkspaceCreateDlg'), {
  'modelValue': isCreateDlgOpen,
  'onUpdate:modelValue': (isOpen: boolean) => (isCreateDlgOpen.value = isOpen),
  'onSuccess': async () => {
    isCreateDlgOpen.value = false
    await loadWorkspaceList()
    await nextTick(() => {
      ;[...menuEl?.value?.$el?.querySelectorAll('li.ant-menu-item')]?.pop()?.scrollIntoView({
        block: 'nearest',
        inline: 'nearest',
      })
      selectedWorkspaceIndex.value = [workspaces.value?.length - 1]
    })
  },
})

const { loadScope } = useCommandPalette()

// TODO
loadWorkspaceList()

loadScope('workspace')

onMounted(async () => {
  toggle(true)
  toggleHasSidebar(true)
  await loadWorkspaceList()
})

const deleteWorkspace = (workspace: WorkspaceType) => {
  Modal.confirm({
    title: 'Are you sure you want to delete this workspace?',
    type: 'warn',
    onOk: async () => {
      await _deleteWorkspace(workspace.id!)
      await loadWorkspaceList()
    },
  })
}

const updateWorkspaceTitle = async (workspace: WorkspaceType & { edit: boolean; temp_title: string }) => {
  try {
    await updateWorkspace(workspace.id!, { title: workspace.temp_title })
    workspace.title = workspace.temp_title
    workspace.edit = false
  } catch (e: any) {
    message.error(await extractSdkResponseErrorMsg(e))
  }
}

const handleWorkspaceColor = async (workspaceId: string, color: string) => {
  const workspace = workspaces.value?.find((w) => w.id === workspaceId)

  if (!workspace) return

  const tcolor = tinycolor(color)

<<<<<<< HEAD
  if (tcolor.isValid()) {
    const meta = workspace?.meta && typeof workspace.meta === 'string' ? JSON.parse(workspace.meta) : workspace.meta || {}
=======
    const meta = parseProp(project?.meta)
>>>>>>> aedbfaaa

    // Update local workspace meta
    workspace.meta = {
      ...(meta || {}),
      color,
    }

    await updateWorkspace(workspace.id!, {
      meta: workspace.meta,
    })
  }
}

const getWorkspaceColor = (workspace: WorkspaceType) => workspace.meta?.color || stringToColour(workspace.id!)

// const sortables: Record<string, Sortable> = {}

function getIdFromEl(previousEl: HTMLElement) {
  return previousEl.querySelector('[data-id]')?.dataset?.id
}

// todo: replace with vuedraggable
function initSortable(el: Element) {
  Sortable.create(el as HTMLLIElement, {
    onEnd: async (evt) => {
      if (workspaces.value?.length < 2) return

<<<<<<< HEAD
      const { newIndex = 0, oldIndex = 0 } = evt
=======
  const meta = parseProp(project.meta)
>>>>>>> aedbfaaa

      if (newIndex === oldIndex) return

      const children = evt.to.children as unknown as HTMLLIElement[]

      const previousEl = children[newIndex - 1]
      const nextEl = children[newIndex + 1]

      const currentItem = workspaces.value.find((v) => v.id === getIdFromEl(evt.item))

      if (!currentItem || !currentItem.id) return

      const previousItem = (previousEl ? workspaces.value.find((v) => v.id === getIdFromEl(previousEl)) : {}) as WorkspaceType
      const nextItem = (nextEl ? workspaces.value.find((v) => v.id === getIdFromEl(nextEl)) : {}) as WorkspaceType

      let nextOrder: number

      // set new order value based on the new order of the items
      if (workspaces.value.length - 1 === newIndex) {
        nextOrder = parseFloat(String(previousItem.order)) + 1
      } else if (newIndex === 0) {
        nextOrder = parseFloat(String(nextItem.order)) / 2
      } else {
        nextOrder = (parseFloat(String(previousItem.order)) + parseFloat(String(nextItem.order))) / 2
      }

      const _nextOrder = !isNaN(Number(nextOrder)) ? nextOrder : oldIndex

      currentItem.order = _nextOrder

      await updateWorkspace(currentItem.id, { order: _nextOrder })

      $e('a:workspace:reorder')
    },
    animation: 150,
  })
}

const tab = computed({
  get() {
    return route.query?.tab ?? 'projects'
  },
  set(tab: string) {
    router.push({ query: { ...route.query, tab } })
  },
})

const renameInput = ref<HTMLInputElement[]>()
const enableEdit = (index: number) => {
  workspaces.value[index].temp_title = workspaces.value[index].title
  workspaces.value[index].edit = true
  nextTick(() => {
    renameInput.value?.[0]?.focus()
    renameInput.value?.[0]?.select()
  })
}
const disableEdit = (index: number) => {
  workspaces.value[index].temp_title = null
  workspaces.value[index].edit = false
}

<<<<<<< HEAD
const projectListType = computed(() => {
  switch (activePage.value) {
    case 'recent':
      return 'Recent'
    case 'shared':
      return 'Shared With Me'
    case 'starred':
      return 'Favourite'
    default:
      return '='
=======
const copyProjectMeta = async () => {
  try {
    const aggregatedMetaInfo = await $api.utils.aggregatedMetaInfo()
    await copy(JSON.stringify(aggregatedMetaInfo))
    message.info('Copied aggregated project meta to clipboard')
  } catch (e: any) {
    message.error(await extractSdkResponseErrorMsg(e))
>>>>>>> aedbfaaa
  }
})
</script>

<template>
  <NuxtLayout name="new">
    <template #sidebar>
      <div class="h-full flex flex-col min-h-[400px] overflow-auto">
        <div class="nc-workspace-group overflow-auto mt-2">
          <div
            class="nc-workspace-group-item"
            :class="{ active: activePage === 'recent' }"
            @click="
              navigateTo({
                query: {
                  page: 'recent',
                },
              })
            "
          >
            <MaterialSymbolsNestClockFarsightAnalogOutlineRounded class="nc-icon" />
            <span>Recent</span>
          </div>
          <div
            class="nc-workspace-group-item"
            :class="{ active: activePage === 'shared' }"
            @click="
              navigateTo({
                query: {
                  page: 'shared',
                },
              })
            "
          >
            <MaterialSymbolsGroupsOutline class="nc-icon" />
            <span>Shared with me</span>
          </div>
          <div
            class="nc-workspace-group-item"
            :class="{ active: activePage === 'starred' }"
            @click="
              navigateTo({
                query: {
                  page: 'starred',
                },
              })
            "
          >
            <MaterialSymbolsStarOutline class="nc-icon" />
            <span>Favourites</span>
          </div>
        </div>
        <div class="flex items-center uppercase !text-gray-400 text-xs font-weight-bold pt-2 px-4 pb-2 h-10">
          All workspaces
          <div class="flex-grow"></div>
          <MdiPlus class="!text-gray-400 text-lg cursor-pointer" @click="isCreateDlgOpen = true" />
        </div>

        <div class="overflow-auto min-h-25 flex-grow" style="flex-basis: 0">
          <a-empty v-if="!workspaces?.length" :image="Empty.PRESENTED_IMAGE_SIMPLE" />

          <a-menu
            v-else
            :ref="menu"
            v-model:selected-keys="selectedWorkspaceIndex"
            class="nc-workspace-list"
            trigger-sub-menu-action="click"
          >
            <a-menu-item v-for="(workspace, i) of workspaces" :key="i">
              <div class="nc-workspace-list-item flex items-center h-full group" :data-id="workspace.id">
                <a-dropdown :trigger="['click']" trigger-sub-menu-action="click" @click.stop>
                  <div>
                    <span class="color-band" :style="{ backgroundColor: getWorkspaceColor(workspace) }" />
                    <div
                      :key="workspace.meta?.color"
                      class="nc-workspace-avatar nc-click-transition-1"
                      :style="{ backgroundColor: getWorkspaceColor(workspace) }"
                    >
                      {{ workspace.title?.slice(0, 2) }}
                    </div>
                  </div>

                  <template #overlay>
                    <a-menu trigger-sub-menu-action="click">
                      <LazyGeneralColorPicker
                        :model-value="getWorkspaceColor(workspace)"
                        :colors="projectThemeColors"
                        :row-size="9"
                        :advanced="false"
                        @input="handleWorkspaceColor(workspace.id, $event)"
                      />
                      <a-sub-menu key="pick-primary">
                        <template #title>
                          <div class="nc-project-menu-item group !py-0">
                            <ClarityColorPickerSolid class="group-hover:text-accent" />
                            Custom Color
                          </div>
                        </template>

                        <template #expandIcon></template>

                        <LazyGeneralChromeWrapper @input="handleWorkspaceColor(workspace.id, $event)" />
                      </a-sub-menu>
                    </a-menu>
                  </template>
                </a-dropdown>
                <input
                  v-if="workspace.edit"
                  ref="renameInput"
                  v-model="workspace.temp_title"
                  class="!leading-none outline-none bg-transparent"
                  autofocus
                  @blur="disableEdit(i)"
                  @keydown.enter="updateWorkspaceTitle(workspace)"
                  @keydown.esc="disableEdit(i)"
                />
                <div v-else class="nc-workspace-title shrink min-w-4 flex items-center gap-1">
                  <span
                    class="shrink min-w-0 overflow-ellipsis overflow-hidden"
                    :class="{ '!font-weight-bold': selectedWorkspaceIndex[0] === i }"
                    :title="workspace.title"
                    @dblclick="enableEdit(i)"
                    >{{ workspace.title }}</span
                  >
                  <span v-if="workspace.roles" class="text-[0.7rem] text-gray-500 hidden group-hover:inline"
                    >({{ roleAlias[workspace.roles] }})</span
                  >
                </div>
                <div class="flex-grow"></div>
                <MdiDragVertical class="outline-0 nc-workspace-drag-icon" />
                <a-dropdown :trigger="['click']">
                  <div class="w-4">
                    <MdiDotsHorizontal class="outline-0 nc-workspace-menu min-w-4 nc-click-transition" />
                  </div>
                  <template #overlay>
                    <a-menu>
                      <a-menu-item @click="enableEdit(i)">
                        <div class="nc-menu-item-wrapper">
                          <MdiPencil class="text-gray-500" />
                          Rename Workspace
                        </div>
                      </a-menu-item>
                      <a-menu-item @click="deleteWorkspace(workspace)">
                        <div class="nc-menu-item-wrapper">
                          <MdiDeleteOutline class="text-gray-500" />
                          Delete Workspace
                        </div>
                      </a-menu-item>
                    </a-menu>
                  </template>
                </a-dropdown>
              </div>
            </a-menu-item>
          </a-menu>
        </div>
      </div>
    </template>

    <div class="w-full h-full overflow-auto">
      <div v-if="activeWorkspace" class="h-full flex flex-col pt-6">
        <div class="px-6 flex items-center">
          <div class="flex gap-2 items-center mb-4">
            <span class="nc-workspace-avatar !w-8 !h-8" :style="{ backgroundColor: getWorkspaceColor(activeWorkspace) }">
              {{ activeWorkspace?.title?.slice(0, 2) }}
            </span>
            <h1 class="text-3xl font-weight-bold tracking-[0.5px] mb-0">{{ activeWorkspace?.title }}</h1>
          </div>
          <div class="flex-grow"></div>
          <WorkspaceCreateProjectBtn v-if="isWorkspaceOwner" :active-workspace-id="activeWorkspace?.id" />
        </div>

        <a-tabs v-model:activeKey="tab">
          <a-tab-pane key="projects" tab="All Projects" class="w-full">
            <WorkspaceProjectList class="h-full" />
          </a-tab-pane>
          <template v-if="isWorkspaceOwner">
            <a-tab-pane key="collab" tab="Collaborators" class="w-full">
              <WorkspaceCollaboratorsList class="h-full overflow-auto" />
            </a-tab-pane>
          </template>
        </a-tabs>
      </div>
      <div v-else-if="activePage !== 'workspace'" class="h-full flex flex-col px-6 my-3">
        <div class="flex items-center gap-2 mb-6 mt-3 text-xl">
          <MaterialSymbolsNestClockFarsightAnalogOutlineRounded v-if="activePage === 'recent'" class="h-8" />
          <MaterialSymbolsGroupsOutline v-else-if="activePage === 'shared'" />
          <MaterialSymbolsStarOutline v-else-if="activePage === 'starred'" />
          <h2 class="text-3xl font-weight-bold tracking-[0.5px] mb-0">
            {{ projectListType }}
          </h2>
        </div>

        <WorkspaceProjectList class="min-h-20 grow" />
      </div>
    </div>
  </NuxtLayout>
</template>

<style scoped lang="scss">
.nc-workspace-avatar {
  @apply min-w-6 h-6 rounded-[6px] flex items-center justify-center text-white font-weight-bold uppercase;
  font-size: 0.7rem;
}

.nc-workspace-list {
  .nc-workspace-list-item {
    @apply flex gap-2 items-center;
  }

  :deep(.ant-menu-item) {
    @apply relative;

    & .color-band {
      @apply opacity-0 absolute w-2 h-7 -left-1 top-[6px] bg-[#4351E8] rounded-[99px] trasition-opacity;
    }
  }

  :deep(.ant-menu-item-selected, .ant-menu-item-active) .color-band {
    @apply opacity-100;
  }

  .nc-workspace-menu,
  .nc-workspace-drag-icon {
    @apply opacity-0 transition-opactity min-w-4 text-gray-500;
  }

  .nc-workspace-drag-icon {
    @apply cursor-move;
  }

  :deep(.ant-menu-item:hover) {
    .nc-workspace-menu,
    .nc-workspace-drag-icon {
      @apply opacity-100;
    }
  }
}

:deep(.nc-workspace-list .ant-menu-item) {
  @apply !my-0;
}

.nc-workspace-group {
  .nc-workspace-group-item {
    &:hover {
      @apply bg-primary bg-opacity-3 text-primary;
    }

    &.active {
      @apply bg-primary bg-opacity-8 text-primary font-weight-bold;
    }

    @apply h-[40px]  p-4 pl-3 flex items-center gap-2 cursor-pointer;

    .nc-icon {
      @apply w-6;
    }
  }
}

// todo:  apply globally at windicss level
.nc-root {
  @apply text-[#4B5563];
}

.nc-collab-list {
  .nc-collab-list-item {
    @apply flex gap-2 py-2 px-4 items-center;

    .nc-collab-avatar {
      @apply w-6 h-6 rounded-full flex items-center justify-center text-white font-weight-bold uppercase;
      font-size: 0.7rem;
    }
  }
}

:deep(.ant-tabs-nav-list) {
  @apply ml-6;
}

.ant-layout-header {
  @apply !h-20 bg-transparent;
  border-bottom: 1px solid #f5f5f5;
}

.nc-quick-action-wrapper {
  @apply relative;

  input {
    @apply h-10 w-60 bg-gray-100 rounded-md pl-9 pr-5 mr-2;
  }

  .nc-quick-action-icon {
    @apply absolute left-2 top-6;
  }

  .nc-quick-action-shortcut {
    @apply text-gray-400 absolute right-4 top-0;
  }
}

:deep(.ant-tabs-tab:not(ant-tabs-tab-active)) {
  @apply !text-gray-500;
}

:deep(.ant-tabs-content) {
  @apply !min-h-25 !h-full;
}

:deep(.ant-tabs-nav) {
  @apply !mb-0;
}
</style><|MERGE_RESOLUTION|>--- conflicted
+++ resolved
@@ -9,16 +9,13 @@
 import { useRoute } from 'vue-router'
 import {
   computed,
-<<<<<<< HEAD
   onMounted,
-=======
   definePageMeta,
   extractSdkResponseErrorMsg,
   message,
   navigateTo,
   onBeforeMount,
   parseProp,
->>>>>>> aedbfaaa
   projectThemeColors,
   storeToRefs,
   stringToColour,
@@ -26,7 +23,6 @@
   useSidebar,
   useWorkspace,
 } from '#imports'
-import { extractSdkResponseErrorMsg } from '~/utils'
 
 const router = useRouter()
 
@@ -131,16 +127,12 @@
 
   const tcolor = tinycolor(color)
 
-<<<<<<< HEAD
   if (tcolor.isValid()) {
     const meta = workspace?.meta && typeof workspace.meta === 'string' ? JSON.parse(workspace.meta) : workspace.meta || {}
-=======
-    const meta = parseProp(project?.meta)
->>>>>>> aedbfaaa
 
     // Update local workspace meta
     workspace.meta = {
-      ...(meta || {}),
+      ...parseProp(meta),
       color,
     }
 
@@ -164,11 +156,7 @@
     onEnd: async (evt) => {
       if (workspaces.value?.length < 2) return
 
-<<<<<<< HEAD
       const { newIndex = 0, oldIndex = 0 } = evt
-=======
-  const meta = parseProp(project.meta)
->>>>>>> aedbfaaa
 
       if (newIndex === oldIndex) return
 
@@ -230,7 +218,6 @@
   workspaces.value[index].edit = false
 }
 
-<<<<<<< HEAD
 const projectListType = computed(() => {
   switch (activePage.value) {
     case 'recent':
@@ -241,15 +228,6 @@
       return 'Favourite'
     default:
       return '='
-=======
-const copyProjectMeta = async () => {
-  try {
-    const aggregatedMetaInfo = await $api.utils.aggregatedMetaInfo()
-    await copy(JSON.stringify(aggregatedMetaInfo))
-    message.info('Copied aggregated project meta to clipboard')
-  } catch (e: any) {
-    message.error(await extractSdkResponseErrorMsg(e))
->>>>>>> aedbfaaa
   }
 })
 </script>
