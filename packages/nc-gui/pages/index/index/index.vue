--- conflicted
+++ resolved
@@ -20,6 +20,7 @@
   useGlobal,
   useNuxtApp,
   useUIPermission,
+  useSidebar,
 } from '#imports'
 
 definePageMeta({
@@ -32,13 +33,11 @@
 
 const { isUIAllowed } = useUIPermission()
 
-<<<<<<< HEAD
 const $state = useGlobal()
 
 useSidebar('nc-left-sidebar', { hasSidebar: false, isOpen: true })
-=======
+
 const { md } = useBreakpoints(breakpointsTailwind)
->>>>>>> 2d715a91
 
 const filterQuery = ref('')
 
@@ -136,14 +135,14 @@
   class: ['group'],
 })
 
-<<<<<<< HEAD
 const canCreateProjectWithoutExternalDB = () => {
   return $state?.appInfo?.value?.canCreateProjectWithoutExternalDB
 }
 
 const canConnectToExternalDB = () => {
   return $state?.appInfo?.value?.connectToExternalDB
-=======
+}
+
 onBeforeMount(loadProjects)
 
 const { copy } = useCopy()
@@ -152,7 +151,6 @@
   const aggregatedMetaInfo = await $api.utils.aggregatedMetaInfo()
   copy(JSON.stringify(aggregatedMetaInfo))
   message.info('Copied aggregated project meta to clipboard')
->>>>>>> 2d715a91
 }
 </script>
 
@@ -185,17 +183,12 @@
 
       <div class="flex-1" />
 
-<<<<<<< HEAD
       <a-dropdown
         v-if="isUIAllowed('projectCreate', true) && (canCreateProjectWithoutExternalDB() || canConnectToExternalDB())"
         :trigger="['click']"
         overlay-class-name="nc-dropdown-create-project"
       >
-        <button class="nc-new-project-menu">
-=======
-      <a-dropdown v-if="isUIAllowed('projectCreate', true)" :trigger="['click']" overlay-class-name="nc-dropdown-create-project">
         <button class="nc-new-project-menu mt-4 md:mt-0">
->>>>>>> 2d715a91
           <span class="flex items-center w-full">
             {{ $t('title.newProj') }}
             <MdiMenuDown class="menu-icon" />
