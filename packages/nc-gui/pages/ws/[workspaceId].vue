<script lang="ts" setup>
const router = useRouter()

const route = $(router.currentRoute)

<<<<<<< HEAD
// const { isWorkspaceLoading, collaborators } = storeToRefs(useWorkspace())
// const { populateWorkspace } = useWorkspace()
=======
>>>>>>> 90cbc13a
const projectsStore = useProjects()

watch(
  () => route.params.workspaceId,
<<<<<<< HEAD
  async (newId, oldId) => {
    // if (!newId || (oldId !== newId && oldId)) {
    //   projectsStore.clearProjects()
    //   collaborators.value = []
    //   return
    // }
    await projectsStore.loadProjects('recent')

    // populateWorkspace()
=======
  async () => {
    await projectsStore.loadProjects('recent')
>>>>>>> 90cbc13a
  },
  {
    immediate: true,
  },
)
</script>

<template>
  <NuxtPage :page-key="route.params.workspaceId" />
</template><|MERGE_RESOLUTION|>--- conflicted
+++ resolved
@@ -3,29 +3,12 @@
 
 const route = $(router.currentRoute)
 
-<<<<<<< HEAD
-// const { isWorkspaceLoading, collaborators } = storeToRefs(useWorkspace())
-// const { populateWorkspace } = useWorkspace()
-=======
->>>>>>> 90cbc13a
 const projectsStore = useProjects()
 
 watch(
   () => route.params.workspaceId,
-<<<<<<< HEAD
-  async (newId, oldId) => {
-    // if (!newId || (oldId !== newId && oldId)) {
-    //   projectsStore.clearProjects()
-    //   collaborators.value = []
-    //   return
-    // }
-    await projectsStore.loadProjects('recent')
-
-    // populateWorkspace()
-=======
   async () => {
     await projectsStore.loadProjects('recent')
->>>>>>> 90cbc13a
   },
   {
     immediate: true,
