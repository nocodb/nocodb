import type { Socket } from 'socket.io-client'
import io from 'socket.io-client'
import { JobStatus, defineNuxtPlugin, useGlobal, watch } from '#imports'

export default defineNuxtPlugin(async (nuxtApp) => {
  const { appInfo } = useGlobal()

  let socket: Socket | null = null
  let messageIndex = 0

  const init = async (token: string) => {
    try {
      if (socket) socket.disconnect()

<<<<<<< HEAD
      const url = new URL(appInfo.value.ncSiteUrl, window.location.href.split(/[?#]/)[0])
=======
      const url = new URL(appInfo.ncSiteUrl, window.location.href.split(/[?#]/)[0])
      let socketPath = url.pathname
      socketPath += socketPath.endsWith('/') ? 'socket.io' : '/socket.io'
>>>>>>> 2d8bb02f

      socket = io(`${url.href}jobs`, {
        extraHeaders: { 'xc-auth': token },
        path: socketPath,
      })

      socket.on('connect_error', (e) => {
        console.error(e)
        socket?.disconnect()
      })
    } catch {}
  }

  if (nuxtApp.$state.signedIn.value) {
    await init(nuxtApp.$state.token.value)
  }

  const send = (evt: string, data: any) => {
    if (socket) {
      const _id = messageIndex++
      socket.emit(evt, { _id, data })
      return _id
    }
  }

  const jobs = {
    subscribe(
      job: { id: string } | any,
      subscribedCb?: () => void,
      statusCb?: (status: JobStatus, data?: any) => void,
      logCb?: (data: { message: string }) => void,
    ) {
      const logFn = (data: { id: string; data: { message: string } }) => {
        if (data.id === job.id) {
          if (logCb) logCb(data.data)
        }
      }
      const statusFn = (data: any) => {
        if (data.id === job.id) {
          if (statusCb) statusCb(data.status, data.data)
          if (data.status === JobStatus.COMPLETED || data.status === JobStatus.FAILED) {
            socket?.off('status', statusFn)
            socket?.off('log', logFn)
          }
        }
      }

      const _id = send('subscribe', job)

      const subscribeFn = (data: { _id: number; id: string }) => {
        if (data._id === _id) {
          if (data.id !== job.id) {
            job.id = data.id
          }
          if (subscribedCb) subscribedCb()
          socket?.on('log', logFn)
          socket?.on('status', statusFn)
          socket?.off('subscribed', subscribeFn)
        }
      }
      socket?.on('subscribed', subscribeFn)
    },
    getStatus(id: string): Promise<string> {
      return new Promise((resolve) => {
        if (socket) {
          const _id = send('status', { id })
          const tempFn = (data: any) => {
            if (data._id === _id) {
              resolve(data.status)
              socket?.off('status', tempFn)
            }
          }
          socket.on('status', tempFn)
        }
      })
    },
  }

  watch((nuxtApp.$state as ReturnType<typeof useGlobal>).token, (newToken, oldToken) => {
    if (newToken && newToken !== oldToken) init(newToken)
    else if (!newToken) socket?.disconnect()
  })

  nuxtApp.provide('jobs', jobs)
})<|MERGE_RESOLUTION|>--- conflicted
+++ resolved
@@ -12,13 +12,9 @@
     try {
       if (socket) socket.disconnect()
 
-<<<<<<< HEAD
       const url = new URL(appInfo.value.ncSiteUrl, window.location.href.split(/[?#]/)[0])
-=======
-      const url = new URL(appInfo.ncSiteUrl, window.location.href.split(/[?#]/)[0])
       let socketPath = url.pathname
       socketPath += socketPath.endsWith('/') ? 'socket.io' : '/socket.io'
->>>>>>> 2d8bb02f
 
       socket = io(`${url.href}jobs`, {
         extraHeaders: { 'xc-auth': token },
