--- conflicted
+++ resolved
@@ -23,23 +23,12 @@
   private queue: any[] = []
   // private batchSize: number
 
-<<<<<<< HEAD
   private nuxtApp: NuxtApp
 
   constructor(nuxtApp: NuxtApp) {
     // this.batchSize = batchSize
     this.nuxtApp = nuxtApp
   }
-=======
-      const url = new URL(appInfo.ncSiteUrl, window.location.href.split(/[?#]/)[0])
-      let socketPath = url.pathname
-      socketPath += socketPath.endsWith('/') ? 'socket.io' : '/socket.io'
-
-      socket = io(url.href, {
-        extraHeaders: { 'xc-auth': token },
-        path: socketPath,
-      })
->>>>>>> 2d8bb02f
 
   enqueueEvent(event: any) {
     this.queue.push({
@@ -87,22 +76,25 @@
   //   try {
   //     if (socket) socket.disconnect()
   //
-  //     const url = new URL(appInfo.ncSiteUrl, window.location.href.split(/[?#]/)[0]).href
+  //     const url = new URL(appInfo.ncSiteUrl, window.location.href.split(/[?#]/)[0])
+  //     let socketPath = url.pathname
+  //     socketPath += socketPath.endsWith('/') ? 'socket.io' : '/socket.io'
   //
-  //     socket = io(url, {
-  //       extraHeaders: {'xc-auth': token},
+  //     socket = io(url.href, {
+  //       extraHeaders: { 'xc-auth': token },
+  //       path: socketPath,
   //     })
   //
   //     socket.on('connect_error', () => {
   //       socket.disconnect()
   //     })
-  //   } catch {
-  //   }
+  //   } catch {}
+  // }
+  //
+  // if (nuxtApp.$state.signedIn.value) {
+  //   await init(nuxtApp.$state.token.value)
   // }
 
-  // if (nuxtApp.$state.signedIn.value) {
-  //   // await init(nuxtApp.$state.token.value)
-  // }
 
   router.afterEach((to) => {
     // if (!socket || (to.path === from.path && (to.query && to.query.type) === (from.query && from.query.type))) return
