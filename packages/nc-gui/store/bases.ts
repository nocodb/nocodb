--- conflicted
+++ resolved
@@ -12,13 +12,11 @@
   const bases = ref<Map<string, NcProject>>(new Map())
 
   const basesList = computed<NcProject[]>(() => Array.from(bases.value.values()).sort((a, b) => a.updated_at - b.updated_at))
+
   const baseUserCount = ref<number | undefined>(undefined)
-<<<<<<< HEAD
-
-=======
-  
->>>>>>> dea8df00
+
   const router = useRouter()
+
   const route = router.currentRoute
 
   const activeProjectId = computed(() => {
