import { defineStore } from 'pinia'
import type {
  AppearanceConfig,
  ButtonWidget,
  ColumnType,
  DataConfig,
  DataConfigAggregated2DChart,
  DataConfigNumber,
  DataSource,
  DataSourceInternal,
  LayoutType,
  NumberWidget,
  ProjectType,
  ScreenDimensions,
  ScreenPosition,
  StaticTextWidget,
  ViewType,
  Widget,
  WidgetReqType,
  WidgetType,
} from 'nocodb-sdk'
import { AggregateFnType, ButtonActionType, DataSourceType, FontType, WidgetTypeType, chartTypes } from 'nocodb-sdk'
import type { ComputedRef } from 'nuxt/dist/app/compat/capi'
import { computed, extractSdkResponseErrorMsg, message, navigateTo, ref, useNuxtApp, useRouter, useTabs, watch } from '#imports'
import type { LayoutSidebarNode } from '~~/lib'
import { TabType } from '~~/lib'
import type { IdAndTitle, TableWithProject } from '~~/components/layouts/types'

export const availableAggregateFunctions = [
  AggregateFnType.Sum,
  AggregateFnType.Avg,
  AggregateFnType.Count,
  AggregateFnType.Max,
  AggregateFnType.Min,
]

export const availableButtonActionTypes = [
  ButtonActionType.OPEN_EXTERNAL_URL,
  ButtonActionType.DELETE_RECORD,
  ButtonActionType.OPEN_LAYOUT,
  ButtonActionType.UPDATE_RECORD,
]

const availableFontTypes = [
  FontType.HEADING1,
  FontType.HEADING2,
  FontType.HEADING3,
  FontType.SUB_HEADING_1,
  FontType.SUB_HEADING_2,
  FontType.BODY,
  FontType.CAPTION,
]
export const availableFontTypesWithIdAndTitle = availableFontTypes?.map((fontType) => ({
  id: fontType,
  // TODO: use i18n here
  title: fontType,
}))

export const availableAggregateFunctionsWithIdAndTitle = availableAggregateFunctions.map((aggregateFn) => {
  return {
    id: aggregateFn.toString(),
    // TODO: use i18n here
    title: aggregateFn.toString(),
  }
})

export const useDashboardStore = defineStore('dashboardStore', () => {
  const router = useRouter()
  const route = $(router.currentRoute)

  const { $api, $e } = useNuxtApp()
  const { t } = useI18n()
  const reloadWidgetDataEventBus = useEventBus('ReloadWidgetData')

  /***
   *
   *
   * Refs
   *
   *
   */
  const availableTablesOfAllDBProjectsLinkedWithDashboardProject = ref<TableWithProject[] | undefined>()

  const isLayoutFetching = ref<Record<string, boolean>>({})

  const layoutsOfProjects = ref<Record<string, LayoutSidebarNode[]>>({})

  const openedLayoutSidebarNode = ref<LayoutSidebarNode | undefined>(undefined)

  const projectStore = useProject()
  const { project } = storeToRefs(projectStore)

  const { loadProjectTables } = useTablesStore()
  const { projectTables } = storeToRefs(useTablesStore())

  const focusedWidgetId = ref<string | undefined>(undefined)

  const openedWidgets = reactive<Widget[]>([])

  const availableColumnsOfSelectedView = ref<Array<ColumnType>>()

  const availableViewsOfSelectedTable = ref<IdAndTitle[] | undefined>()

  /***
   *
   * Computed
   *
   */

  const focusedWidget = computed(() =>
    openedWidgets.find((widget: { id: string | undefined }) => widget.id === focusedWidgetId.value),
  )

  const linkedDbProjects = computed(() => project.value?.linked_db_projects)

  const availableDbProjects = computed(
    () =>
      linkedDbProjects.value?.map((project) => ({
        id: project.id!,
        title: project.title || 'unknown',
      })) || [],
  )

  const openedProjectId = computed<string>(() => route.params.projectId as string)
  const openedLayoutId = computed<string | null>(() => route.params.layoutId as string)
  const _openedWorkspaceId = computed<string>(() => route.params.workspaceId as string)
  const availableNumericColumnsOfSelectedView = computed(() => {
    if (!availableColumnsOfSelectedView.value) {
      return undefined
    }

    // TODO: check also for other numeric types here (like float)
    return availableColumnsOfSelectedView.value.filter((column) => column.dt && ['integer'].includes(column.dt))
  })

  /***
   *
   * Private functions
   *
   */

  const _updateWidgetInAPIAndLocally = async (updatedWidget: Widget) => {
    // 1. Update the API
    await $api.dashboard.widgetUpdate(openedLayoutId.value!, updatedWidget.id, updatedWidget)
    // 2. Update the local object in collection
    // Question here: regarding reactivity,
    //   * better to replace the whole object in the collection?
    //   * or to update the respective props of the same object only
    openedWidgets.splice(
      0,
      openedWidgets.length,
      ...openedWidgets.map((wid: Widget) => {
        if (wid.id === updatedWidget.id) {
          return updatedWidget
        } else {
          return wid
        }
      }),
    )
  }

  function _findSingleLayout(layouts: LayoutSidebarNode[], layoutId: string) {
    if (!layouts) {
      console.error('layouts is undefined:')
    }
    return layouts.find((p) => p.id === layoutId)
  }

  async function _fetchSingleLayout({ layoutId: layoutIdParam }: { layoutId?: string; projectId: string }) {
    const layoutId = layoutIdParam || openedLayoutId.value
    if (!layoutId) throw new Error('No Layout id or slug provided')

    try {
      return await $api.dashboard.layoutGet(project.value!.id!, layoutId)
    } catch (e) {
      console.error(e)
      return undefined
    }
  }

  const _parseWidgetFromAPI = (widgetFromAPI: WidgetType): Widget => {
    const dataConfig: DataConfig =
      typeof widgetFromAPI.data_config === 'object' ? widgetFromAPI.data_config : JSON.parse(widgetFromAPI.data_config || '{}')

    const dataSource: DataSource =
      typeof widgetFromAPI.data_source === 'object' ? widgetFromAPI.data_source : JSON.parse(widgetFromAPI.data_source || '{}')

    const appearanceConfig: AppearanceConfig =
      typeof widgetFromAPI.appearance_config === 'object'
        ? widgetFromAPI.appearance_config
        : JSON.parse(widgetFromAPI.appearance_config || '{}')

    return {
      ...widgetFromAPI,
      data_config: dataConfig,
      data_source: dataSource,
      appearance_config: appearanceConfig,
    }
  }

  async function _addTabWhenNestedLayoutIsPopulated({ projectId }: { projectId: string }) {
    const layoutsOfProject = layoutsOfProjects.value[projectId]
    if (!layoutsOfProject) {
      setTimeout(() => {
        _addTabWhenNestedLayoutIsPopulated({ projectId })
      }, 100)
      return
    }

    if (!openedLayoutId.value) return

    const { addTab } = useTabs()

    addTab({
      id: openedLayoutSidebarNode.value!.id!,
      title: openedLayoutSidebarNode.value!.title || 'NO TITLE',
      type: TabType.LAYOUT,
      projectId: openedProjectId.value,
    })
  }

  function _getLayoutUrl({ projectId, id, completeUrl }: { projectId: string; id: string; completeUrl?: boolean }) {
    projectId = projectId || openedProjectId.value

    const url = `/ws/${_openedWorkspaceId.value}/nc/${projectId}/layout/${id}`

    return completeUrl ? `${window.location.origin}/#${url}` : url
  }

  async function _createLayout({ layoutTitle, projectId }: { layoutTitle: string; projectId: string }) {
    const layouts = layoutsOfProjects.value[projectId]
    try {
      const createdLayoutData = await $api.dashboard.layoutCreate(projectId, {
        title: layoutTitle,
        project_id: projectId,
      })

      layouts.push({
        ...createdLayoutData,
        isLeaf: false,
        key: createdLayoutData.id!,
        parentNodeId: undefined,
        children: [],
      })

      openedLayoutSidebarNode.value = _findSingleLayout(layouts, createdLayoutData.id!)
      await navigateTo(_getLayoutUrl({ id: createdLayoutData.id!, projectId: projectId! }))

      const openedTabs = layoutsOfProjects.value[projectId].map((p: any) => p.id)
      if (!openedTabs.includes(createdLayoutData.id!)) {
        openedTabs.push(createdLayoutData.id!)
      }

      const { addTab } = useTabs()

      addTab({
        id: createdLayoutData.id!,
        title: createdLayoutData.title || 'NO TITLE',
        type: TabType.LAYOUT,
        projectId,
      })
    } catch (e) {
      console.error(e)
      message.error(await extractSdkResponseErrorMsg(e as any))
    }
  }

  const _resetDepsOfSelectedView = () => {
    availableColumnsOfSelectedView.value = undefined
    if (focusedWidget.value?.data_config) {
      switch (focusedWidget.value?.widget_type) {
        case WidgetTypeType.LineChart:
        case WidgetTypeType.PieChart:
        case WidgetTypeType.BarChart: {
          ;(focusedWidget.value.data_config as DataConfigAggregated2DChart).xAxisColId = undefined
          // ;(focusedWidget.value.dataLink as ChartDataLink).xDataColumnTitle = undefined
          ;(focusedWidget.value.data_config as DataConfigAggregated2DChart).yAxisColId = undefined
          // ;(focusedWidget.value.dataLink as ChartDataLink).yDataColumnTitle = undefined
          break
        }
        case WidgetTypeType.Number: {
          ;(focusedWidget.value.data_config as DataConfigNumber).colId = undefined

          break
        }
        default: {
          alert('_resetDepsOfSelectedView handing not yet implemented for this visualisation type')
          break
        }
      }
      // TODO: handle other dataSourceTypes as well, probably via command pattern etc
      if (focusedWidget.value.data_source?.dataSourceType === DataSourceType.INTERNAL) {
        ;(focusedWidget.value.data_source as DataSourceInternal).viewId = undefined
      }
    }
  }

  const _resetDepsOfSelectedTable = () => {
    availableViewsOfSelectedTable.value = undefined
    if (focusedWidget.value?.data_config) {
      // TODO: handle other dataSourceTypes as well, probably via command pattern etc
      if (focusedWidget.value.data_source?.dataSourceType === DataSourceType.INTERNAL) {
        ;(focusedWidget.value.data_source as DataSourceInternal).viewId = undefined
      }
    }
    _resetDepsOfSelectedView()
  }

  /***
   *
   * watchers
   *
   */
  watch(
    () => (focusedWidget.value?.data_source as DataSourceInternal)?.tableId,
    async () => {
      availableViewsOfSelectedTable.value = undefined
      const currentTableId = (focusedWidget.value?.data_source as DataSourceInternal)?.tableId
      if (currentTableId) {
        const response = (await $api.dbView.list(currentTableId)).list as ViewType[]
        if (response) {
          availableViewsOfSelectedTable.value = response
            .sort((a, b) => a.order! - b.order!)
            .map((view) => ({
              id: view.id!,
              title: view.title || 'unknown',
            }))
        }
      }
    },
  )

  watch(availableDbProjects, async () => {
    if (availableDbProjects.value == null || availableDbProjects.value.length === 0) {
      availableTablesOfAllDBProjectsLinkedWithDashboardProject.value = []
      return
    }
    await Promise.all(availableDbProjects.value.map(async (project) => await loadProjectTables(project.id)))

    availableTablesOfAllDBProjectsLinkedWithDashboardProject.value = Array.from(projectTables.value)
      .flat()
      .filter((t) => t != null)
      .map((table) => ({
        id: table.id!,
        title: table.title || 'unknown',
        project: {
          id: table.project_id!,
          title: availableDbProjects.value.find((p) => p.id === table.project_id)?.title || 'unknown',
        },
      }))
  })

  watch(
    openedLayoutId,
    async (newLayoutId, previousLayoutId) => {
      //
      // Helper functions/props
      //
      const isDashboardNewButAlreadyOpen = openedLayoutSidebarNode.value?.new && openedLayoutSidebarNode.value.id === newLayoutId

      const setPreviousDashboardAsOld = () => {
        if (previousLayoutId) {
          const previousDashboard = _findSingleLayout(layoutsOfProjects.value[openedProjectId.value], previousLayoutId)
          if (previousDashboard?.new) {
            previousDashboard.new = false
          }
        }
      }

      const noNewLayoutId = newLayoutId == null

      //
      // Main function flow
      //
      if (noNewLayoutId) {
        openedLayoutSidebarNode.value = undefined
        return
      }

      if (isDashboardNewButAlreadyOpen) return

      setPreviousDashboardAsOld()

      openedLayoutSidebarNode.value = undefined

      // TODO extract that out in a seperate function START
      const fetchedDashboard: LayoutType | undefined = await _fetchSingleLayout({
        layoutId: newLayoutId,
        projectId: openedProjectId.value,
      })

      if (fetchedDashboard == null) {
        console.error('fetchedLayout is undefined')
        return
      }

      if (fetchedDashboard?.id !== openedLayoutId.value) {
        console.error('fetchedLayout.id !== openedLayoutId.value')
        return
      }

      const mandatorySidebarNodeProps = {
        isLeaf: true,
        key: fetchedDashboard.id,
      }
      openedLayoutSidebarNode.value = { ...fetchedDashboard, ...mandatorySidebarNodeProps }
      // TODO extract that out in a seperate function END

      _fetchAndSetWidgetsOfOpenedLayoutId(openedLayoutId.value)

      _addTabWhenNestedLayoutIsPopulated({
        projectId: openedProjectId.value,
      })
    },
    {
      immediate: true,
      deep: true,
    },
  )

  watch(
    [
      () => (focusedWidget.value?.data_source as DataSourceInternal)?.tableId,
      () => (focusedWidget.value?.data_source as DataSourceInternal)?.viewId,
    ],
    async ([newTableId, newViewId], [_oldTableId, _oldViewId]) => {
      availableColumnsOfSelectedView.value = undefined
      if (newViewId && newTableId) {
        const columnsOfTable = (await $api.dbTable.read(newTableId)).columns
        availableColumnsOfSelectedView.value = columnsOfTable
      }
    },
  )

  /***
   *
   * Public functions
   *
   */
  function getDashboardProjectUrl(projectId: string, { completeUrl }: { completeUrl?: boolean; publicMode?: boolean } = {}) {
    const path = `/ws/${_openedWorkspaceId.value}/nc/${projectId}/layout`
    if (completeUrl) return `${window.location.origin}/#${path}`

    return path
  }

  async function populateLayouts({ projectId }: { projectId: string }) {
    if (layoutsOfProjects.value[projectId]) return

    await fetchLayouts({ projectId })
  }

  async function fetchLayouts({ withoutLoading, projectId }: { projectId: string; withoutLoading?: boolean }) {
    if (!withoutLoading) isLayoutFetching.value[projectId] = true
    try {
      const fetchedLayouts = (await $api.dashboard.layoutList(projectId)).list

      layoutsOfProjects.value[projectId] = fetchedLayouts.map((layout) => {
        return {
          ...layout,
          isLeaf: true,
          key: layout.id!,
        }
      })
    } catch (e) {
      console.error(e)
      message.error(await extractSdkResponseErrorMsg(e as any))
    } finally {
      if (!withoutLoading) isLayoutFetching.value[projectId] = false
    }
  }

  const resetFocus = () => {
    focusedWidgetId.value = undefined
  }

  const addNewLayout = async ({ projectId }: { projectId: string }) => {
    const layouts = layoutsOfProjects.value[projectId]
    if (!Array.isArray(layouts)) {
      console.error('Layouts not defined or not an array')
      message.error('Error while creating Layout')
      return
    }
    let dummyTitle = 'Layout'
    let conflictCount = 0
    while (layouts?.find((layout) => layout.title === dummyTitle)) {
      conflictCount++
      dummyTitle = `Layout ${conflictCount}`
    }

    await _createLayout({
      projectId,
      layoutTitle: dummyTitle,
    })
  }

  const deleteLayout = async (dashboard: ProjectType, layout: LayoutType) => {
    $e('c:layout:delete')
    Modal.confirm({
      title: `${t('msg.info.deleteLayoutConfirmation')} (${layout.title})?`,
      wrapClassName: 'nc-modal-layout-delete',
      okText: t('general.yes'),
      okType: 'danger',
      cancelText: t('general.no'),
      width: 450,
      async onOk() {
        try {
          await $api.dashboard.layoutDelete(dashboard.id!, layout.id!)
          await fetchLayouts({ projectId: dashboard.id! })
          message.info(t('msg.info.layoutDeleted'))
          $e('a:layout:delete')
        } catch (e) {
          message.error(await extractSdkResponseErrorMsg(e))
          console.error(e)
        }
      },
    })
  }

  async function _fetchAndSetWidgetsOfOpenedLayoutId(layoutId: string) {
    const widgets = await $api.dashboard.widgetList(layoutId)

    if (widgets == null) {
      console.error('widgetsData is undefined')
    }

    // TODO: fix typing/implementation mismatch here: type expects there is a 'list' property where the widgets are stored in
    const parsedWidgets = widgets.list.map(_parseWidgetFromAPI)

    openedWidgets.splice(0, openedWidgets.length, ...parsedWidgets)
  }

  const openLayout = async ({ layout, projectId }: { layout: LayoutType; projectId: string }) => {
    const url = _getLayoutUrl({ id: layout.id!, projectId })

    await navigateTo(url)
  }

  const updatePositionOfWidgetById = (id: string, newPosition: ScreenPosition) => {
    if (openedWidgets == null) {
      console.error('Could not find UI element to update position')
      return
    }

    const elementToUpdate = openedWidgets.find((widget: Widget) => widget.id === id)
    if (elementToUpdate == null) {
      console.error('Could not find UI element to update position')
      return
    }

    const updatedElement: Widget = {
      ...elementToUpdate,
      appearance_config: {
        ...elementToUpdate.appearance_config,
        screenPosition: newPosition,
      },
    }

    openedWidgets.splice(
      0,
      openedWidgets.length,
      ...openedWidgets.map((element: any) => {
        if (element.id === id) {
          return updatedElement
        }
        return element
      }),
    )
    $api.dashboard.widgetUpdate(openedLayoutId.value!, updatedElement.id, updatedElement)
  }

  const updateScreenDimensionsOfWidgetById = (id: string, newScreenDimensions: ScreenDimensions) => {
    if (openedWidgets == null) {
      console.error('Could not find UI element to update screen dimensions')
      return
    }

    const elementToUpdate = openedWidgets.find((widget: Widget) => widget.id === id)
    if (elementToUpdate == null) {
      console.error('Could not find widget to update dimensions for')
      return
    }

    const updatedElement: Widget = {
      ...elementToUpdate,
      appearance_config: {
        ...elementToUpdate.appearance_config,
        screenDimensions: newScreenDimensions,
      },
    }

    openedWidgets.splice(
      0,
      openedWidgets.length,
      ...openedWidgets.map((element: any) => {
        if (element.id === id) {
          return updatedElement
        }
        return element
      }),
    )

    $api.dashboard.widgetUpdate(openedLayoutId.value!, updatedElement.id, updatedElement)
  }

  const addWidget = async (
    widget_type: WidgetTypeType,
    screenPosition: {
      x: number
      y: number
    } = {
      x: 50,
      y: 100,
    },
  ) => {
    const defaultScreenDimensions = {
      width: 100,
      height: 100,
    }

    const newElement: Widget = {
      id: Date.now().toString(),
      layout_id: openedLayoutId.value!,
      schema_version: '1.0.0',
      appearance_config: {
        screenPosition: {
          x: screenPosition.x - defaultScreenDimensions.width / 2,
          y: screenPosition.y - defaultScreenDimensions.height / 2,
        },
        screenDimensions: defaultScreenDimensions,
      },
      widget_type,
      data_source: {
        dataSourceType: DataSourceType.INTERNAL,
      },
      data_config: {
        ...(widget_type === WidgetTypeType.Button
          ? { buttonText: '[My Button]', actionType: ButtonActionType.OPEN_EXTERNAL_URL, url: 'http://example.com' }
          : {}),
      },
      // TODO: make this (and similar rubber ducking checks) cleaner
    }

    const dashboardWidgetReqType: WidgetReqType = {
      appearance_config: newElement.appearance_config,
      layout_id: openedLayoutId.value!,
      data_config: newElement.data_config,
      data_source: newElement.data_source,
      schema_version: newElement.schema_version,
      widget_type: newElement.widget_type,
    }

    const widgetFromAPI = await $api.dashboard.widgetCreate(openedLayoutId.value!, dashboardWidgetReqType)
    const parsedWidgetFromAPI = _parseWidgetFromAPI(widgetFromAPI)
    openedWidgets.push(parsedWidgetFromAPI)
    focusedWidgetId.value = parsedWidgetFromAPI.id
  }

  const removeWidgetById = async (id: string) => {
    const idxOfElementToRemove = openedWidgets.findIndex((element: { id: string }) => element.id === id)
    const elementToRemove = openedWidgets[idxOfElementToRemove]
    if (idxOfElementToRemove == null) {
      console.error('Could not find UI element to remove')
      return
    }
    await $api.dashboard.widgetDelete(openedLayoutId.value!, elementToRemove.id)
    openedWidgets.splice(idxOfElementToRemove, 1)
  }

  const updateFocusedWidgetByElementId = async (elementId: string) => {
    focusedWidgetId.value = elementId
  }

  // Widget Data Config methods

  const changeSelectedProjectIdAndTableIdOfFocusedWidget = (newProjectId: string, newTableId: string) => {
    _resetDepsOfSelectedTable()
    if (focusedWidget.value?.data_source) {
      // TODO: handle other dataSourceTypes as well, probably via command pattern etc
      if (focusedWidget.value.data_source?.dataSourceType === DataSourceType.INTERNAL) {
        const updatedWidget = reactive({
          ...focusedWidget.value!,
          data_source: reactive({
            ...focusedWidget.value.data_source,
            tableId: newTableId,
            projectId: newProjectId,
          }),
        })
        _updateWidgetInAPIAndLocally(updatedWidget)
      }
    }
  }
  const changeSelectedViewIdOfFocusedWidget = (newViewId: string) => {
    _resetDepsOfSelectedView()
    if (focusedWidget.value?.data_source) {
      // TODO: handle other dataSourceTypes as well, probably via command pattern etc
      if (focusedWidget.value.data_source?.dataSourceType === DataSourceType.INTERNAL) {
        const updatedWidget = {
          ...focusedWidget.value!,
          data_source: {
            ...focusedWidget.value.data_source,
            viewId: newViewId,
          },
        }
        _updateWidgetInAPIAndLocally(updatedWidget)
      }
    }
  }

  const changeSelectedNumberColumnIdOfFocusedWidget = (newNumberColumnId: string) => {
    if (!focusedWidget.value || ![WidgetTypeType.Number].includes(focusedWidget.value.widget_type)) {
      console.error('changeSelectedNumberColumnIdOfFocusedWidget: focusedWidget.value is undefined or not a chart')
      return
    }
    _updateWidgetInAPIAndLocally({
      ...focusedWidget.value!,
      data_config: {
        ...focusedWidget.value!.data_config,
        colId: newNumberColumnId,
      },
    })
  }

  const changeAggregateFunctionOfFocusedWidget = (newAggregateFunctionId: string) => {
    if (
      !focusedWidget.value ||
      ![WidgetTypeType.Number, WidgetTypeType.LineChart, WidgetTypeType.BarChart, WidgetTypeType.PieChart].includes(
        focusedWidget.value.widget_type,
      )
    ) {
      console.error('changeAggregateFunctionOfFocusedWidget: focusedWidget.value is undefined or not a chart')
      return
    }
    if (!Object.values(AggregateFnType).includes(newAggregateFunctionId as AggregateFnType)) {
      console.error(`changeAggregateFunctionOfFocusedWidget: '${newAggregateFunctionId}' is not a valid AggregateFnType`)
      return
    }
    if ([WidgetTypeType.Number, ...chartTypes].includes(focusedWidget.value.widget_type)) {
      _updateWidgetInAPIAndLocally({
        ...focusedWidget.value,
        data_config: {
          ...focusedWidget.value.data_config,
          aggregateFunction: newAggregateFunctionId as AggregateFnType,
        },
      })
    }
  }

  const changeSelectRecordsModeForNumberWidgetDataConfig = (newVal: 'all_records' | 'specific_records') => {
    if (
      !focusedWidget.value ||
      ![
        WidgetTypeType.Number,
        WidgetTypeType.BarChart,
        WidgetTypeType.LineChart,
        WidgetTypeType.PieChart,
        WidgetTypeType.ScatterPlot,
      ].includes(focusedWidget.value.widget_type)
    ) {
      console.error('changeSelectRecordsModeForNumberWidgetDataConfig: focusedWidget.value is undefined or not a Number widget')
      return
    }
    _updateWidgetInAPIAndLocally({
      ...focusedWidget.value,
      data_config: {
        ...focusedWidget.value.data_config,
        selectRecordsMode: newVal,
      },
    })
  }

  const changeRecordCountOrFieldSummaryForNumberWidgetDataConfig = (newVal: 'record_count' | 'field_summary') => {
    if (!focusedWidget.value || ![WidgetTypeType.Number, ...chartTypes].includes(focusedWidget.value.widget_type)) {
      console.error(
        'changeRecordCountOrFieldSummaryForNumberWidgetDataConfig: focusedWidget.value is undefined or not a Number/Chart widget',
      )
      return
    }
    _updateWidgetInAPIAndLocally({
      ...focusedWidget.value,
      data_config: {
        ...focusedWidget.value.data_config,
        recordCountOrFieldSummary: newVal,
      },
    })
  }

  const changeDescriptionOfNumberWidget = (newDescription: string) => {
    if (!focusedWidget.value || ![WidgetTypeType.Number].includes(focusedWidget.value.widget_type)) {
      console.error('changeDescriptionOfNumberWidget: focusedWidget.value is undefined or not a Number widget')
      return
    }
    _updateWidgetInAPIAndLocally({
      ...focusedWidget.value,
      data_config: {
        ...focusedWidget.value.data_config,
        description: newDescription,
      },
    })
  }

  const changeNameOfNumberWidget = (newName: string) => {
    if (!focusedWidget.value || ![WidgetTypeType.Number].includes(focusedWidget.value.widget_type)) {
      console.error('changeNameOfNumberWidget: focusedWidget.value is undefined or not a Number widget')
      return
    }
    _updateWidgetInAPIAndLocally({
      ...focusedWidget.value,
      data_config: {
        ...focusedWidget.value.data_config,
        name: newName,
      },
    })
  }

  const changeChartTypeOfFocusedChartElement = (newChartType: string) => {
    if (!focusedWidget.value || !chartTypes.includes(focusedWidget.value.widget_type)) {
      console.error('changeChartTypeOfFocusedChartElement: focusedWidget.value is undefined or not a chart')
      return
    }
    if (!newChartType || !chartTypes.includes(newChartType as WidgetTypeType)) {
      console.error('changeChartTypeOfFocusedChartElement: newChartType is undefined or not a valid chart type')
      return
    }
    const updatedWidget = {
      ...focusedWidget.value!,
      widget_type: newChartType as WidgetTypeType,
    }
    _updateWidgetInAPIAndLocally(updatedWidget)
  }

  const changeSelectedXColumnIdOfFocusedWidget = (newXColumnId: string) => {
    if (!focusedWidget.value || !chartTypes.includes(focusedWidget.value.widget_type)) {
      console.error('changeSelectedXColumnIfOfFocusedWidget: focusedWidget.value is undefined or not a chart')
      return
    }
    const updatedWidget = {
      ...focusedWidget.value!,
      data_config: {
        ...focusedWidget.value.data_config,
        xAxisColId: newXColumnId,
      },
    }
    _updateWidgetInAPIAndLocally(updatedWidget)
  }

  const changeSelectedXAxisOrderByOfFocusedWidget = (newXAxisOrderBy: 'x_val' | 'y_val') => {
    if (!focusedWidget.value || !chartTypes.includes(focusedWidget.value.widget_type)) {
      console.error('changeSelectedXColumnIfOfFocusedWidget: focusedWidget.value is undefined or not a chart')
      return
    }
    const updatedWidget = {
      ...focusedWidget.value!,
      data_config: {
        ...focusedWidget.value.data_config,
        xAxisOrderBy: newXAxisOrderBy,
      },
    }
    _updateWidgetInAPIAndLocally(updatedWidget)
  }

  const changexAxisOrderDirectionOfFocusedWidget = (newXAxisOrderDirection: 'asc' | 'desc') => {
    if (!focusedWidget.value || !chartTypes.includes(focusedWidget.value.widget_type)) {
      console.error('changeSelectedXColumnIfOfFocusedWidget: focusedWidget.value is undefined or not a chart')
      return
    }
    const updatedWidget = {
      ...focusedWidget.value!,
      data_config: {
        ...focusedWidget.value.data_config,
        xAxisOrderDirection: newXAxisOrderDirection,
      },
    }
    _updateWidgetInAPIAndLocally(updatedWidget)
  }

  const changeSelectedYColumnIdOfFocusedWidget = (newYColumnId: string) => {
    if (!focusedWidget.value || !chartTypes.includes(focusedWidget.value.widget_type)) {
      console.error('changeSelectedXColumnIfOfFocusedWidget: focusedWidget.value is undefined or not a chart')
      return
    }
    // ;(focusedWidget.value.data_config as DataConfigAggregated2DChart).yAxisColId = newYColumnId
    const updatedWidget = {
      ...focusedWidget.value!,
      data_config: {
        ...focusedWidget.value.data_config,
        yAxisColId: newYColumnId,
      },
    }
    _updateWidgetInAPIAndLocally(updatedWidget)
  }

  const changeTextOfFocusedTextElement = (newText: string) => {
    if (!focusedWidget.value || ![WidgetTypeType.StaticText].includes(focusedWidget.value.widget_type)) {
      console.error('changeTextOfFocusedTextElement: focusedWidget.value is undefined or not a Text widget')
      return
    }
    const updatedWidget = {
      ...focusedWidget.value!,
      data_config: {
        ...focusedWidget.value.data_config,
        text: newText,
      },
    }
    _updateWidgetInAPIAndLocally(updatedWidget)
  }

  const changeUrlOfFocusedTextElement = (newUrl: string) => {
    if (!focusedWidget.value || ![WidgetTypeType.StaticText].includes(focusedWidget.value.widget_type)) {
      console.error('changeUrlOfFocusedTextElement: focusedWidget.value is undefined or not a Text widget')
      return
    }

    const currentWidgetConf = focusedWidget.value as StaticTextWidget

    if (currentWidgetConf.data_config.staticTextFunction?.type !== 'url') {
      console.error('changeUrlOfFocusedTextElement: staticTextFunction.type is not url')
      return
    }
    const updatedWidget: StaticTextWidget = {
      ...currentWidgetConf,
      data_config: {
        ...currentWidgetConf.data_config,
        staticTextFunction: {
          type: 'url',
          url: newUrl,
        },
      },
    }
    _updateWidgetInAPIAndLocally(updatedWidget)
  }

  // TODO: use types from skd for function signature
  const changeFunctionTypeOfStaticTextWidget = (newFunctionType: false | 'url') => {
    // if (!focusedWidget.value || ![WidgetTypeType.StaticText].includes(focusedWidget.value.widget_type)) {
    if (!focusedWidget.value || focusedWidget.value.widget_type !== WidgetTypeType.StaticText) {
      console.error('changeFunctionTypeOfStaticTextWidget: focusedWidget.value is undefined or not a Text widget')
      return
    }

    const currentWidgetConf = focusedWidget.value as StaticTextWidget
    let updatedWidget: StaticTextWidget
    if (newFunctionType === false) {
      updatedWidget = {
        ...currentWidgetConf!,
        data_config: {
          ...currentWidgetConf.data_config,
          hasFunction: false,
        },
      }
    } else {
      updatedWidget = {
        ...currentWidgetConf!,
        data_config: {
          ...currentWidgetConf.data_config,
          hasFunction: true,
          staticTextFunction: currentWidgetConf.data_config.staticTextFunction || {
            type: 'url',
            url: '',
          },
        },
      }
    }
    _updateWidgetInAPIAndLocally(updatedWidget)
  }

  const changeButtonActionTypeOfFocusedWidget = (newActionType: ButtonActionType) => {
    if (!focusedWidget.value || ![WidgetTypeType.Button].includes(focusedWidget.value.widget_type)) {
      console.error('changeButtonActionTypeOfFocusedWidget: focusedWidget.value is undefined or not a button')
      return
    }
    const updatedWidget = {
      ...focusedWidget.value!,
      data_config: {
        ...(focusedWidget.value as ButtonWidget).data_config,
        actionType: newActionType,
      },
    }
    _updateWidgetInAPIAndLocally(updatedWidget)
  }

  const changeButtonTextOfFocusedButtonWidget = (newButtonText: string) => {
    if (!focusedWidget.value || ![WidgetTypeType.Button].includes(focusedWidget.value.widget_type)) {
      console.error('changeButtonActionTypeOfFocusedWidget: focusedWidget.value is undefined or not a button')
      return
    }
    const updatedWidget = {
      ...focusedWidget.value!,
      data_config: {
        ...(focusedWidget.value as ButtonWidget).data_config,
        buttonText: newButtonText,
      },
    }
    _updateWidgetInAPIAndLocally(updatedWidget)
  }

  const changeExternalUrlOfFocusedButtonWidget = (newExternalUrl: string) => {
    if (!focusedWidget.value || ![WidgetTypeType.Button].includes(focusedWidget.value.widget_type)) {
      console.error('changeButtonActionTypeOfFocusedWidget: focusedWidget.value is undefined or not a button')
      return
    }
    if ((focusedWidget.value as ButtonWidget).data_config.actionType !== ButtonActionType.OPEN_EXTERNAL_URL) {
      console.error('Trying to change external url of a button which is not of correct ActionType')
      return
    }
    const updatedWidget = {
      ...focusedWidget.value!,
      data_config: {
        ...(focusedWidget.value as ButtonWidget).data_config,
        url: newExternalUrl,
      },
    }
    _updateWidgetInAPIAndLocally(updatedWidget)
  }

  const _changeColorPropertyOfFocusedWidget = (
    newColor: string,
    colorPropertyName: 'fillColor' | 'textColor' | 'borderColor' | 'iconColor',
  ) => {
    if (!focusedWidget.value || ![WidgetTypeType.Number].includes(focusedWidget.value.widget_type)) {
      console.error(
        `_changeColorPropertyOfFocusedWidget (for property ${colorPropertyName}): focusedWidget.value is undefined or not a button`,
      )
      return
    }
    const updatedWidget = {
      ...focusedWidget.value!,
      appearance_config: {
        ...(focusedWidget.value as NumberWidget).appearance_config,
        [colorPropertyName]: newColor,
      },
    }
    _updateWidgetInAPIAndLocally(updatedWidget)
  }

  const changeFillColorOfFocusedWidget = (newFillColor: string) => {
    _changeColorPropertyOfFocusedWidget(newFillColor, 'fillColor')
  }

  const changeBorderColorOfFocusedWidget = (newBorderColor: string) => {
    _changeColorPropertyOfFocusedWidget(newBorderColor, 'borderColor')
  }

  const changeTextColorOfFocusedWidget = (newTextColor: string) => {
    _changeColorPropertyOfFocusedWidget(newTextColor, 'textColor')
  }

  const changeIconColorOfFocusedWidget = (newIconColor: string) => {
    _changeColorPropertyOfFocusedWidget(newIconColor, 'iconColor')
  }

  return {
    openedLayoutSidebarNode: readonly(openedLayoutSidebarNode),
    openedLayoutId: readonly(openedLayoutId),
    layoutsOfProjects: readonly(layoutsOfProjects),
    openedWidgets: readonly(openedWidgets),
    focusedWidget: readonly(focusedWidget),
    reloadWidgetDataEventBus: readonly(reloadWidgetDataEventBus),
    availableTablesOfAllDBProjectsLinkedWithDashboardProject: readonly(availableTablesOfAllDBProjectsLinkedWithDashboardProject),
    availableViewsOfSelectedTable: readonly(availableViewsOfSelectedTable),
    availableColumnsOfSelectedView: readonly(availableColumnsOfSelectedView),
    availableNumericColumnsOfSelectedView: readonly(availableNumericColumnsOfSelectedView),
    // project: readonly(project),
    // availableDbProjects: readonly(availableDbProjects),
    getDashboardProjectUrl,
    fetchLayouts,
    openLayout,
    addNewLayout,
    deleteLayout,
    addWidget,
    updateFocusedWidgetByElementId,
    updatePositionOfWidgetById,
    updateScreenDimensionsOfWidgetById,
    removeWidgetById,
    resetFocus,
    changeSelectedProjectIdAndTableIdOfFocusedWidget,
    changeSelectedNumberColumnIdOfFocusedWidget,
    changeSelectedViewIdOfFocusedWidget,
    changeSelectedXColumnIdOfFocusedWidget,
    changeSelectedYColumnIdOfFocusedWidget,
    changeRecordCountOrFieldSummaryForNumberWidgetDataConfig,
    changeSelectRecordsModeForNumberWidgetDataConfig,
    changeAggregateFunctionOfFocusedWidget,
    changeChartTypeOfFocusedChartElement,
<<<<<<< HEAD
    populateLayouts,
=======
    changeNameOfNumberWidget,
    changeDescriptionOfNumberWidget,
    changeSelectedXAxisOrderByOfFocusedWidget,
    changexAxisOrderDirectionOfFocusedWidget,
    changeTextOfFocusedTextElement,
    changeFunctionTypeOfStaticTextWidget,
    changeUrlOfFocusedTextElement,
    changeButtonActionTypeOfFocusedWidget,
    changeButtonTextOfFocusedButtonWidget,
    changeExternalUrlOfFocusedButtonWidget,
    changeFillColorOfFocusedWidget,
    changeBorderColorOfFocusedWidget,
    changeTextColorOfFocusedWidget,
    changeIconColorOfFocusedWidget,
>>>>>>> da55f835
  }
})<|MERGE_RESOLUTION|>--- conflicted
+++ resolved
@@ -1082,9 +1082,7 @@
     changeSelectRecordsModeForNumberWidgetDataConfig,
     changeAggregateFunctionOfFocusedWidget,
     changeChartTypeOfFocusedChartElement,
-<<<<<<< HEAD
     populateLayouts,
-=======
     changeNameOfNumberWidget,
     changeDescriptionOfNumberWidget,
     changeSelectedXAxisOrderByOfFocusedWidget,
@@ -1099,6 +1097,5 @@
     changeBorderColorOfFocusedWidget,
     changeTextColorOfFocusedWidget,
     changeIconColorOfFocusedWidget,
->>>>>>> da55f835
   }
 })