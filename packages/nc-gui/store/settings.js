--- conflicted
+++ resolved
@@ -38,16 +38,13 @@
   autoApplyFilter: true,
   apiLoading: false,
   includeM2M: false,
-<<<<<<< HEAD
-  feedbackFormHidden: true
-=======
+  feedbackFormHidden: true,
   feedbackForm: {
     // eslint-disable-next-line max-len
     url: 'https://docs.google.com/forms/d/e/1FAIpQLSeTlAfZjszgr53lArz3NvUEnJGOT9JtG9NAU5d0oQwunDS2Pw/viewform?embedded=true',
     createdAt: new Date('2020-01-01T00:00:00.000Z'),
     isHidden: false
   }
->>>>>>> 66e82a39
 })
 
 export const mutations = {
