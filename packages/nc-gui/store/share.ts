import { acceptHMRUpdate, defineStore } from 'pinia'
import type { Users } from '#imports'

export const useShare = defineStore('share', () => {
  const visibility = ref<'public' | 'private' | 'none' | 'hidden'>('none')
  const { project } = toRefs(useProject())
<<<<<<< HEAD
  const viewsStore = useViewsStore()
=======
>>>>>>> 90cbc13a

  const isProjectPublic = computed(() => {
    if (typeof project.value?.meta === 'string') {
      const meta = JSON.parse(project.value?.meta)
      return meta.isPublic
    }

    return (project.value?.meta as any)?.isPublic
  })

  const formStatus = ref<
    | 'collaborate'
    | 'project-collaborateSaving'
    | 'project-collaborateSaved'
    | 'manageCollaborators'
    | 'project-collaborate'
    | 'project-public'
    | 'none'
  >('none')
  const invitationValid = ref(false)
  const isInvitationLinkCopied = ref(false)

  const showShareModal = ref(false)

  const invitationUsersData = ref<Users>({ emails: undefined, role: ProjectRole.Viewer, invitationToken: undefined })

  watch(
    [isProjectPublic],
    () => {
      visibility.value = isProjectPublic.value ? 'public' : 'private'
    },
    { immediate: true, deep: true },
  )

  const resetData = () => {
    formStatus.value = 'project-collaborate'
    invitationValid.value = false
    invitationUsersData.value = { emails: undefined, role: ProjectRole.Viewer, invitationToken: undefined }
    isInvitationLinkCopied.value = false
  }

  return {
    visibility,
    showShareModal,
    formStatus,
    invitationValid,
    invitationUsersData,
    isProjectPublic,
    resetData,
    isInvitationLinkCopied,
  }
})

if (import.meta.hot) {
  import.meta.hot.accept(acceptHMRUpdate(useShare as any, import.meta.hot))
}<|MERGE_RESOLUTION|>--- conflicted
+++ resolved
@@ -4,10 +4,6 @@
 export const useShare = defineStore('share', () => {
   const visibility = ref<'public' | 'private' | 'none' | 'hidden'>('none')
   const { project } = toRefs(useProject())
-<<<<<<< HEAD
-  const viewsStore = useViewsStore()
-=======
->>>>>>> 90cbc13a
 
   const isProjectPublic = computed(() => {
     if (typeof project.value?.meta === 'string') {
