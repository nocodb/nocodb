import { acceptHMRUpdate, defineStore } from 'pinia'
import type { Users } from '~~/lib'

export const useShare = defineStore('share', () => {
  const visibility = ref<'public' | 'private' | 'none' | 'hidden'>('none')
  const { project } = toRefs(useProject())
<<<<<<< HEAD
=======
  const { openedPage, isEditAllowed } = toRefs(useDocStore())
  const viewsStore = useViewsStore()
>>>>>>> 23246691

  const isProjectPublic = computed(() => {
    if (typeof project.value?.meta === 'string') {
      const meta = JSON.parse(project.value?.meta)
      return meta.isPublic
    }

    return (project.value?.meta as any)?.isPublic
  })

  const formStatus = ref<
    | 'collaborate'
    | 'project-collaborateSaving'
    | 'project-collaborateSaved'
    | 'manageCollaborators'
    | 'project-collaborate'
    | 'project-public'
    | 'none'
  >('none')
  const invitationValid = ref(false)
  const isInvitationLinkCopied = ref(false)

  const showShareModal = ref(false)

  const invitationUsersData = ref<Users>({ emails: undefined, role: ProjectRole.Viewer, invitationToken: undefined })

  watch(
<<<<<<< HEAD
    [isProjectPublic],
    () => {
      visibility.value = isProjectPublic.value ? 'public' : 'private'
=======
    () => viewsStore.activeView?.uuid,
    (uuid) => {
      if (project.value?.type !== 'database') return

      visibility.value = uuid ? 'public' : 'private'
    },
    {
      immediate: true,
    },
  )

  watch(
    [openedPage, isEditAllowed, isProjectPublic],
    () => {
      if (project.value?.type !== 'documentation') return
      if (!isEditAllowed.value) {
        visibility.value = 'hidden'
        return
      }

      visibility.value = openedPage.value?.is_published || isProjectPublic.value ? 'public' : 'private'
>>>>>>> 23246691
    },
    { immediate: true, deep: true },
  )

  const resetData = () => {
    formStatus.value = 'project-collaborate'
    invitationValid.value = false
    invitationUsersData.value = { emails: undefined, role: ProjectRole.Viewer, invitationToken: undefined }
    isInvitationLinkCopied.value = false
  }

  return {
    visibility,
    showShareModal,
    formStatus,
    invitationValid,
    invitationUsersData,
    isProjectPublic,
    resetData,
    isInvitationLinkCopied,
  }
})

if (import.meta.hot) {
  import.meta.hot.accept(acceptHMRUpdate(useShare as any, import.meta.hot))
}<|MERGE_RESOLUTION|>--- conflicted
+++ resolved
@@ -4,11 +4,7 @@
 export const useShare = defineStore('share', () => {
   const visibility = ref<'public' | 'private' | 'none' | 'hidden'>('none')
   const { project } = toRefs(useProject())
-<<<<<<< HEAD
-=======
-  const { openedPage, isEditAllowed } = toRefs(useDocStore())
   const viewsStore = useViewsStore()
->>>>>>> 23246691
 
   const isProjectPublic = computed(() => {
     if (typeof project.value?.meta === 'string') {
@@ -36,33 +32,9 @@
   const invitationUsersData = ref<Users>({ emails: undefined, role: ProjectRole.Viewer, invitationToken: undefined })
 
   watch(
-<<<<<<< HEAD
     [isProjectPublic],
     () => {
       visibility.value = isProjectPublic.value ? 'public' : 'private'
-=======
-    () => viewsStore.activeView?.uuid,
-    (uuid) => {
-      if (project.value?.type !== 'database') return
-
-      visibility.value = uuid ? 'public' : 'private'
-    },
-    {
-      immediate: true,
-    },
-  )
-
-  watch(
-    [openedPage, isEditAllowed, isProjectPublic],
-    () => {
-      if (project.value?.type !== 'documentation') return
-      if (!isEditAllowed.value) {
-        visibility.value = 'hidden'
-        return
-      }
-
-      visibility.value = openedPage.value?.is_published || isProjectPublic.value ? 'public' : 'private'
->>>>>>> 23246691
     },
     { immediate: true, deep: true },
   )
