--- conflicted
+++ resolved
@@ -30,15 +30,9 @@
   const projectStore = useProject()
   const { projectUrl } = projectStore
   const { project, tables } = $(storeToRefs(projectStore))
-<<<<<<< HEAD
 
   const projectType = $computed(() => (route.params.projectType as string) || 'nc')
 
-=======
-
-  const projectType = $computed(() => (route.params.projectType as string) || 'nc')
-
->>>>>>> 50351f67
   // todo: new-layout
   const workspaceId = $computed(() => route.params.workspaceId as string)
 
@@ -51,7 +45,6 @@
       if (routeName.includes('doc-index-pageId')) {
         return tabs.value.findIndex((tab) => tab.id === openedPageId.value)
       }
-<<<<<<< HEAD
 
       if (routeName === 'ws-workspaceId-projectType-projectId-index-index') {
         return tabs.value.findIndex((tab) => tab.type === TabType.DB && tab.projectId === project?.id)
@@ -68,24 +61,6 @@
           title: route.params.title as string,
         }
 
-=======
-
-      if (routeName === 'ws-workspaceId-projectType-projectId-index-index') {
-        return tabs.value.findIndex((tab) => tab.type === TabType.DB && tab.projectId === project?.id)
-      }
-
-      // todo: new-layout
-      if (
-        routeName.includes('projectType-projectId-index-index-type-title-viewTitle') &&
-        (tables?.length || projectsStore.projectTableList[project?.id || '']?.length)
-      ) {
-        const tab: TabItem = {
-          projectId: route.params.projectId as string,
-          type: route.params.type as TabType,
-          title: route.params.title as string,
-        }
-
->>>>>>> 50351f67
         const currentTable = (tables ?? projectsStore.projectTableList[project?.id!]).find((t) => {
           return t.id === tab.title || t.title === tab.title
         })
@@ -163,10 +138,7 @@
   const activeTab = computed(() => tabs.value?.[activeTabIndex.value])
 
   const addTab = async (tabMeta: TabItem) => {
-<<<<<<< HEAD
-=======
     return
->>>>>>> 50351f67
     if (tabMeta.type === TabType.DOCUMENT) {
       const index = tabs.value.findIndex((tab) => tab.id === tabMeta.id)
       if (index > -1) {
@@ -236,10 +208,7 @@
   }
 
   function navigateToTab(tab: TabItem) {
-<<<<<<< HEAD
-=======
     return 0
->>>>>>> 50351f67
     if (!tab.id || !tab.projectId) {
       console.error('tab.id or tab.projectId is not defined:', tab)
       throw new Error('tab.id or tab.projectId is not defined')
