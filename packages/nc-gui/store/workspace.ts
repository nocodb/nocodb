import type { ProjectType } from 'nocodb-sdk'
import { WorkspaceUserRoles } from 'nocodb-sdk'
import { acceptHMRUpdate, defineStore } from 'pinia'
import { message } from 'ant-design-vue'
import { isString } from '@vue/shared'
import { computed, ref, useCommandPalette, useNuxtApp, useRouter, useTheme } from '#imports'
<<<<<<< HEAD
import type { ThemeConfig } from '~/lib'
=======
import type { ThemeConfig } from '#imports'
>>>>>>> 90cbc13a

export const useWorkspace = defineStore('workspaceStore', () => {
  const projectsStore = useProjects()

  const collaborators = ref<any[] | null>()

  const router = useRouter()

  const route = router.currentRoute

  const { $api } = useNuxtApp()

  const { refreshCommandPalette } = useCommandPalette()

  const { setTheme, theme } = useTheme()

  const { $e } = useNuxtApp()

  const { appInfo } = $(useGlobal())

  const workspaces = ref<Map<string, any>>(new Map())
  const workspacesList = computed<any[]>(() => Array.from(workspaces.value.values()).sort((a, b) => a.updated_at - b.updated_at))

  const isWorkspaceLoading = ref(true)
  const isCollaboratorsLoading = ref(true)
  const isInvitingCollaborators = ref(false)

  const activePage = computed<'workspace' | 'recent' | 'shared' | 'starred'>(
    () => (route.value.query.page as 'workspace' | 'recent' | 'shared' | 'starred') ?? 'recent',
  )

  const activeWorkspaceId = computed(() => {
    return 'default'
  })

  const activeWorkspace = computed(() => {
<<<<<<< HEAD
    return { id: 'default', title: 'default', meta: {}, roles: '' }
=======
    return { id: 'default', title: 'default', meta: {}, roles: '' } as any
>>>>>>> 90cbc13a
  })

  const activeWorkspaceMeta = computed<Record<string, any>>(() => {
    const defaultMeta = {}
    if (!activeWorkspace.value) return defaultMeta
    try {
      return (
        (isString(activeWorkspace.value.meta) ? JSON.parse(activeWorkspace.value.meta) : activeWorkspace.value.meta) ??
        defaultMeta
      )
    } catch (e) {
      return defaultMeta
    }
  })

  /** getters */
  const isWorkspaceCreator = computed(() => {
    // todo: type correction
    return (
      activeWorkspace.value?.roles === WorkspaceUserRoles.CREATOR || activeWorkspace.value?.roles === WorkspaceUserRoles.OWNER
    )
  })

  const isWorkspaceOwner = computed(() => {
    // todo: type correction
    return activeWorkspace.value?.roles === WorkspaceUserRoles.OWNER
  })

  const isWorkspaceOwnerOrCreator = computed(() => {
    // todo: type correction
    return (
      activeWorkspace.value?.roles === WorkspaceUserRoles.OWNER || activeWorkspace.value?.roles === WorkspaceUserRoles.CREATOR
    )
  })

  /** actions */
  const loadWorkspaces = async () => {}

  const createWorkspace = async (..._args: any) => {}

  const updateWorkspace = async (..._args: any) => {}

  const deleteWorkspace = async (..._args: any) => {}

  const loadCollaborators = async (..._args: any) => {}

  const inviteCollaborator = async (..._args: any) => {}

  const removeCollaborator = async (..._args: any) => {}

  const updateCollaborator = async (..._args: any) => {}

  const loadWorkspace = async (..._args: any) => {}

  async function populateWorkspace(..._args: any) {}

  watch(activePage, async (page) => {
    if (page === 'workspace') {
      return
    }
    await projectsStore.loadProjects(page)
  })

  const addToFavourite = async (projectId: string) => {
    try {
      const projects = projectsStore.projects
      const project = projects.get(projectId)
      if (!project) return

      // todo: update the type
      project.starred = true

      await $api.project.userMetaUpdate(
        projectId,
        {
          starred: true,
        },
        {
          baseURL: appInfo.baseHostName ? `https://${activeWorkspace.value?.id}.${appInfo.baseHostName}` : undefined,
        },
      )
    } catch (e: any) {
      message.error(await extractSdkResponseErrorMsg(e))
    }
  }

  const removeFromFavourite = async (projectId: string) => {
    try {
      const project = projectsStore.projects.get(projectId)
      if (!project) return

      project.starred = false

      await $api.project.userMetaUpdate(
        projectId,
        {
          starred: false,
        },
        {
          baseURL: appInfo.baseHostName ? `https://${activeWorkspace.value?.id}.${appInfo.baseHostName}` : undefined,
        },
      )
    } catch (e: any) {
      message.error(await extractSdkResponseErrorMsg(e))
    }
  }

  const updateProjectTitle = async (project: ProjectType & { edit: boolean; temp_title: string }) => {
    try {
      await $api.project.update(
        project.id!,
        { title: project.temp_title },
        {
          baseURL: appInfo.baseHostName ? `https://${activeWorkspace.value.id}.${appInfo.baseHostName}` : undefined,
        },
      )
      project.title = project.temp_title
      project.edit = false
      refreshCommandPalette()
    } catch (e: any) {
      message.error(await extractSdkResponseErrorMsg(e))
    }
  }

  const moveWorkspace = async (..._args: any) => {}

  async function saveTheme(_theme: Partial<ThemeConfig>) {
    const fullTheme = {
      primaryColor: theme.value.primaryColor,
      accentColor: theme.value.accentColor,
      ..._theme,
    }

    await updateWorkspace(activeWorkspace.value!.id!, {
      meta: {
        ...activeWorkspace.value,
        theme: fullTheme,
      },
    })

    setTheme(fullTheme)

    $e('c:themes:change')
  }

  const clearWorkspaces = () => {
    const { clearProjects } = useProjects()

    clearProjects()
    workspaces.value.clear()
  }
  const upgradeActiveWorkspace = async () => {}

  const navigateToWorkspace = async (workspaceId?: string) => {
    if (!workspaceId) {
      return await router.push({ query: { page: 'workspace' } })
    }
    await router.push({ query: { workspaceId, page: 'workspace' } })
  }

  return {
    loadWorkspaces,
    workspaces,
    workspacesList,
    createWorkspace,
    deleteWorkspace,
    updateWorkspace,
    activeWorkspace,
    loadCollaborators,
    inviteCollaborator,
    removeCollaborator,
    updateCollaborator,
    collaborators,
    isWorkspaceCreator,
    isWorkspaceOwner,
    isInvitingCollaborators,
    isCollaboratorsLoading,
    addToFavourite,
    removeFromFavourite,
    activeWorkspaceId,
    activePage,
    updateProjectTitle,
    moveWorkspace,
    loadWorkspace,
    saveTheme,
    activeWorkspaceMeta,
    isWorkspaceLoading,
    populateWorkspace,
    clearWorkspaces,
    upgradeActiveWorkspace,
    navigateToWorkspace,
    isWorkspaceOwnerOrCreator,
  }
})

if (import.meta.hot) {
  import.meta.hot.accept(acceptHMRUpdate(useWorkspace as any, import.meta.hot))
}<|MERGE_RESOLUTION|>--- conflicted
+++ resolved
@@ -4,11 +4,7 @@
 import { message } from 'ant-design-vue'
 import { isString } from '@vue/shared'
 import { computed, ref, useCommandPalette, useNuxtApp, useRouter, useTheme } from '#imports'
-<<<<<<< HEAD
-import type { ThemeConfig } from '~/lib'
-=======
 import type { ThemeConfig } from '#imports'
->>>>>>> 90cbc13a
 
 export const useWorkspace = defineStore('workspaceStore', () => {
   const projectsStore = useProjects()
@@ -45,11 +41,7 @@
   })
 
   const activeWorkspace = computed(() => {
-<<<<<<< HEAD
-    return { id: 'default', title: 'default', meta: {}, roles: '' }
-=======
     return { id: 'default', title: 'default', meta: {}, roles: '' } as any
->>>>>>> 90cbc13a
   })
 
   const activeWorkspaceMeta = computed<Record<string, any>>(() => {
