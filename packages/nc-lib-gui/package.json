{
<<<<<<< HEAD
  "name": "sg-nc-lib-gui",
  "version": "0.104.3",
=======
  "name": "nc-lib-gui",
  "version": "0.105.0",
>>>>>>> fff4fb1a
  "description": "NocoDB GUI",
  "author": {
    "name": "NocoDB",
    "url": "https://nocodb.com/"
  },
  "homepage": "https://github.com/nocodb/nocodb",
  "license": "AGPL-3.0-or-later",
  "main": "lib/XcLibGui.js",
  "directories": {
    "lib": "lib",
    "test": "__tests__"
  },
  "files": [
    "lib"
  ],
  "repository": {
    "type": "git",
    "url": "git+ssh://git@github.com:nocodb/nocodb.git"
  },
  "scripts": {
    "test": "echo \"Error: run tests from root\" && exit 1"
  },
  "bugs": {
    "url": "https://github.com/nocodb/nocodb/issues"
  },
  "dependencies": {
    "express": "^4.17.1"
  }
}<|MERGE_RESOLUTION|>--- conflicted
+++ resolved
@@ -1,11 +1,6 @@
 {
-<<<<<<< HEAD
   "name": "sg-nc-lib-gui",
-  "version": "0.104.3",
-=======
-  "name": "nc-lib-gui",
   "version": "0.105.0",
->>>>>>> fff4fb1a
   "description": "NocoDB GUI",
   "author": {
     "name": "NocoDB",
