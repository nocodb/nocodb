{
<<<<<<< HEAD
  "name": "finn-nc-lib-gui",
  "version": "0.84.7-finn.0",
=======
  "name": "nc-lib-gui",
  "version": "0.84.8",
>>>>>>> 82a71afa
  "description": "> TODO: description",
  "author": "“pranavxc” <pranavxc@gmail.com>",
  "homepage": "https://gitlab.com/xgenecloud-ts/xgenecloud-ts#readme",
  "license": "AGPL-3.0-or-later",
  "main": "lib/XcLibGui.js",
  "directories": {
    "lib": "lib",
    "test": "__tests__"
  },
  "files": [
    "lib"
  ],
  "repository": {
    "type": "git",
    "url": "git+ssh://git@gitlab.com/xgenecloud-ts/xgenecloud-ts.git"
  },
  "scripts": {
    "test": "echo \"Error: run tests from root\" && exit 1"
  },
  "bugs": {
    "url": "https://gitlab.com/xgenecloud-ts/xgenecloud-ts/issues"
  },
  "dependencies": {
    "axios": "^0.19.2",
    "body-parser": "^1.19.0",
    "dayjs": "^1.10.4",
    "express": "^4.17.1",
    "vuedraggable": "^2.24.3"
  }
}<|MERGE_RESOLUTION|>--- conflicted
+++ resolved
@@ -1,11 +1,6 @@
 {
-<<<<<<< HEAD
   "name": "finn-nc-lib-gui",
-  "version": "0.84.7-finn.0",
-=======
-  "name": "nc-lib-gui",
-  "version": "0.84.8",
->>>>>>> 82a71afa
+  "version": "0.84.8-finn.0",
   "description": "> TODO: description",
   "author": "“pranavxc” <pranavxc@gmail.com>",
   "homepage": "https://gitlab.com/xgenecloud-ts/xgenecloud-ts#readme",
