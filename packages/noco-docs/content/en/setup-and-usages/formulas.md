--- conflicted
+++ resolved
@@ -10,8 +10,6 @@
 
 ![Formula](https://github.com/nocodb/nocodb/assets/86527202/f18d6a52-0ad6-4c0f-b9e4-9e1e1bafd695)
 
-
-<<<<<<< HEAD
 - Click on '+' (Add column)
 - Populate column Name
 - Select column Type as 'Formula'
@@ -21,26 +19,6 @@
   - Table below lists supported formula & associated syntax
   - Nested formula (formula equation referring to another formula column) is supported
 - Click on 'Save'
-=======
-### 2. Populate column Name
-
-### 3. Select column Type as 'Formula'
-
-### 4. Insert required formula
-
-- You can use explicit numerical values/ strings as needed, e.g. `123` (numeric) or `"123"` (string).
-- You can reference column names in equation with `{}`, e.g. `{column_name}`, if the column name conflicts with literals
-- Table below lists supported formula & associated syntax
-- Nested formula (formula equation referring to another formula column) is supported
-
-### 5. Click on 'Save'
-
-## Editing formula column 
-
-Unlike other column types, formula cells cannot be modified by double-clicking since the value is generated based on the formula. Instead, the value can be changed by updating the formula in the column setting.
-
-<img width="253" alt="image" src="https://user-images.githubusercontent.com/35857179/189109486-4d41f2b7-0a19-46ef-8bb4-a8d1aabd3592.png">
->>>>>>> a1ca4f37
 
 ## Available Formula Features
 
