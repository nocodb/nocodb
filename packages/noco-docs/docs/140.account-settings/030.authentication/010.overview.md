---
title: 'Overview'
description: 'Learn about different methods available for authentication with NocoDB.'
tags: ['SSO', 'Overview']
keywords: ['SSO', 'Overview', 'Authentication', 'Email', 'Password', 'SAML', 'OIDC']
---

This section provides an overview about different mechanisms available for authentication in NocoDB.

# Email and password based
This is the default form based authentication mechanism available in NocoDB. Users can sign up using email and password and then login using the same credentials.

<<<<<<< HEAD
# Single Sign On (SSO) (Coming soon!)
=======
# Single Sign On (SSO)
:::warning
SSO is available under private beta for self hosted enterprise customers. Please reach [**out to us**](https://calendly.com/nocodb) for early access.
:::

>>>>>>> eaaec820
SSO is a session and user authentication service that permits a user to use one set of login credentials to access multiple applications. The service authenticates the end user for all the applications the user has been given rights to and eliminates further prompts when the user switches applications during the same session. 

SSO functionality is achieved by establishing a connection with an identity provider (IdP), which serves as a repository for managing users digital identities within the digital or cloud-based ecosystem. Through the use of protocols like the Security Assertion Markup Language (SAML 2.0), such as in the case of NocoDB, SSO facilitates the secure exchange of authentication data between the identity provider and the service providers.

### Google OAuth

Google OAuth, short for Open Authorization, is a widely used and standardized protocol that facilitates secure authentication and authorization processes, particularly in the context of web and mobile applications. Developed by Google, OAuth enables users to grant third-party applications limited access to their resources without exposing their credentials. This authorization framework is based on token-based authentication, where users can log in using their Google credentials, and developers can obtain an access token to interact with Google APIs on the user's behalf.

Please follow the details in the article to integrate with [Google OAuth](google-oauth)

### Security Assertion Markup Language (SAML) 
The Security Assertion Markup Language (SAML) stands as a critical protocol in the realm of secure authentication and authorization processes. Developed to enable Single Sign-On (SSO) functionality, SAML facilitates the exchange of authentication and authorization data between an identity provider (IdP) and a service provider (SP). This XML-based protocol ensures the secure transfer of user identity information, allowing individuals to access multiple applications and services with a single set of credentials. SAML operates on a trust model, wherein the identity provider asserts the user's identity to the service provider, which, in turn, grants or denies access based on the provided assertions. 

[//]: # (This robust framework is widely employed in various industries and platforms, contributing to the seamless and secure integration of disparate systems and applications in the digital landscape. SAML adoption is particularly evident in cloud-based services, enterprise applications, and other environments where a unified and secure authentication process is paramount.)

Please follow the details in the article below to integrate with various popular SAML providers.
1. [Okta](SAML-SSO/okta)
2. [Auth0](SAML-SSO/auth0)
3. [Ping Identity](SAML-SSO/ping-identity)
4. [Active Directory](SAML-SSO/azure-ad)
5. [Keycloak](SAML-SSO/keycloak)

### OpenID Connect (OIDC)
The OpenID Connect (OIDC) protocol is a modern authentication layer built on top of the OAuth 2.0 framework, designed to address user authentication and authorization challenges in web and mobile applications. OIDC provides a standardized and secure way for applications to verify the identity of end-users. Leveraging JSON Web Tokens (JWTs), OIDC enables the exchange of user identity information between the identity provider (IdP) and the Service provider, typically a web application. 

[//]: # (One of the key advantages of OIDC is its ability to enable Single Sign-On &#40;SSO&#41; capabilities, allowing users to authenticate once and access multiple applications seamlessly. OIDC also provides a standardized set of claims, such as user profile information, making it easier for developers to integrate identity management into their applications. Widely adopted in various industries, OIDC plays a crucial role in enhancing the security and user experience of authentication processes across diverse digital platforms.)

Please follow the details in the article below to integrate with various popular OIDC providers.
1. [Okta](OIDC-SSO/okta)
2. [Auth0](OIDC-SSO/auth0)
3. [Ping Identity](OIDC-SSO/ping-identity)
4. [Active Directory](OIDC-SSO/azure-ad)

<|MERGE_RESOLUTION|>--- conflicted
+++ resolved
@@ -10,15 +10,11 @@
 # Email and password based
 This is the default form based authentication mechanism available in NocoDB. Users can sign up using email and password and then login using the same credentials.
 
-<<<<<<< HEAD
-# Single Sign On (SSO) (Coming soon!)
-=======
 # Single Sign On (SSO)
 :::warning
 SSO is available under private beta for self hosted enterprise customers. Please reach [**out to us**](https://calendly.com/nocodb) for early access.
 :::
 
->>>>>>> eaaec820
 SSO is a session and user authentication service that permits a user to use one set of login credentials to access multiple applications. The service authenticates the end user for all the applications the user has been given rights to and eliminates further prompts when the user switches applications during the same session. 
 
 SSO functionality is achieved by establishing a connection with an identity provider (IdP), which serves as a repository for managing users digital identities within the digital or cloud-based ecosystem. Through the use of protocols like the Security Assertion Markup Language (SAML 2.0), such as in the case of NocoDB, SSO facilitates the secure exchange of authentication data between the identity provider and the service providers.
