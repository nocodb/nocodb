--- conflicted
+++ resolved
@@ -36,21 +36,13 @@
     "@mdx-js/react": "^3.0.1",
     "clsx": "^1.2.1",
     "docusaurus-plugin-sass": "^0.2.5",
-<<<<<<< HEAD
-    "docusaurus-theme-search-typesense": "^0.15.0",
-=======
     "docusaurus-theme-search-typesense": "^0.16.0",
->>>>>>> 87f68bfa
     "nc-analytics": "^0.0.9",
     "plugin-image-zoom": "github:flexanalytics/plugin-image-zoom",
     "prism-react-renderer": "^1.3.5",
     "react": "^18.2.0",
     "react-dom": "^18.2.0",
-<<<<<<< HEAD
-    "sass": "^1.70.0"
-=======
     "sass": "^1.71.1"
->>>>>>> 87f68bfa
   },
   "devDependencies": {
     "@docusaurus/module-type-aliases": "3.1.1",
