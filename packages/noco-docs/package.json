--- conflicted
+++ resolved
@@ -36,13 +36,8 @@
     "@mdx-js/react": "^3.0.1",
     "clsx": "^1.2.1",
     "docusaurus-plugin-sass": "^0.2.5",
-<<<<<<< HEAD
     "docusaurus-theme-search-typesense": "^0.15.0",
-    "nc-analytics": "^0.0.7",
-=======
-    "docusaurus-theme-search-typesense": "^0.14.1",
     "nc-analytics": "^0.0.9",
->>>>>>> b3e3d8d4
     "plugin-image-zoom": "github:flexanalytics/plugin-image-zoom",
     "prism-react-renderer": "^1.3.5",
     "react": "^18.2.0",
