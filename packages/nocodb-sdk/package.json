--- conflicted
+++ resolved
@@ -1,10 +1,6 @@
 {
   "name": "nocodb-sdk",
-<<<<<<< HEAD
-  "version": "0.91.7",
-=======
   "version": "0.91.9",
->>>>>>> 9bc11ff4
   "description": "NocoDB SDK",
   "main": "build/main/index.js",
   "typings": "build/main/index.d.ts",
