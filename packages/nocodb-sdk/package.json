--- conflicted
+++ resolved
@@ -21,19 +21,11 @@
   "keywords": [],
   "scripts": {
     "build": "npm run generate:sdk && run-p build:ce:*",
-<<<<<<< HEAD
-    "build:ce:main": "tsc -p tsconfig.json",
-    "build:ce:module": "tsc -p tsconfig.module.json",
-    "build:ee": "npm run generate:sdk:ee && run-p build:ee:*",
-    "build:ee:main": "tsc -p tsconfig.ee.json",
-    "build:ee:module": "tsc -p tsconfig.module.ee.json",
-=======
     "build:ce:main": "tsc -p tsconfig.json && tsc-alias -p tsconfig.json",
     "build:ce:module": "tsc -p tsconfig.module.json && tsc-alias -p tsconfig.module.json",
     "build:ee": "rimraf ./build && npm run generate:sdk:ee && run-p build:ee:*",
     "build:ee:main": "tsc -p ./src/ee/tsconfig.json && tsc-alias -p ./src/ee/tsconfig.json",
     "build:ee:module": "tsc -p ./src/ee/tsconfig.module.json && tsc-alias -p ./src/ee/tsconfig.module.json",
->>>>>>> 90cbc13a
     "fix": "run-s fix:*",
     "fix:prettier": "prettier \"src/**/*.ts\" --write",
     "fix:lint": "eslint src --ext .ts --fix",
@@ -43,11 +35,7 @@
     "test:spelling": "cspell \"{README.md,.github/*.md,src/**/*.ts}\"",
     "watch:build": "tsc -p tsconfig.json -w",
     "generate:sdk": "npx --yes swagger-typescript-api@10.0.3 -r -p ../nocodb/src/schema/swagger.json -o ./src/lib/  --axios --unwrap-response-data  --module-name-first-tag --type-suffix=Type --templates ../../scripts/sdk/templates",
-<<<<<<< HEAD
-    "generate:sdk:ee": "npx --yes swagger-typescript-api@10.0.3 -r -p ../nocodb/src/ee/schema/swagger.json -o ./src/lib/  --axios --unwrap-response-data  --module-name-first-tag --type-suffix=Type --templates ../../scripts/sdk/templates"
-=======
     "generate:sdk:ee": "node build-script/mergeAndGenerateSwagger && npx --yes swagger-typescript-api@10.0.3 -r -p ./nc_swagger.json -o ./src/lib/  --axios --unwrap-response-data  --module-name-first-tag --type-suffix=Type --templates ../../scripts/sdk/templates; rm ./nc_swagger.json"
->>>>>>> 90cbc13a
   },
   "dependencies": {
     "axios": "^0.21.1",
