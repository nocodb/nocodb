--- conflicted
+++ resolved
@@ -1,11 +1,6 @@
 {
-<<<<<<< HEAD
-  "name": "sg-nocodb-sdk",
-  "version": "0.104.3",
-=======
   "name": "nocodb-sdk",
   "version": "0.105.0",
->>>>>>> fff4fb1a
   "description": "NocoDB SDK",
   "main": "build/main/index.js",
   "typings": "build/main/index.d.ts",
