--- conflicted
+++ resolved
@@ -2568,7 +2568,6 @@
 > extends HttpClient<SecurityDataType> {
   nocoDocs = {
     /**
-<<<<<<< HEAD
      * No description
      *
      * @tags Noco docs
@@ -2590,44 +2589,6 @@
         path: `/api/v1/public/docs/pages`,
         method: 'GET',
         query: query,
-=======
- * @description Create a new user with provided email and password and first user is marked as super admin. 
- * 
- * @tags Auth
- * @name Signup
- * @summary Signup
- * @request POST:/api/v1/auth/user/signup
- * @response `200` `{
-  \**
-   * The signed JWT token for information exchange
-   * @example eyJhbGciOiJIUzI1NiIsInR5cCI6IkpXVCJ9.eyJlbWFpbCI6IndAbm9jb2RiLmNvbSIsImZpcnN0bmFtZSI6bnVsbCwibGFzdG5hbWUiOm51bGwsImlkIjoidXNfYjN4bzJpNDRueDV5OWwiLCJyb2xlcyI6Im9yZy1sZXZlbC1jcmVhdG9yLHN1cGVyIiwidG9rZW5fdmVyc2lvbiI6ImJmMTc3ZGUzYjk3YjAzMjY4YjU0NGZmMjMzNGU5YjFhMGUzYzgxM2NiYzliOTJkYWMwYmM5NTRiNmUzN2ZjMTJjYmFkNDM2NmIwYzExZTdjIiwiaWF0IjoxNjc4MDc4NDMyLCJleHAiOjE2NzgxMTQ0MzJ9.gzwp_svZlbA5PV_eawYV-9UFjZVjniy-tCDce16xrkI
-   *\
-  token?: string,
-
-}` OK
- * @response `400` `{
-  msg?: string,
-
-}` Bad Request
- */
-    signup: (data: SignUpReqType, params: RequestParams = {}) =>
-      this.request<
-        {
-          /**
-           * The signed JWT token for information exchange
-           * @example eyJhbGciOiJIUzI1NiIsInR5cCI6IkpXVCJ9.eyJlbWFpbCI6IndAbm9jb2RiLmNvbSIsImZpcnN0bmFtZSI6bnVsbCwibGFzdG5hbWUiOm51bGwsImlkIjoidXNfYjN4bzJpNDRueDV5OWwiLCJyb2xlcyI6Im9yZy1sZXZlbC1jcmVhdG9yLHN1cGVyIiwidG9rZW5fdmVyc2lvbiI6ImJmMTc3ZGUzYjk3YjAzMjY4YjU0NGZmMjMzNGU5YjFhMGUzYzgxM2NiYzliOTJkYWMwYmM5NTRiNmUzN2ZjMTJjYmFkNDM2NmIwYzExZTdjIiwiaWF0IjoxNjc4MDc4NDMyLCJleHAiOjE2NzgxMTQ0MzJ9.gzwp_svZlbA5PV_eawYV-9UFjZVjniy-tCDce16xrkI
-           */
-          token?: string;
-        },
-        {
-          msg?: string;
-        }
-      >({
-        path: `/api/v1/auth/user/signup`,
-        method: 'POST',
-        body: data,
-        type: ContentType.Json,
->>>>>>> 49354ca4
         format: 'json',
         ...params,
       }),
@@ -2640,25 +2601,12 @@
  * @summary get public page
  * @request GET:/api/v1/public/docs/page/{id}
  * @response `200` `{
-<<<<<<< HEAD
   \** Page of Noco docs *\
   page?: DocsPageType,
   \** Model for Project *\
   project?: ProjectType,
-=======
-  \**
-   * Success Message
-   * @example Signed out successfully
-   *\
-  msg?: string,
->>>>>>> 49354ca4
 
 }` OK
- * @response `400` `{
-  \** @example BadRequest [Error]: <ERROR MESSAGE> *\
-  msg: string,
-
-}`
  */
     getPublicPage: (
       id: string,
@@ -2670,23 +2618,12 @@
     ) =>
       this.request<
         {
-<<<<<<< HEAD
           /** Page of Noco docs */
           page?: DocsPageType;
           /** Model for Project */
           project?: ProjectType;
-=======
-          /**
-           * Success Message
-           * @example Signed out successfully
-           */
-          msg?: string;
->>>>>>> 49354ca4
         },
-        {
-          /** @example BadRequest [Error]: <ERROR MESSAGE> */
-          msg: string;
-        }
+        any
       >({
         path: `/api/v1/public/docs/page/${id}`,
         method: 'GET',
@@ -2696,7 +2633,6 @@
       }),
 
     /**
-<<<<<<< HEAD
      * @description Create book
      *
      * @tags Noco docs
@@ -2716,43 +2652,6 @@
     ) =>
       this.request<void, any>({
         path: `/api/v1/docs/pages/magic`,
-=======
- * @description Authenticate existing user with their email and password. Successful login will return a JWT access-token. 
- * 
- * @tags Auth
- * @name Signin
- * @summary Signin
- * @request POST:/api/v1/auth/user/signin
- * @response `200` `{
-  \**
-   * The signed JWT token for information exchange
-   * @example eyJhbGciOiJIUzI1NiIsInR5cCI6IkpXVCJ9.eyJlbWFpbCI6IndAbm9jb2RiLmNvbSIsImZpcnN0bmFtZSI6bnVsbCwibGFzdG5hbWUiOm51bGwsImlkIjoidXNfYjN4bzJpNDRueDV5OWwiLCJyb2xlcyI6Im9yZy1sZXZlbC1jcmVhdG9yLHN1cGVyIiwidG9rZW5fdmVyc2lvbiI6ImJmMTc3ZGUzYjk3YjAzMjY4YjU0NGZmMjMzNGU5YjFhMGUzYzgxM2NiYzliOTJkYWMwYmM5NTRiNmUzN2ZjMTJjYmFkNDM2NmIwYzExZTdjIiwiaWF0IjoxNjc4MDc4NDMyLCJleHAiOjE2NzgxMTQ0MzJ9.gzwp_svZlbA5PV_eawYV-9UFjZVjniy-tCDce16xrkI
-   *\
-  token?: string,
-
-}` OK
- * @response `400` `{
-  \** @example BadRequest [Error]: <ERROR MESSAGE> *\
-  msg: string,
-
-}`
- */
-    signin: (data: SignInReqType, params: RequestParams = {}) =>
-      this.request<
-        {
-          /**
-           * The signed JWT token for information exchange
-           * @example eyJhbGciOiJIUzI1NiIsInR5cCI6IkpXVCJ9.eyJlbWFpbCI6IndAbm9jb2RiLmNvbSIsImZpcnN0bmFtZSI6bnVsbCwibGFzdG5hbWUiOm51bGwsImlkIjoidXNfYjN4bzJpNDRueDV5OWwiLCJyb2xlcyI6Im9yZy1sZXZlbC1jcmVhdG9yLHN1cGVyIiwidG9rZW5fdmVyc2lvbiI6ImJmMTc3ZGUzYjk3YjAzMjY4YjU0NGZmMjMzNGU5YjFhMGUzYzgxM2NiYzliOTJkYWMwYmM5NTRiNmUzN2ZjMTJjYmFkNDM2NmIwYzExZTdjIiwiaWF0IjoxNjc4MDc4NDMyLCJleHAiOjE2NzgxMTQ0MzJ9.gzwp_svZlbA5PV_eawYV-9UFjZVjniy-tCDce16xrkI
-           */
-          token?: string;
-        },
-        {
-          /** @example BadRequest [Error]: <ERROR MESSAGE> */
-          msg: string;
-        }
-      >({
-        path: `/api/v1/auth/user/signin`,
->>>>>>> 49354ca4
         method: 'POST',
         body: data,
         type: ContentType.Json,
@@ -2760,7 +2659,6 @@
       }),
 
     /**
-<<<<<<< HEAD
      * @description Import pages
      *
      * @tags Noco docs
@@ -2793,44 +2691,10 @@
         method: 'POST',
         body: data,
         type: ContentType.Json,
-=======
- * @description Returns authenticated user info
- * 
- * @tags Auth
- * @name Me
- * @summary Get User Info
- * @request GET:/api/v1/auth/user/me
- * @response `200` `UserInfoType` OK
- * @response `400` `{
-  \** @example BadRequest [Error]: <ERROR MESSAGE> *\
-  msg: string,
-
-}`
- */
-    me: (
-      query?: {
-        /** Pass project id to get project specific roles along with user info */
-        project_id?: IdType;
-      },
-      params: RequestParams = {}
-    ) =>
-      this.request<
-        UserInfoType,
-        {
-          /** @example BadRequest [Error]: <ERROR MESSAGE> */
-          msg: string;
-        }
-      >({
-        path: `/api/v1/auth/user/me`,
-        method: 'GET',
-        query: query,
-        format: 'json',
->>>>>>> 49354ca4
-        ...params,
-      }),
-
-    /**
-<<<<<<< HEAD
+        ...params,
+      }),
+
+    /**
      * @description Magic page content
      *
      * @tags Noco docs
@@ -2850,43 +2714,6 @@
     ) =>
       this.request<object, any>({
         path: `/api/v1/docs/page/magic-outline`,
-=======
- * @description Emails user with a reset url.
- * 
- * @tags Auth
- * @name PasswordForgot
- * @summary Forget Password
- * @request POST:/api/v1/auth/password/forgot
- * @response `200` `{
-  \**
-   * Success Message
-   * @example Please check your email to reset the password
-   *\
-  msg?: string,
-
-}` OK
- * @response `400` `{
-  \** @example BadRequest [Error]: <ERROR MESSAGE> *\
-  msg: string,
-
-}`
- */
-    passwordForgot: (data: PasswordForgotReqType, params: RequestParams = {}) =>
-      this.request<
-        {
-          /**
-           * Success Message
-           * @example Please check your email to reset the password
-           */
-          msg?: string;
-        },
-        {
-          /** @example BadRequest [Error]: <ERROR MESSAGE> */
-          msg: string;
-        }
-      >({
-        path: `/api/v1/auth/password/forgot`,
->>>>>>> 49354ca4
         method: 'POST',
         body: data,
         type: ContentType.Json,
@@ -2895,7 +2722,6 @@
       }),
 
     /**
-<<<<<<< HEAD
      * @description Magic page content
      *
      * @tags Noco docs
@@ -2917,37 +2743,6 @@
     ) =>
       this.request<object, any>({
         path: `/api/v1/docs/page/magic-expand`,
-=======
- * @description Change password of authenticated user with a new one.
- * 
- * @tags Auth
- * @name PasswordChange
- * @summary Change Password
- * @request POST:/api/v1/auth/password/change
- * @response `200` `{
-  \** Success Message *\
-  msg?: string,
-
-}` OK
- * @response `400` `{
-  \** @example BadRequest [Error]: <ERROR MESSAGE> *\
-  msg: string,
-
-}`
- */
-    passwordChange: (data: PasswordChangeReqType, params: RequestParams = {}) =>
-      this.request<
-        {
-          /** Success Message */
-          msg?: string;
-        },
-        {
-          /** @example BadRequest [Error]: <ERROR MESSAGE> */
-          msg: string;
-        }
-      >({
-        path: `/api/v1/auth/password/change`,
->>>>>>> 49354ca4
         method: 'POST',
         body: data,
         type: ContentType.Json,
@@ -2956,7 +2751,6 @@
       }),
 
     /**
-<<<<<<< HEAD
      * @description List pages
      *
      * @tags Noco docs
@@ -3191,7 +2985,10 @@
  * @summary Signup
  * @request POST:/api/v1/auth/user/signup
  * @response `200` `{
-  \** The signed JWT token for information exchange *\
+  \**
+   * The signed JWT token for information exchange
+   * @example eyJhbGciOiJIUzI1NiIsInR5cCI6IkpXVCJ9.eyJlbWFpbCI6IndAbm9jb2RiLmNvbSIsImZpcnN0bmFtZSI6bnVsbCwibGFzdG5hbWUiOm51bGwsImlkIjoidXNfYjN4bzJpNDRueDV5OWwiLCJyb2xlcyI6Im9yZy1sZXZlbC1jcmVhdG9yLHN1cGVyIiwidG9rZW5fdmVyc2lvbiI6ImJmMTc3ZGUzYjk3YjAzMjY4YjU0NGZmMjMzNGU5YjFhMGUzYzgxM2NiYzliOTJkYWMwYmM5NTRiNmUzN2ZjMTJjYmFkNDM2NmIwYzExZTdjIiwiaWF0IjoxNjc4MDc4NDMyLCJleHAiOjE2NzgxMTQ0MzJ9.gzwp_svZlbA5PV_eawYV-9UFjZVjniy-tCDce16xrkI
+   *\
   token?: string,
 
 }` OK
@@ -3203,7 +3000,10 @@
     signup: (data: SignUpReqType, params: RequestParams = {}) =>
       this.request<
         {
-          /** The signed JWT token for information exchange */
+          /**
+           * The signed JWT token for information exchange
+           * @example eyJhbGciOiJIUzI1NiIsInR5cCI6IkpXVCJ9.eyJlbWFpbCI6IndAbm9jb2RiLmNvbSIsImZpcnN0bmFtZSI6bnVsbCwibGFzdG5hbWUiOm51bGwsImlkIjoidXNfYjN4bzJpNDRueDV5OWwiLCJyb2xlcyI6Im9yZy1sZXZlbC1jcmVhdG9yLHN1cGVyIiwidG9rZW5fdmVyc2lvbiI6ImJmMTc3ZGUzYjk3YjAzMjY4YjU0NGZmMjMzNGU5YjFhMGUzYzgxM2NiYzliOTJkYWMwYmM5NTRiNmUzN2ZjMTJjYmFkNDM2NmIwYzExZTdjIiwiaWF0IjoxNjc4MDc4NDMyLCJleHAiOjE2NzgxMTQ0MzJ9.gzwp_svZlbA5PV_eawYV-9UFjZVjniy-tCDce16xrkI
+           */
           token?: string;
         },
         {
@@ -3226,18 +3026,32 @@
  * @summary Signout
  * @request POST:/api/v1/auth/user/signout
  * @response `200` `{
-  \** Success Message *\
+  \**
+   * Success Message
+   * @example Signed out successfully
+   *\
   msg?: string,
 
 }` OK
+ * @response `400` `{
+  \** @example BadRequest [Error]: <ERROR MESSAGE> *\
+  msg: string,
+
+}`
  */
     signout: (params: RequestParams = {}) =>
       this.request<
         {
-          /** Success Message */
+          /**
+           * Success Message
+           * @example Signed out successfully
+           */
           msg?: string;
         },
-        any
+        {
+          /** @example BadRequest [Error]: <ERROR MESSAGE> */
+          msg: string;
+        }
       >({
         path: `/api/v1/auth/user/signout`,
         method: 'POST',
@@ -3253,25 +3067,31 @@
  * @summary Signin
  * @request POST:/api/v1/auth/user/signin
  * @response `200` `{
-  \** The signed JWT token for information exchange *\
+  \**
+   * The signed JWT token for information exchange
+   * @example eyJhbGciOiJIUzI1NiIsInR5cCI6IkpXVCJ9.eyJlbWFpbCI6IndAbm9jb2RiLmNvbSIsImZpcnN0bmFtZSI6bnVsbCwibGFzdG5hbWUiOm51bGwsImlkIjoidXNfYjN4bzJpNDRueDV5OWwiLCJyb2xlcyI6Im9yZy1sZXZlbC1jcmVhdG9yLHN1cGVyIiwidG9rZW5fdmVyc2lvbiI6ImJmMTc3ZGUzYjk3YjAzMjY4YjU0NGZmMjMzNGU5YjFhMGUzYzgxM2NiYzliOTJkYWMwYmM5NTRiNmUzN2ZjMTJjYmFkNDM2NmIwYzExZTdjIiwiaWF0IjoxNjc4MDc4NDMyLCJleHAiOjE2NzgxMTQ0MzJ9.gzwp_svZlbA5PV_eawYV-9UFjZVjniy-tCDce16xrkI
+   *\
   token?: string,
 
 }` OK
  * @response `400` `{
-  \** Error Message *\
-  msg?: string,
-
-}` Bad Request
+  \** @example BadRequest [Error]: <ERROR MESSAGE> *\
+  msg: string,
+
+}`
  */
     signin: (data: SignInReqType, params: RequestParams = {}) =>
       this.request<
         {
-          /** The signed JWT token for information exchange */
+          /**
+           * The signed JWT token for information exchange
+           * @example eyJhbGciOiJIUzI1NiIsInR5cCI6IkpXVCJ9.eyJlbWFpbCI6IndAbm9jb2RiLmNvbSIsImZpcnN0bmFtZSI6bnVsbCwibGFzdG5hbWUiOm51bGwsImlkIjoidXNfYjN4bzJpNDRueDV5OWwiLCJyb2xlcyI6Im9yZy1sZXZlbC1jcmVhdG9yLHN1cGVyIiwidG9rZW5fdmVyc2lvbiI6ImJmMTc3ZGUzYjk3YjAzMjY4YjU0NGZmMjMzNGU5YjFhMGUzYzgxM2NiYzliOTJkYWMwYmM5NTRiNmUzN2ZjMTJjYmFkNDM2NmIwYzExZTdjIiwiaWF0IjoxNjc4MDc4NDMyLCJleHAiOjE2NzgxMTQ0MzJ9.gzwp_svZlbA5PV_eawYV-9UFjZVjniy-tCDce16xrkI
+           */
           token?: string;
         },
         {
-          /** Error Message */
-          msg?: string;
+          /** @example BadRequest [Error]: <ERROR MESSAGE> */
+          msg: string;
         }
       >({
         path: `/api/v1/auth/user/signin`,
@@ -3283,14 +3103,19 @@
       }),
 
     /**
-     * @description Returns authenticated user info
-     *
-     * @tags Auth
-     * @name Me
-     * @summary Get User Info
-     * @request GET:/api/v1/auth/user/me
-     * @response `200` `UserInfoType` OK
-     */
+ * @description Returns authenticated user info
+ * 
+ * @tags Auth
+ * @name Me
+ * @summary Get User Info
+ * @request GET:/api/v1/auth/user/me
+ * @response `200` `UserInfoType` OK
+ * @response `400` `{
+  \** @example BadRequest [Error]: <ERROR MESSAGE> *\
+  msg: string,
+
+}`
+ */
     me: (
       query?: {
         /** Pass project id to get project specific roles along with user info */
@@ -3298,7 +3123,13 @@
       },
       params: RequestParams = {}
     ) =>
-      this.request<UserInfoType, any>({
+      this.request<
+        UserInfoType,
+        {
+          /** @example BadRequest [Error]: <ERROR MESSAGE> */
+          msg: string;
+        }
+      >({
         path: `/api/v1/auth/user/me`,
         method: 'GET',
         query: query,
@@ -3307,21 +3138,45 @@
       }),
 
     /**
-     * @description Emails user with a reset url.
-     *
-     * @tags Auth
-     * @name PasswordForgot
-     * @summary Forget Password
-     * @request POST:/api/v1/auth/password/forgot
-     * @response `200` `void` OK
-     * @response `401` `void` Unauthorized
-     */
+ * @description Emails user with a reset url.
+ * 
+ * @tags Auth
+ * @name PasswordForgot
+ * @summary Forget Password
+ * @request POST:/api/v1/auth/password/forgot
+ * @response `200` `{
+  \**
+   * Success Message
+   * @example Please check your email to reset the password
+   *\
+  msg?: string,
+
+}` OK
+ * @response `400` `{
+  \** @example BadRequest [Error]: <ERROR MESSAGE> *\
+  msg: string,
+
+}`
+ */
     passwordForgot: (data: PasswordForgotReqType, params: RequestParams = {}) =>
-      this.request<void, void>({
+      this.request<
+        {
+          /**
+           * Success Message
+           * @example Please check your email to reset the password
+           */
+          msg?: string;
+        },
+        {
+          /** @example BadRequest [Error]: <ERROR MESSAGE> */
+          msg: string;
+        }
+      >({
         path: `/api/v1/auth/password/forgot`,
         method: 'POST',
         body: data,
         type: ContentType.Json,
+        format: 'json',
         ...params,
       }),
 
@@ -3334,7 +3189,35 @@
  * @request POST:/api/v1/auth/password/change
  * @response `200` `{
   \** Success Message *\
-=======
+  msg?: string,
+
+}` OK
+ * @response `400` `{
+  \** @example BadRequest [Error]: <ERROR MESSAGE> *\
+  msg: string,
+
+}`
+ */
+    passwordChange: (data: PasswordChangeReqType, params: RequestParams = {}) =>
+      this.request<
+        {
+          /** Success Message */
+          msg?: string;
+        },
+        {
+          /** @example BadRequest [Error]: <ERROR MESSAGE> */
+          msg: string;
+        }
+      >({
+        path: `/api/v1/auth/password/change`,
+        method: 'POST',
+        body: data,
+        type: ContentType.Json,
+        format: 'json',
+        ...params,
+      }),
+
+    /**
  * @description Validate password reset url token.
  * 
  * @tags Auth
@@ -3346,50 +3229,10 @@
    * Success Message
    * @example Token has been validated successfully
    *\
->>>>>>> 49354ca4
   msg?: string,
 
 }` OK
  * @response `400` `{
-<<<<<<< HEAD
-  \** Error Message *\
-  msg?: string,
-
-}` Bad request
- */
-    passwordChange: (data: PasswordChangeReqType, params: RequestParams = {}) =>
-      this.request<
-        {
-          /** Success Message */
-          msg?: string;
-        },
-        {
-          /** Error Message */
-          msg?: string;
-        }
-      >({
-        path: `/api/v1/auth/password/change`,
-        method: 'POST',
-        body: data,
-        type: ContentType.Json,
-        format: 'json',
-        ...params,
-      }),
-
-    /**
-     * @description Validate password reset url token.
-     *
-     * @tags Auth
-     * @name PasswordResetTokenValidate
-     * @summary Verify Reset Token
-     * @request POST:/api/v1/auth/token/validate/{token}
-     * @response `200` `void` OK
-     */
-    passwordResetTokenValidate: (token: string, params: RequestParams = {}) =>
-      this.request<void, any>({
-        path: `/api/v1/auth/token/validate/${token}`,
-        method: 'POST',
-=======
   \** @example BadRequest [Error]: <ERROR MESSAGE> *\
   msg: string,
 
@@ -3412,7 +3255,6 @@
         path: `/api/v1/auth/token/validate/${token}`,
         method: 'POST',
         format: 'json',
->>>>>>> 49354ca4
         ...params,
       }),
 
@@ -4050,17 +3892,44 @@
       }),
 
     /**
-<<<<<<< HEAD
-     * @description Create an organisation user. Exclusive for Super Admin. Access with API Tokens will be blocked.
-     *
-     * @tags Org Users
-     * @name Add
-     * @summary Create Organisation User
-     * @request POST:/api/v1/users
-     * @response `200` `any` OK
-     */
+ * @description Create an organisation user. Exclusive for Super Admin. Access with API Tokens will be blocked.
+ * 
+ * @tags Org Users
+ * @name Add
+ * @summary Create Organisation User
+ * @request POST:/api/v1/users
+ * @response `200` `{
+  \** Invite Token *\
+  invite_token?: string,
+  \**
+   * User email
+   * @example user@example.com
+   *\
+  email?: string,
+
+}` OK
+ * @response `400` `{
+  \** @example BadRequest [Error]: <ERROR MESSAGE> *\
+  msg: string,
+
+}`
+ */
     add: (data: OrgUserReqType, params: RequestParams = {}) =>
-      this.request<any, any>({
+      this.request<
+        {
+          /** Invite Token */
+          invite_token?: string;
+          /**
+           * User email
+           * @example user@example.com
+           */
+          email?: string;
+        },
+        {
+          /** @example BadRequest [Error]: <ERROR MESSAGE> */
+          msg: string;
+        }
+      >({
         path: `/api/v1/users`,
         method: 'POST',
         body: data,
@@ -4070,40 +3939,84 @@
       }),
 
     /**
-     * @description Update an organisation user by User ID. Exclusive for Super Admin. Access with API Tokens will be blocked.
-     *
-     * @tags Org Users
-     * @name Update
-     * @summary Update Organisation User
-     * @request PATCH:/api/v1/users/{userId}
-     * @response `200` `void` OK
-     */
+ * @description Update an organisation user by User ID. Exclusive for Super Admin. Access with API Tokens will be blocked.
+ * 
+ * @tags Org Users
+ * @name Update
+ * @summary Update Organisation User
+ * @request PATCH:/api/v1/users/{userId}
+ * @response `200` `{
+  \** @example The user has been updated successfully *\
+  msg?: string,
+
+}` OK
+ * @response `400` `{
+  \** @example BadRequest [Error]: <ERROR MESSAGE> *\
+  msg: string,
+
+}`
+ */
     update: (
       userId: IdType,
       data: OrgUserReqType,
       params: RequestParams = {}
     ) =>
-      this.request<void, any>({
+      this.request<
+        {
+          /** @example The user has been updated successfully */
+          msg?: string;
+        },
+        {
+          /** @example BadRequest [Error]: <ERROR MESSAGE> */
+          msg: string;
+        }
+      >({
         path: `/api/v1/users/${userId}`,
         method: 'PATCH',
         body: data,
         type: ContentType.Json,
-        ...params,
-      }),
-
-    /**
-     * @description Delete an organisation user by User ID. Exclusive for Super Admin. Access with API Tokens will be blocked.
-     *
-     * @tags Org Users
-     * @name Delete
-     * @summary Delete Organisation User
-     * @request DELETE:/api/v1/users/{userId}
-     * @response `200` `void` OK
-     */
+        format: 'json',
+        ...params,
+      }),
+
+    /**
+ * @description Delete an organisation user by User ID. Exclusive for Super Admin. Access with API Tokens will be blocked.
+ * 
+ * @tags Org Users
+ * @name Delete
+ * @summary Delete Organisation User
+ * @request DELETE:/api/v1/users/{userId}
+ * @response `200` `{
+  \**
+   * Sucess Message
+   * @example The user has been deleted successfully
+   *\
+  msg?: string,
+
+}` OK
+ * @response `400` `{
+  \** @example BadRequest [Error]: <ERROR MESSAGE> *\
+  msg: string,
+
+}`
+ */
     delete: (userId: IdType, params: RequestParams = {}) =>
-      this.request<void, any>({
+      this.request<
+        {
+          /**
+           * Sucess Message
+           * @example The user has been deleted successfully
+           */
+          msg?: string;
+        },
+        {
+          /** @example BadRequest [Error]: <ERROR MESSAGE> */
+          msg: string;
+        }
+      >({
         path: `/api/v1/users/${userId}`,
         method: 'DELETE',
+        format: 'json',
         ...params,
       }),
 
@@ -4125,18 +4038,43 @@
       }),
 
     /**
-     * @description Resend Invitation to a specific user. Exclusive for Super Admin. Access with API Tokens will be blocked.
-     *
-     * @tags Org Users
-     * @name ResendInvite
-     * @summary Invite Organisation User
-     * @request POST:/api/v1/users/{userId}/resend-invite
-     * @response `200` `void` OK
-     */
+ * @description Resend Invitation to a specific user. Exclusive for Super Admin. Access with API Tokens will be blocked.
+ * 
+ * @tags Org Users
+ * @name ResendInvite
+ * @summary Invite Organisation User
+ * @request POST:/api/v1/users/{userId}/resend-invite
+ * @response `200` `{
+  \**
+   * Success Message
+   * @example The invitation has been sent to the target user
+   *\
+  msg?: string,
+
+}` OK
+ * @response `400` `{
+  \** @example BadRequest [Error]: <ERROR MESSAGE> *\
+  msg: string,
+
+}`
+ */
     resendInvite: (userId: IdType, params: RequestParams = {}) =>
-      this.request<void, any>({
+      this.request<
+        {
+          /**
+           * Success Message
+           * @example The invitation has been sent to the target user
+           */
+          msg?: string;
+        },
+        {
+          /** @example BadRequest [Error]: <ERROR MESSAGE> */
+          msg: string;
+        }
+      >({
         path: `/api/v1/users/${userId}/resend-invite`,
         method: 'POST',
+        format: 'json',
         ...params,
       }),
 
@@ -4215,47 +4153,6 @@
     ) =>
       this.request<void, any>({
         path: `/api/v1/users/${userId}/follower`,
-=======
- * @description Create an organisation user. Exclusive for Super Admin. Access with API Tokens will be blocked.
- * 
- * @tags Org Users
- * @name Add
- * @summary Create Organisation User
- * @request POST:/api/v1/users
- * @response `200` `{
-  \** Invite Token *\
-  invite_token?: string,
-  \**
-   * User email
-   * @example user@example.com
-   *\
-  email?: string,
-
-}` OK
- * @response `400` `{
-  \** @example BadRequest [Error]: <ERROR MESSAGE> *\
-  msg: string,
-
-}`
- */
-    add: (data: OrgUserReqType, params: RequestParams = {}) =>
-      this.request<
-        {
-          /** Invite Token */
-          invite_token?: string;
-          /**
-           * User email
-           * @example user@example.com
-           */
-          email?: string;
-        },
-        {
-          /** @example BadRequest [Error]: <ERROR MESSAGE> */
-          msg: string;
-        }
-      >({
-        path: `/api/v1/users`,
->>>>>>> 49354ca4
         method: 'POST',
         body: data,
         type: ContentType.Json,
@@ -4263,7 +4160,6 @@
       }),
 
     /**
-<<<<<<< HEAD
      * @description List Organisation User Followers
      *
      * @tags Org users
@@ -4280,50 +4176,12 @@
       this.request<void, any>({
         path: `/api/v1/users/${userId}/follower`,
         method: 'GET',
-=======
- * @description Update an organisation user by User ID. Exclusive for Super Admin. Access with API Tokens will be blocked.
- * 
- * @tags Org Users
- * @name Update
- * @summary Update Organisation User
- * @request PATCH:/api/v1/users/{userId}
- * @response `200` `{
-  \** @example The user has been updated successfully *\
-  msg?: string,
-
-}` OK
- * @response `400` `{
-  \** @example BadRequest [Error]: <ERROR MESSAGE> *\
-  msg: string,
-
-}`
- */
-    update: (
-      userId: IdType,
-      data: OrgUserReqType,
-      params: RequestParams = {}
-    ) =>
-      this.request<
-        {
-          /** @example The user has been updated successfully */
-          msg?: string;
-        },
-        {
-          /** @example BadRequest [Error]: <ERROR MESSAGE> */
-          msg: string;
-        }
-      >({
-        path: `/api/v1/users/${userId}`,
-        method: 'PATCH',
->>>>>>> 49354ca4
         body: data,
         type: ContentType.Json,
-        format: 'json',
-        ...params,
-      }),
-
-    /**
-<<<<<<< HEAD
+        ...params,
+      }),
+
+    /**
      * @description Delete Organisation User Follower Relationship (Unfollow)
      *
      * @tags Org users
@@ -4342,50 +4200,10 @@
         method: 'DELETE',
         body: data,
         type: ContentType.Json,
-=======
- * @description Delete an organisation user by User ID. Exclusive for Super Admin. Access with API Tokens will be blocked.
- * 
- * @tags Org Users
- * @name Delete
- * @summary Delete Organisation User
- * @request DELETE:/api/v1/users/{userId}
- * @response `200` `{
-  \**
-   * Sucess Message
-   * @example The user has been deleted successfully
-   *\
-  msg?: string,
-
-}` OK
- * @response `400` `{
-  \** @example BadRequest [Error]: <ERROR MESSAGE> *\
-  msg: string,
-
-}`
- */
-    delete: (userId: IdType, params: RequestParams = {}) =>
-      this.request<
-        {
-          /**
-           * Sucess Message
-           * @example The user has been deleted successfully
-           */
-          msg?: string;
-        },
-        {
-          /** @example BadRequest [Error]: <ERROR MESSAGE> */
-          msg: string;
-        }
-      >({
-        path: `/api/v1/users/${userId}`,
-        method: 'DELETE',
-        format: 'json',
->>>>>>> 49354ca4
-        ...params,
-      }),
-
-    /**
-<<<<<<< HEAD
+        ...params,
+      }),
+
+    /**
      * @description List Organisation User Following
      *
      * @tags Org users
@@ -4418,45 +4236,6 @@
       this.request<void, any>({
         path: `/api/v1/users/${userId}/isFollowing/${followerId}`,
         method: 'GET',
-=======
- * @description Resend Invitation to a specific user. Exclusive for Super Admin. Access with API Tokens will be blocked.
- * 
- * @tags Org Users
- * @name ResendInvite
- * @summary Invite Organisation User
- * @request POST:/api/v1/users/{userId}/resend-invite
- * @response `200` `{
-  \**
-   * Success Message
-   * @example The invitation has been sent to the target user
-   *\
-  msg?: string,
-
-}` OK
- * @response `400` `{
-  \** @example BadRequest [Error]: <ERROR MESSAGE> *\
-  msg: string,
-
-}`
- */
-    resendInvite: (userId: IdType, params: RequestParams = {}) =>
-      this.request<
-        {
-          /**
-           * Success Message
-           * @example The invitation has been sent to the target user
-           */
-          msg?: string;
-        },
-        {
-          /** @example BadRequest [Error]: <ERROR MESSAGE> */
-          msg: string;
-        }
-      >({
-        path: `/api/v1/users/${userId}/resend-invite`,
-        method: 'POST',
-        format: 'json',
->>>>>>> 49354ca4
         ...params,
       }),
 
@@ -5335,7 +5114,6 @@
       }),
 
     /**
-<<<<<<< HEAD
      * No description
      *
      * @tags Base
@@ -5363,15 +5141,6 @@
       }),
 
     /**
-     * @description Get project base list
-     *
-     * @tags Base
-     * @name List
-     * @summary List Bases
-     * @request GET:/api/v1/db/meta/projects/{projectId}/bases/
-     * @response `200` `BaseListType` OK
-     */
-=======
  * @description Get project base list
  * 
  * @tags Base
@@ -5385,7 +5154,6 @@
 
 }`
  */
->>>>>>> 49354ca4
     list: (projectId: IdType, params: RequestParams = {}) =>
       this.request<
         BaseListType,
@@ -5437,7 +5205,6 @@
       }),
 
     /**
-<<<<<<< HEAD
      * No description
      *
      * @tags Base
@@ -5474,15 +5241,6 @@
       }),
 
     /**
-     * @description List all tables in a given Project and Base
-     *
-     * @tags Base
-     * @name TableList
-     * @summary List Tables
-     * @request GET:/api/v1/db/meta/projects/{projectId}/{baseId}/tables
-     * @response `200` `TableListType`
-     */
-=======
  * @description List all tables in a given Project and Base
  * 
  * @tags Base
@@ -5496,7 +5254,6 @@
 
 }`
  */
->>>>>>> 49354ca4
     tableList: (
       projectId: IdType,
       baseId: string,
@@ -5522,16 +5279,6 @@
       }),
 
     /**
-<<<<<<< HEAD
-     * No description
-     *
-     * @tags Base
-     * @name TableCreate
-     * @summary Create Table
-     * @request POST:/api/v1/db/meta/projects/{projectId}/{baseId}/tables
-     * @response `200` `TableType` OK
-     */
-=======
  * @description Create a new table in a given Project and Base
  * 
  * @tags Base
@@ -5545,7 +5292,6 @@
 
 }`
  */
->>>>>>> 49354ca4
     tableCreate: (
       projectId: IdType,
       baseId: string,
@@ -5568,68 +5314,6 @@
       }),
 
     /**
-<<<<<<< HEAD
-     * No description
-     *
-     * @tags Base
-     * @name TableMagic
-     * @request POST:/api/v1/db/meta/projects/{projectId}/{baseId}/tables/magic
-     * @response `200` `TableType` OK
-     */
-    tableMagic: (
-      projectId: string,
-      baseId: string,
-      data: {
-        table_name: string;
-        title: string;
-      },
-      params: RequestParams = {}
-    ) =>
-      this.request<TableType, any>({
-        path: `/api/v1/db/meta/projects/${projectId}/${baseId}/tables/magic`,
-        method: 'POST',
-        body: data,
-        type: ContentType.Json,
-        format: 'json',
-        ...params,
-      }),
-
-    /**
-     * No description
-     *
-     * @tags Base
-     * @name SchemaMagic
-     * @request POST:/api/v1/db/meta/projects/{projectId}/{baseId}/schema/magic
-     * @response `200` `TableType` OK
-     */
-    schemaMagic: (
-      projectId: string,
-      baseId: string,
-      data: {
-        schema_name: string;
-        title: string;
-      },
-      params: RequestParams = {}
-    ) =>
-      this.request<TableType, any>({
-        path: `/api/v1/db/meta/projects/${projectId}/${baseId}/schema/magic`,
-        method: 'POST',
-        body: data,
-        type: ContentType.Json,
-        format: 'json',
-        ...params,
-      }),
-
-    /**
-     * @description Synchronise the meta data difference between NC_DB and external data sources in a given Base
-     *
-     * @tags Base
-     * @name MetaDiffSync
-     * @summary Synchronise Base Meta
-     * @request POST:/api/v1/db/meta/projects/{projectId}/meta-diff/{baseId}
-     * @response `200` `any` OK
-     */
-=======
  * @description Synchronise the meta data difference between NC_DB and external data sources in a given Base
  * 
  * @tags Base
@@ -5647,7 +5331,6 @@
 
 }`
  */
->>>>>>> 49354ca4
     metaDiffSync: (
       projectId: IdType,
       baseId: string,
@@ -5811,17 +5494,6 @@
       }),
 
     /**
-<<<<<<< HEAD
-     * No description
-     *
-     * @tags DB table
-     * @name Read
-     * @request GET:/api/v1/db/meta/tables/{tableId}
-     * @response `200` `any` OK
-     */
-    read: (tableId: string, params: RequestParams = {}) =>
-      this.request<any, any>({
-=======
  * @description Read the table meta data by the given table ID
  * 
  * @tags DB Table
@@ -5843,7 +5515,6 @@
           msg: string;
         }
       >({
->>>>>>> 49354ca4
         path: `/api/v1/db/meta/tables/${tableId}`,
         method: 'GET',
         format: 'json',
@@ -5851,15 +5522,6 @@
       }),
 
     /**
-<<<<<<< HEAD
-     * No description
-     *
-     * @tags DB table
-     * @name Update
-     * @request PATCH:/api/v1/db/meta/tables/{tableId}
-     * @response `200` `any` OK
-     */
-=======
  * @description Update the table meta data by the given table ID
  * 
  * @tags DB Table
@@ -5877,12 +5539,23 @@
 
 }`
  */
->>>>>>> 49354ca4
     update: (
-      tableId: string,
+      tableId: IdType,
       data: {
+        /**
+         * Table name
+         * @example users
+         */
         table_name?: string;
+        /**
+         * Table title
+         * @example Users
+         */
         title?: string;
+        /**
+         * Project ID
+         * @example p_124hhlkbeasewh
+         */
         project_id?: string;
         /** Model for Meta */
         meta?: MetaType;
@@ -5908,17 +5581,6 @@
       }),
 
     /**
-<<<<<<< HEAD
-     * No description
-     *
-     * @tags DB table
-     * @name Delete
-     * @request DELETE:/api/v1/db/meta/tables/{tableId}
-     * @response `200` `void` OK
-     */
-    delete: (tableId: string, params: RequestParams = {}) =>
-      this.request<void, any>({
-=======
  * @description Delete the table meta data by the given table ID
  * 
  * @tags DB Table
@@ -5940,7 +5602,6 @@
           msg: string;
         }
       >({
->>>>>>> 49354ca4
         path: `/api/v1/db/meta/tables/${tableId}`,
         method: 'DELETE',
         format: 'json',
@@ -9243,103 +8904,6 @@
       }),
 
     /**
-<<<<<<< HEAD
-     * @description Update Audit Row
-     *
-     * @tags Utils
-     * @name AuditRowUpdate
-     * @summary Update Audit Row
-     * @request POST:/api/v1/db/meta/audits/rows/{rowId}/update
-     * @response `200` `void` OK
-     */
-    auditRowUpdate: (
-      rowId: any,
-      data: AuditRowUpdateReqType,
-      params: RequestParams = {}
-    ) =>
-      this.request<void, any>({
-        path: `/api/v1/db/meta/audits/rows/${rowId}/update`,
-        method: 'POST',
-        body: data,
-        type: ContentType.Json,
-        ...params,
-      }),
-
-    /**
- * @description Test the DB Connection
- * 
- * @tags Utils
- * @name TestConnection
- * @summary Test DB Connection
- * @request POST:/api/v1/db/meta/connection/test
- * @response `200` `{
-  code?: number,
-  message?: string,
-
-}` OK
- */
-    testConnection: (data: any, params: RequestParams = {}) =>
-      this.request<
-        {
-          code?: number;
-          message?: string;
-        },
-        any
-      >({
-        path: `/api/v1/db/meta/connection/test`,
-        method: 'POST',
-        body: data,
-        type: ContentType.Json,
-        format: 'json',
-        ...params,
-      }),
-
-    /**
-     * No description
-     *
-     * @tags Utils
-     * @name SelectQuery
-     * @request POST:/api/v1/db/meta/connection/select
-     * @response `200` `any` OK
-     */
-    selectQuery: (data: any, params: RequestParams = {}) =>
-      this.request<any, any>({
-        path: `/api/v1/db/meta/connection/select`,
-        method: 'POST',
-        body: data,
-        type: ContentType.Json,
-        format: 'json',
-        ...params,
-      }),
-
-    /**
-     * @description Get select options using NocoAI
-     *
-     * @tags Utils
-     * @name Magic
-     * @summary Get generic response using NocoAI
-     * @request POST:/api/v1/db/meta/magic
-     * @response `200` `any` OK
-     */
-    magic: (
-      data: {
-        operation:
-          | 'selectOptions'
-          | 'predictColumnType'
-          | 'predictFormula'
-          | 'predictNextColumn'
-          | 'predictNextFormulas'
-          | 'generateSinglePrompt'
-          | 'generateQueryPrompt'
-          | 'generateSQL'
-          | 'repairSQL';
-        data?: object;
-      },
-      params: RequestParams = {}
-    ) =>
-      this.request<any, any>({
-        path: `/api/v1/db/meta/magic`,
-=======
  * @description Update Audit Row
  * 
  * @tags Utils
@@ -9366,7 +8930,6 @@
         }
       >({
         path: `/api/v1/db/meta/audits/rows/${rowId}/update`,
->>>>>>> 49354ca4
         method: 'POST',
         body: data,
         type: ContentType.Json,
@@ -9375,19 +8938,6 @@
       }),
 
     /**
-<<<<<<< HEAD
-     * @description Get dynamic command palette suggestions based on scope
-     *
-     * @tags Utils
-     * @name CommandPalette
-     * @summary Get command palette suggestions
-     * @request POST:/api/v1/command_palette
-     * @response `200` `any` OK
-     */
-    commandPalette: (data: any, params: RequestParams = {}) =>
-      this.request<any, any>({
-        path: `/api/v1/command_palette`,
-=======
  * @description Test the DB Connection
  * 
  * @tags Utils
@@ -9443,7 +8993,77 @@
         }
       >({
         path: `/api/v1/db/meta/connection/test`,
->>>>>>> 49354ca4
+        method: 'POST',
+        body: data,
+        type: ContentType.Json,
+        format: 'json',
+        ...params,
+      }),
+
+    /**
+     * No description
+     *
+     * @tags Utils
+     * @name SelectQuery
+     * @request POST:/api/v1/db/meta/connection/select
+     * @response `200` `any` OK
+     */
+    selectQuery: (data: any, params: RequestParams = {}) =>
+      this.request<any, any>({
+        path: `/api/v1/db/meta/connection/select`,
+        method: 'POST',
+        body: data,
+        type: ContentType.Json,
+        format: 'json',
+        ...params,
+      }),
+
+    /**
+     * @description Get select options using NocoAI
+     *
+     * @tags Utils
+     * @name Magic
+     * @summary Get generic response using NocoAI
+     * @request POST:/api/v1/db/meta/magic
+     * @response `200` `any` OK
+     */
+    magic: (
+      data: {
+        operation:
+          | 'selectOptions'
+          | 'predictColumnType'
+          | 'predictFormula'
+          | 'predictNextColumn'
+          | 'predictNextFormulas'
+          | 'generateSinglePrompt'
+          | 'generateQueryPrompt'
+          | 'generateSQL'
+          | 'repairSQL';
+        data?: object;
+      },
+      params: RequestParams = {}
+    ) =>
+      this.request<any, any>({
+        path: `/api/v1/db/meta/magic`,
+        method: 'POST',
+        body: data,
+        type: ContentType.Json,
+        format: 'json',
+        ...params,
+      }),
+
+    /**
+     * @description Get dynamic command palette suggestions based on scope
+     *
+     * @tags Utils
+     * @name CommandPalette
+     * @summary Get command palette suggestions
+     * @request POST:/api/v1/command_palette
+     * @response `200` `any` OK
+     */
+    commandPalette: (data: any, params: RequestParams = {}) =>
+      this.request<any, any>({
+        path: `/api/v1/command_palette`,
         method: 'POST',
         body: data,
         type: ContentType.Json,
