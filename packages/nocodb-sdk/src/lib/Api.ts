/* eslint-disable */
/* tslint:disable */
/*
 * ---------------------------------------------------------------
 * ## THIS FILE WAS GENERATED VIA SWAGGER-TYPESCRIPT-API        ##
 * ##                                                           ##
 * ## AUTHOR: acacode                                           ##
 * ## SOURCE: https://github.com/acacode/swagger-typescript-api ##
 * ---------------------------------------------------------------
 */

/**
 * Model for API Token
 */
export interface ApiTokenType {
  /** Unique API Token ID */
  id?: IdType;
  /** Foreign Key to User */
  fk_user_id?: IdType;
  /**
   * API Token Description
   * @example This API Token is for ABC application
   */
  description?: string;
  /**
   * API Token
   * @example DYh540o8hbWpUGdarekECKLdN5OhlgCUWutVJYX2
   */
  token?: string;
}

/**
 * Model for API Token Request
 */
export interface ApiTokenReqType {
  /**
   * Description of the API token
   * @example This API Token is for ABC application
   */
  description?: string;
}

/**
 * Model for API Token List
 */
export interface ApiTokenListType {
  /**
   * List of api token objects
   * @example [{"list":[{"id":"1","fk_user_id":"us_b3xo2i44nx5y9l","description":"This API Token is for ABC application","token":"DYh540o8hbWpUGdarekECKLdN5OhlgCUWutVJYX2"}],"pageInfo":{"isFirstPage":true,"isLastPage":true,"page":1,"pageSize":10,"totalRows":1}}]
   */
  list: ApiTokenType[];
  /** Model for Paginated */
  pageInfo: PaginatedType;
}

/**
 * Model for Attachment
 */
export interface AttachmentType {
  /** Data for uploading */
  data?: any;
  /** The mimetype of the attachment */
  mimetype?: string;
  /** File Path */
  path?: string;
  /** Attachment Size */
  size?: number;
  /** The title of the attachment. Used in UI. */
  title?: string;
  /** Attachment URL */
  url?: string;
}

/**
 * Model for Attachment Request
 */
export interface AttachmentReqType {
  /** The mimetype of the attachment */
  mimetype?: string;
  /** The file path of the attachment */
  path?: string;
  /** The size of the attachment */
  size?: number;
  /** The title of the attachment used in UI */
  title?: string;
  /** Attachment URL to be uploaded via upload-by-url */
  url?: string;
}

/**
 * Model for Audit
 */
export interface AuditType {
  /** Unique ID */
  id?: IdType;
  /**
   * The user name performing the action
   * @example w@nocodb.com
   */
  user?: string;
  /**
   * IP address from the user
   * @example ::ffff:127.0.0.1
   */
  ip?: string;
  /**
   * Base ID in where action is performed
   * @example ds_3l9qx8xqksenrl
   */
  base_id?: string;
  /**
   * Project ID in where action is performed
   * @example p_9sx43moxhqtjm3
   */
  project_id?: string;
  /**
   * Model ID in where action is performed
   * @example md_ehn5izr99m7d45
   */
  fk_model_id?: string;
  /**
   * Row ID
   * @example rec0Adp9PMG9o7uJy
   */
  row_id?: string;
  /**
   * Operation Type
   * @example AUTHENTICATION
   */
  op_type?:
    | 'COMMENT'
    | 'DATA'
    | 'PROJECT'
    | 'VIRTUAL_RELATION'
    | 'RELATION'
    | 'TABLE_VIEW'
    | 'TABLE'
    | 'VIEW'
    | 'META'
    | 'WEBHOOKS'
    | 'AUTHENTICATION'
    | 'TABLE_COLUMN'
    | 'ORG_USER';
  /**
   * Operation Sub Type
   * @example UPDATE
   */
  op_sub_type?:
    | 'UPDATE'
    | 'INSERT'
    | 'BULK_INSERT'
    | 'BULK_UPDATE'
    | 'BULK_DELETE'
    | 'LINK_RECORD'
    | 'UNLINK_RECORD'
    | 'DELETE'
    | 'CREATED'
    | 'DELETED'
    | 'RENAMED'
    | 'IMPORT_FROM_ZIP'
    | 'EXPORT_TO_FS'
    | 'EXPORT_TO_ZIP'
    | 'UPDATED'
    | 'SIGNIN'
    | 'SIGNUP'
    | 'PASSWORD_RESET'
    | 'PASSWORD_FORGOT'
    | 'PASSWORD_CHANGE'
    | 'EMAIL_VERIFICATION'
    | 'ROLES_MANAGEMENT'
    | 'INVITE'
    | 'RESEND_INVITE';
  /** Audit Status */
  status?: string;
  /**
   * Description of the action
   * @example Table nc_snms___Table_1 : field Date got changed from  2023-03-12 to
   */
  description?: string;
  /**
   * Detail
   * @example <span class="">Date</span>   : <span class="text-decoration-line-through red px-2 lighten-4 black--text">2023-03-12</span>   <span class="black--text green lighten-4 px-2"></span>
   */
  details?: string;
}

/**
 * Model for Audit Row Update Request
 */
export interface AuditRowUpdateReqType {
  /**
   * Column Name
   * @example baz
   */
  column_name?: string;
  /**
   * Foreign Key to Model
   * @example md_ehn5izr99m7d45
   */
  fk_model_id?: string;
  /**
   * Row ID
   * @example rec0Adp9PMG9o7uJy
   */
  row_id?: string;
  /** The previous value before the action */
  prev_value?: any;
  /** The current value after the action */
  value?: any;
}

/**
 * Model for Base
 */
export interface BaseType {
  /** Base Name - Default BASE will be null by default */
  alias?: StringOrNullType;
  /** Base Configuration */
  config?: any;
  /** Is this base enabled */
  enabled?: BoolType;
  /** Unique Base ID */
  id?: string;
  /**
   * Inflection for columns
   * @example camelize
   */
  inflection_column?: string;
  /**
   * Inflection for tables
   * @example camelize
   */
  inflection_table?: string;
  /** Is the data source connected externally */
  is_meta?: BoolType;
  /**
   * The order of the list of bases
   * @example 1
   */
  order?: number;
  /** The project ID that this base belongs to */
  project_id?: string;
  /**
   * DB Type
   * @example mysql2
   */
  type?:
    | 'mssql'
    | 'mysql'
    | 'mysql2'
    | 'oracledb'
    | 'pg'
    | 'snowflake'
    | 'sqlite3';
}

/**
 * Model for Base List
 */
export interface BaseListType {
  /** List of base objects */
  list: BaseType[];
  /** Paginated Info */
  pageInfo: PaginatedType;
}

/**
 * Model for Base Request
 */
export interface BaseReqType {
  /**
   * Base Name - Default BASE will be null by default
   * @example My Base
   */
  alias?: string;
  /** Base Configuration */
  config?: any;
  /**
   * Inflection for columns
   * @example camelize
   */
  inflection_column?: string;
  /**
   * Inflection for tables
   * @example camelize
   */
  inflection_table?: string;
  /** Is the data source connected externally */
  is_meta?: boolean;
  /** DB Type */
  type?:
    | 'mssql'
    | 'mysql'
    | 'mysql2'
    | 'oracledb'
    | 'pg'
    | 'snowflake'
    | 'sqlite3';
}

/**
 * Model for Bool
 */
export type BoolType = number | boolean | null;

/**
 * Model for Column
 */
export interface ColumnType {
  /** Is Auto-Increment? */
  ai?: BoolType;
  /** Auto Update Timestamp */
  au?: BoolType;
  /**
   * Base ID that this column belongs to
   * @example ds_krsappzu9f8vmo
   */
  base_id?: string;
  /** Column Comment */
  cc?: string;
  /** Column Default */
  cdf?: StringOrNullType;
  /** Character Maximum Length */
  clen?: number | null | string;
  /** Column Options */
  colOptions?:
    | FormulaType
    | LinkToAnotherRecordType
    | LookupType
    | RollupType
    | SelectOptionsType
    | object
    | (FormulaType &
        LinkToAnotherRecordType &
        LookupType &
        RollupType &
        SelectOptionsType &
        object);
  /**
   * Column Name
   * @example title
   */
  column_name?: string;
  /** Column Ordinal Position */
  cop?: string;
  /** Character Set Name */
  csn?: StringOrNullType;
  /**
   * Column Type
   * @example varchar(45)
   */
  ct?: string;
  /** Is Deleted? */
  deleted?: BoolType;
  /**
   * Data Type in DB
   * @example varchar
   */
  dt?: string;
  /**
   * Data Type X
   * @example specificType
   */
  dtx?: string;
  /** Data Type X Precision */
  dtxp?: null | number | string;
  /** Data Type X Scale */
  dtxs?: null | number | string;
  /**
   * Model ID that this column belongs to
   * @example md_yvwvbt2i78rgcm
   */
  fk_model_id?: string;
  /** Unique ID */
  id?: IdType;
  /** Meta Info */
  meta?: MetaType;
  /** Numeric Precision */
  np?: number | null | string;
  /** Numeric Scale */
  ns?: number | null | string;
  /** The order of the list of columns */
  order?: number;
  /** Is Primary Key? */
  pk?: BoolType;
  /** Is Primary Value? */
  pv?: BoolType;
  /** Is Required? */
  rqd?: BoolType;
  /** Is System Column? */
  system?: BoolType;
  /**
   * Column Title
   * @example Title
   */
  title?: string;
  /**
   * The data type in UI
   * @example SingleLineText
   */
  uidt?:
    | 'Attachment'
    | 'AutoNumber'
    | 'Barcode'
    | 'Button'
    | 'Checkbox'
    | 'Collaborator'
    | 'Count'
    | 'CreateTime'
    | 'Currency'
    | 'Date'
    | 'DateTime'
    | 'Decimal'
    | 'Duration'
    | 'Email'
    | 'Formula'
    | 'ForeignKey'
    | 'GeoData'
    | 'Geometry'
    | 'ID'
    | 'JSON'
    | 'LastModifiedTime'
    | 'LongText'
    | 'LinkToAnotherRecord'
    | 'Lookup'
    | 'MultiSelect'
    | 'Number'
    | 'Percent'
    | 'PhoneNumber'
    | 'Rating'
    | 'Rollup'
    | 'SingleLineText'
    | 'SingleSelect'
    | 'SpecificDBType'
    | 'Time'
    | 'URL'
    | 'Year'
    | 'QrCode';
  /** Is Unsigned? */
  un?: BoolType;
  /** Is unique? */
  unique?: BoolType;
  /** Is Visible? */
  visible?: BoolType;
}

/**
 * Model for Column List
 */
export interface ColumnListType {
  /** List of column objects */
  list: ColumnType[];
  /** Model for Paginated */
  pageInfo: PaginatedType;
}

/**
 * Model for Column Request
 */
export type ColumnReqType = (
  | FormulaColumnReqType
  | LinkToAnotherColumnReqType
  | LookupColumnReqType
  | NormalColumnRequestType
  | RollupColumnReqType
  | (FormulaColumnReqType &
      LinkToAnotherColumnReqType &
      LookupColumnReqType &
      NormalColumnRequestType &
      RollupColumnReqType)
) & {
  column_name?: string;
  /** Column order in a specific view */
  column_order?: {
    order?: number;
    view_id?: string;
  };
  title: string;
};

/**
 * Model for Comment Request
 */
export interface CommentReqType {
  /**
   * Description for the target row
   * @example This is the comment for the row
   */
  description?: string;
  /**
   * Foreign Key to Model
   * @example md_ehn5izr99m7d45
   */
  fk_model_id: string;
  /**
   * Row ID
   * @example 3
   */
  row_id: string;
}

/**
 * Model for Filter
 */
export interface FilterType {
  /** Unqiue Base ID */
  base_id?: string;
  /** Children filters. Available when the filter is grouped. */
  children?: FilterType[];
  /** Comparison Operator */
  comparison_op?:
    | 'allof'
    | 'anyof'
    | 'blank'
    | 'btw'
    | 'checked'
    | 'empty'
    | 'eq'
    | 'ge'
    | 'gt'
    | 'gte'
    | 'in'
    | 'is'
    | 'isWithin'
    | 'isnot'
    | 'le'
    | 'like'
    | 'lt'
    | 'lte'
    | 'nallof'
    | 'nanyof'
    | 'nbtw'
    | 'neq'
    | 'nlike'
    | 'not'
    | 'notblank'
    | 'notchecked'
    | 'notempty'
    | 'notnull'
    | 'null';
  /** Comparison Sub-Operator */
  comparison_sub_op?:
    | 'daysAgo'
    | 'daysFromNow'
    | 'exactDate'
    | 'nextMonth'
    | 'nextNumberOfDays'
    | 'nextWeek'
    | 'nextYear'
    | 'oneMonthAgo'
    | 'oneMonthFromNow'
    | 'oneWeekAgo'
    | 'oneWeekFromNow'
    | 'pastMonth'
    | 'pastNumberOfDays'
    | 'pastWeek'
    | 'pastYear'
    | 'today'
    | 'tomorrow'
    | 'yesterday'
    | null
    | (
        | 'daysAgo'
        | 'daysFromNow'
        | 'exactDate'
        | 'nextMonth'
        | 'nextNumberOfDays'
        | 'nextWeek'
        | 'nextYear'
        | 'oneMonthAgo'
        | 'oneMonthFromNow'
        | 'oneWeekAgo'
        | 'oneWeekFromNow'
        | 'pastMonth'
        | 'pastNumberOfDays'
        | 'pastWeek'
        | 'pastYear'
        | 'today'
        | 'tomorrow'
        | ('yesterday' & null)
      );
  /** Foreign Key to Column */
  fk_column_id?: IdType;
  /** Foreign Key to Hook */
  fk_hook_id?: StringOrNullType;
  /** Foreign Key to Model */
  fk_model_id?: IdType;
  /** Foreign Key to parent group. */
  fk_parent_id?: StringOrNullType;
  /** Foreign Key to View */
  fk_view_id?: StringOrNullType;
  /** Unique ID */
  id?: IdType;
  /** Is this filter grouped? */
  is_group?: boolean | number | null;
  /** Logical Operator */
  logical_op?: 'and' | 'not' | 'or';
  /** Unique Project ID */
  project_id?: string;
  /** The filter value. Can be NULL for some operators. */
  value?: any;
}

/**
 * Model for Filter List
 */
export interface FilterListType {
  /** List of filter objects */
  list: FilterType[];
  /** Model for Paginated */
  pageInfo: PaginatedType;
}

/**
 * Model for Filter Request
 */
export interface FilterReqType {
  /** Comparison Operator */
  comparison_op?:
    | 'allof'
    | 'anyof'
    | 'blank'
    | 'btw'
    | 'checked'
    | 'empty'
    | 'eq'
    | 'ge'
    | 'gt'
    | 'gte'
    | 'in'
    | 'is'
    | 'isWithin'
    | 'isnot'
    | 'le'
    | 'like'
    | 'lt'
    | 'lte'
    | 'nallof'
    | 'nanyof'
    | 'nbtw'
    | 'neq'
    | 'nlike'
    | 'not'
    | 'notblank'
    | 'notchecked'
    | 'notempty'
    | 'notnull'
    | 'null';
  /** Comparison Sub-Operator */
  comparison_sub_op?:
    | 'daysAgo'
    | 'daysFromNow'
    | 'exactDate'
    | 'nextMonth'
    | 'nextNumberOfDays'
    | 'nextWeek'
    | 'nextYear'
    | 'oneMonthAgo'
    | 'oneMonthFromNow'
    | 'oneWeekAgo'
    | 'oneWeekFromNow'
    | 'pastMonth'
    | 'pastNumberOfDays'
    | 'pastWeek'
    | 'pastYear'
    | 'today'
    | 'tomorrow'
    | 'yesterday'
    | null
    | (
        | 'daysAgo'
        | 'daysFromNow'
        | 'exactDate'
        | 'nextMonth'
        | 'nextNumberOfDays'
        | 'nextWeek'
        | 'nextYear'
        | 'oneMonthAgo'
        | 'oneMonthFromNow'
        | 'oneWeekAgo'
        | 'oneWeekFromNow'
        | 'pastMonth'
        | 'pastNumberOfDays'
        | 'pastWeek'
        | 'pastYear'
        | 'today'
        | 'tomorrow'
        | ('yesterday' & null)
      );
  /** Foreign Key to Column */
  fk_column_id?: IdType;
  /** Belong to which filter ID */
  fk_parent_id?: IdType;
  /** Is this filter grouped? */
  is_group?: BoolType;
  /** Logical Operator */
  logical_op?: 'and' | 'not' | 'or';
  /** The filter value. Can be NULL for some operators. */
  value?: any;
}

/**
 * Model for Form
 */
export interface FormType {
  /** Unique ID */
  id?: IdType;
  /** Banner Image URL. Not in use currently. */
  banner_image_url?: StringOrNullType;
  /** Form Columns */
  columns?: FormColumnType[];
  /** Email to sned after form is submitted */
  email?: StringOrNullType;
  /**
   * Foreign Key to Model
   * @example md_rsu68aqjsbyqtl
   */
  fk_model_id?: string;
  /**
   * Base ID
   * @example md_rsu68aqjsbyqtl
   */
  base_id?: string;
  /**
   * The heading of the form
   * @example My Form
   */
  heading?: string;
  /**
   * Lock Type of this view
   * @example collaborative
   */
  lock_type?: 'collaborative' | 'locked' | 'personal';
  /** Logo URL. Not in use currently. */
  logo_url?: StringOrNullType;
  /** Meta Info for this view */
  meta?: MetaType;
  /** The numbers of seconds to redirect after form submission */
  redirect_after_secs?: StringOrNullType;
  /** URL to redirect after submission */
  redirect_url?: StringOrNullType;
  /** Show `Blank Form` after 5 seconds */
  show_blank_form?: BoolType;
  /**
   * The subheading of the form
   * @example My Form Subheading
   */
  subheading?: string;
  /** Show `Submit Another Form` button */
  submit_another_form?: BoolType;
  /** Custom message after the form is successfully submitted */
  success_msg?: StringOrNullType;
  /**
   * Form View Title
   * @example Form View 1
   */
  title?: string;
}

/**
 * Model for Form Update Request
 */
export interface FormUpdateReqType {
  /** Banner Image URL. Not in use currently. */
  banner_image_url?: StringOrNullType;
  /** Email to sned after form is submitted */
  email?: StringOrNullType;
  /**
   * The heading of the form
   * @example My Form
   */
  heading?: string;
  /** Logo URL. Not in use currently. */
  logo_url?: StringOrNullType;
  /** Meta Info for this view */
  meta?: MetaType;
  /** The numbers of seconds to redirect after form submission */
  redirect_after_secs?: StringOrNullType;
  /** URL to redirect after submission */
  redirect_url?: StringOrNullType;
  /** Show `Blank Form` after 5 seconds */
  show_blank_form?: BoolType;
  /** The subheading of the form */
  subheading?: StringOrNullType;
  /** Show `Submit Another Form` button */
  submit_another_form?: BoolType;
  /** Custom message after the form is successfully submitted */
  success_msg?: StringOrNullType;
}

/**
 * Model for Form Column
 */
export interface FormColumnType {
  /** Unique ID */
  id?: IdType;
  /** Form Column Description (Not in use) */
  description?: StringOrNullType;
  /** Foreign Key to Column */
  fk_column_id?: IdType;
  /** Foreign Key to View */
  fk_view_id?: IdType;
  /** Form Column Help Text */
  help?: StringOrNullType;
  /** Form Column Label */
  label?: StringOrNullType;
  /** Meta Info */
  meta?: MetaType;
  /**
   * The order among all the columns in the form
   * @example 1
   */
  order?: number;
  /** Is this form column required in submission? */
  required?: BoolType;
  /** Is this column shown in Form? */
  show?: BoolType;
  /** Form Column UUID (Not in use) */
  uuid?: StringOrNullType;
}

/**
 * Model for Form Column Request
 */
export interface FormColumnReqType {
  /** Form Column Description (Not in use) */
  description?: StringOrNullType;
  /** Form Column Help Text */
  help?: StringOrNullType;
  /** Form Column Label */
  label?: StringOrNullType;
  /** Meta Info */
  meta?: MetaType;
  /** The order among all the columns in the form */
  order?: number;
  /** Is this form column required in submission? */
  required?: BoolType;
  /** Is this column shown in Form? */
  show?: BoolType;
}

/**
 * Model for Formula
 */
export interface FormulaType {
  /** Unique ID */
  id?: IdType;
  /** Foreign Key to Column */
  fk_column_id?: IdType;
  /**
   * Formula with column ID replaced
   * @example CONCAT("FOO", {{cl_c5knoi4xs4sfpt}})
   */
  formula?: string;
  /**
   * Original Formula inputted in UI
   * @example CONCAT("FOO", {Title})
   */
  formula_raw?: string;
  /** Error Message */
  error?: string;
}

/**
 * Model for Formula Column Request
 */
export interface FormulaColumnReqType {
  /** Formula with column ID replaced */
  formula?: string;
  /** Original Formula inputted in UI */
  formula_raw?: string;
  /** Formula Title */
  title?: string;
  /** UI Data Type */
  uidt?: 'Formula';
}

/**
 * Model for Gallery
 */
export interface GalleryType {
  alias?: string;
  columns?: GalleryColumnType[];
  cover_image?: string;
  cover_image_idx?: number;
  /** Model for Bool */
  deleted?: BoolType;
  /** Foreign Key to Cover Image Column */
  fk_cover_image_col_id?: string;
  /** Foreign Key to Model */
  fk_model_id?: string;
  /** Foreign Key to View */
  fk_view_id?: string;
  lock_type?: 'collaborative' | 'locked' | 'personal';
  /** Model for Bool */
  next_enabled?: BoolType;
  /** Order of Gallery */
  order?: number;
  /** Model for Bool */
  prev_enabled?: BoolType;
  restrict_number?: string;
  restrict_size?: string;
  restrict_types?: string;
  title?: string;
}

/**
 * Model for Gallery Column
 */
export interface GalleryColumnType {
  fk_col_id?: string;
  fk_gallery_id?: string;
  help?: string;
  /** Unique ID */
  id?: IdType;
  label?: string;
}

/**
 * Model for Gallery View Update Request
 */
export interface GalleryUpdateReqType {
  /** The id of the column that contains the cover image */
  fk_cover_image_col_id?: StringOrNullType;
  /** Meta Info */
  meta?: MetaType;
}

/**
 * Model for Geo Location
 */
export interface GeoLocationType {
  /**
   * The latitude of the location
   * @format double
   * @example 18.52139
   */
  latitude?: number;
  /**
   * The longitude of the location
   * @format double
   * @example 179.87295
   */
  longitude?: number;
}

/**
 * Model for Grid
 */
export interface GridType {
  /** Unique ID */
  id?: IdType;
  /** Project ID */
  project_id?: IdType;
  /** Base ID */
  base_id?: IdType;
  /** Foreign Key to View */
  fk_view_id?: IdType;
  /**
   * Row Height
   * @example 1
   */
  row_height?: number;
  /** Meta info for Grid Model */
  meta?: MetaType;
  /** Grid View Columns */
  columns?: GridColumnType[];
}

/**
 * Model for Grid Column
 */
export interface GridColumnType {
  /** Unique ID */
  id?: IdType;
  /** Foreign Key to View */
  fk_view_id?: IdType;
  /** Foreign Key to Column */
  fk_column_id?: IdType;
  /** Project ID */
  project_id?: IdType;
  /** Base ID */
  base_id?: IdType;
  /** Model for Bool */
  show?: BoolType;
  /**
   * Grid Column Order
   * @example 1
   */
  order?: number;
  /**
   * Column Width
   * @example 200px
   */
  width?: string;
  /** Column Help Text */
  help?: StringOrNullType;
}

/**
 * Model for Grid Column Request
 */
export interface GridColumnReqType {
  /** Foreign Key to Column */
  fk_column_id?: IdType;
  help?: string;
  /**
   * The label of the column
   * @example My Column
   */
  label?: string;
  /**
   * The width of the column
   * @pattern ^[0-9]+(px|%)$
   * @example 200px
   */
  width?: string;
}

/**
 * Model for Grid View Update
 */
export interface GridUpdateReqType {
  /**
   * Row Height
   * @example 1
   */
  row_height?: number;
  /** Meta Info for grid view */
  meta?: MetaType;
}

/**
 * Model for Hook
 */
export interface HookType {
  /** Is the hook active? */
  active?: BoolType;
  /** Is the hook aysnc? */
  async?: BoolType;
  /**
   * Hook Description
   * @example This is my hook description
   */
  description?: string;
  /**
   * Environment for the hook
   * @example all
   */
  env?: string;
  /**
   * Event Type for the operation
   * @example after
   */
  event?: 'after' | 'before';
  /**
   * Foreign Key to Model
   * @example md_rsu68aqjsbyqtl
   */
  fk_model_id?: string;
  /** Unique ID */
  id?: IdType;
  /** Hook Notification including info such as type, payload, method, body, and etc */
  notification?: object | string;
  /**
   * Hook Operation
   * @example insert
   */
  operation?: 'delete' | 'insert' | 'update';
  /**
   * Retry Count
   * @example 10
   */
  retries?: number;
  /**
   * Retry Interval
   * @example 60000
   */
  retry_interval?: number;
  /**
   * Timeout
   * @example 60000
   */
  timeout?: number;
  /**
   * Hook Title
   * @example My Webhook
   */
  title?: string;
  /** Hook Type */
  type?: string;
}

/**
 * Model for Hook
 */
export interface HookReqType {
  /** Is the hook active? */
  active?: BoolType;
  /** Is the hook aysnc? */
  async?: BoolType;
  /** Hook Description */
  description?: StringOrNullType;
  /**
   * Environment for the hook
   * @example all
   */
  env?: string;
  /**
   * Event Type for the operation
   * @example after
   */
  event: 'after' | 'before';
  /**
   * Foreign Key to Model
   * @example md_rsu68aqjsbyqtl
   */
  fk_model_id?: string;
  /** Unique ID */
  id?: IdType;
  /** Hook Notification including info such as type, payload, method, body, and etc */
  notification: object | string;
  /**
   * Hook Operation
   * @example insert
   */
  operation: 'delete' | 'insert' | 'update';
  /**
   * Retry Count
   * @example 10
   */
  retries?: number;
  /**
   * Retry Interval
   * @example 60000
   */
  retry_interval?: number;
  /**
   * Timeout
   * @example 60000
   */
  timeout?: number;
  /**
   * Hook Title
   * @example My Webhook
   */
  title: string;
  /** Hook Type */
  type?: string | null;
}

/**
 * Model for Hook List
 */
export interface HookListType {
  /** List of hook objects */
  list: HookType[];
  /** Model for Paginated */
  pageInfo: PaginatedType;
}

/**
 * Model for Hook Log
 */
export interface HookLogType {
  base_id?: string;
  conditions?: string;
  error?: string;
  error_code?: string;
  error_message?: string;
  event?: string;
  execution_time?: string;
  /** Model for StringOrNull */
  fk_hook_id?: StringOrNullType;
  /** Unique ID */
  id?: IdType;
  notifications?: string;
  operation?: string;
  payload?: any;
  project_id?: string;
  response?: string;
  /** Model for Bool */
  test_call?: BoolType;
  triggered_by?: string;
  type?: string;
}

/**
 * Model for Hook Test Request
 */
export interface HookTestReqType {
  /** Model for Hook */
  hook: HookReqType;
  /** Payload to be sent */
  payload: any;
}

/**
 * Model for ID
 */
export type IdType = string;

/**
 * Model for Kanban
 */
export interface KanbanType {
  /** Unique ID */
  id?: IdType;
  /** Grouping Field Column ID */
  fk_grp_col_id?: StringOrNullType;
  /** View ID */
  fk_view_id?: IdType;
  /** Cover Image Column ID */
  fk_cover_image_col_id?: IdType;
  /** Kanban Columns */
  columns?: KanbanColumnType[];
  /** Meta Info for Kanban */
  meta?: MetaType;
  /**
   * Kanban Title
   * @example My Kanban
   */
  title?: string;
}

/**
 * Model for Kanban Column
 */
export interface KanbanColumnType {
  /** Unique ID */
  id?: IdType;
  /** Foreign Key to Column */
  fk_column_id?: IdType;
  /** Foreign Key to View */
  fk_view_id?: IdType;
  /**
   * Baes ID
   *
   */
  base_id?: IdType;
  /** Project ID */
  project_id?: IdType;
  /** Project ID */
  title?: string;
  /** Is this column shown? */
  show?: BoolType;
  /**
   * Column Order
   * @example 1
   */
  order?: number;
}

/**
 * Model for Kanban Update Request
 */
export interface KanbanUpdateReqType {
  /** Foreign Key to Grouping Field Column */
  fk_grp_col_id?: StringOrNullType;
  /** Foreign Key to Cover Image Column */
  fk_cover_image_col_id?: StringOrNullType;
  /** Meta Info */
  meta?: MetaType;
}

/**
 * Model for Kanban Request
 */
export interface LicenseReqType {
  /**
   * The license key
   * @example 1234567890
   */
  key?: string;
}

/**
 * Model for LinkToAnotherColumn Request
 */
export interface LinkToAnotherColumnReqType {
  /** Foreign Key to chhild column */
  childId: IdType;
  /** Foreign Key to parent column */
  parentId: IdType;
  /** The title of the virtual column */
  title: string;
  /** The type of the relationship */
  type: 'bt' | 'hm' | 'mm';
  /** Abstract type of the relationship */
  uidt: 'LinkToAnotherRecord';
  /** Is this relationship virtual? */
  virtual?: BoolType;
}

/**
 * Model for LinkToAnotherRecord
 */
export interface LinkToAnotherRecordType {
  deleted?: string;
  dr?: string;
  fk_child_column_id?: string;
  /** Foreign Key to Column */
  fk_column_id?: IdType;
  fk_index_name?: string;
  fk_mm_child_column_id?: string;
  fk_mm_model_id?: string;
  fk_mm_parent_column_id?: string;
  fk_parent_column_id?: string;
  fk_related_model_id?: string;
  /** Unique ID */
  id?: IdType;
  order?: string;
  type?: string;
  ur?: string;
  /** Model for Bool */
  virtual?: BoolType;
}

/**
 * Model for Lookup
 */
export interface LookupType {
  /** Unique ID */
  id?: IdType;
  /** Foreign Key to Column */
  fk_column_id?: IdType;
  /** Foreign Key to Lookup Column */
  fk_lookup_column_id?: IdType;
  /** Foreign Key to Relation Column */
  fk_relation_column_id?: IdType;
  /**
   * The order among the list
   * @example 1
   */
  order?: number;
}

/**
 * Model for Lookup Column Request
 */
export interface LookupColumnReqType {
  /** Foreign Key to Lookup Column */
  fk_lookup_column_id?: IdType;
  /** Foreign Key to Relation Column */
  fk_relation_column_id?: IdType;
  /**
   * Lookup Title
   * @example My Lookup
   */
  title?: string;
  /** UI DataType */
  uidt?: 'Lookup';
}

/**
 * Model for Map
 */
export interface MapType {
  /**
   * The ID of the base that this view belongs to
   * @example ds_g4ccx6e77h1dmi
   */
  base_id?: string;
  /** Columns in this view */
  columns?: MapColumnType[];
  /**
   * Foreign Key to GeoData Column
   * @example cl_8iw2o4ejzvdyna
   */
  fk_geo_data_col_id?: string;
  /**
   * Unique ID for Map
   * @example vw_qjt7klod1p9kyv
   */
  fk_view_id?: string;
  /** Meta data for this view */
  meta?: MetaType;
  /** The order of the map list */
  order?: number;
  /**
   * The ID of the project that this view belongs to
   * @example p_xm3thidrblw4n7
   */
  project_id?: string;
  /** To show this Map or not */
  show?: boolean;
  /**
   * Title of Map View
   * @example My Map
   */
  title?: string;
}

/**
 * Model for Map
 */
export interface MapUpdateReqType {
  /**
   * Foreign Key to GeoData Column
   * @example cl_8iw2o4ejzvdyna
   */
  fk_geo_data_col_id?: string;
  /** Meta data for this view */
  meta?: MetaType;
}

/**
 * Model for Map Column
 */
export interface MapColumnType {
  /**
   * The ID of the base that this map column belongs to
   * @example ds_g4ccx6e77h1dmi
   */
  base_id?: string;
  /**
   * Foreign Key to Column
   * @example cl_8iw2o4ejzvdyna
   */
  fk_column_id?: string;
  /**
   * Foreign Key to View
   * @example vw_qjt7klod1p9kyv
   */
  fk_view_id?: string;
  /**
   * Unique ID of Map Column
   * @example nc_46xcacqn4rc9xf
   */
  id?: string;
  /**
   * the order in the list of map columns
   * @example 1
   */
  order?: number;
  /**
   * The ID of the project that this map column belongs to
   * @example p_xm3thidrblw4n7
   */
  project_id?: string;
  /**
   * Whether to show this column or not
   * @example 1
   */
  show?: number;
}

/**
 * Model for Meta
 */
export type MetaType = null | object | string;

/**
 * Model for ModelRoleVisibility
 */
export interface ModelRoleVisibilityType {
  base_id?: string;
  /** Model for Bool */
  disabled?: BoolType;
  fk_model_id?: string;
  fk_view_id?: string;
  /** Unique ID */
  id?: IdType;
  project_id?: string;
  role?: string;
}

/**
 * Model for Normal Column Request
 */
export interface NormalColumnRequestType {
  /** Is this column auto-incremented? */
  ai?: BoolType;
  /** Is this column auto-updated datetime field? */
  au?: BoolType;
  /** Column Comment */
  cc?: StringOrNullType;
  /** Column Default Value */
  cdf?: StringOrNullType;
  /** Column Name */
  column_name: string;
  /** Model for StringOrNull */
  csn?: StringOrNullType;
  /** Data Type */
  dt?: string;
  /** Data Type Extra */
  dtx?: StringOrNullType;
  /** Data Type Extra Precision */
  dtxp?: StringOrNullType | number;
  /** Data Type Extra Scale */
  dtxs?: StringOrNullType | number;
  /** Numeric Precision */
  np?: StringOrNullType | number;
  /** Numeric Scale */
  ns?: StringOrNullType | number;
  /** Is this column a primary key? */
  pk?: BoolType;
  /** Is this column a primary value? */
  pv?: BoolType;
  /** Is this column required? */
  rqd?: BoolType;
  /** Column Title */
  title?: string;
  /** UI Data Type */
  uidt?:
    | 'Attachment'
    | 'AutoNumber'
    | 'Barcode'
    | 'Button'
    | 'Checkbox'
    | 'Collaborator'
    | 'Count'
    | 'CreateTime'
    | 'Currency'
    | 'Date'
    | 'DateTime'
    | 'Decimal'
    | 'Duration'
    | 'Email'
    | 'Formula'
    | 'ForeignKey'
    | 'GeoData'
    | 'Geometry'
    | 'ID'
    | 'JSON'
    | 'LastModifiedTime'
    | 'LongText'
    | 'LinkToAnotherRecord'
    | 'Lookup'
    | 'MultiSelect'
    | 'Number'
    | 'Percent'
    | 'PhoneNumber'
    | 'Rating'
    | 'Rollup'
    | 'SingleLineText'
    | 'SingleSelect'
    | 'SpecificDBType'
    | 'Time'
    | 'URL'
    | 'Year'
    | 'QrCode';
  /** Is this column unique? */
  un?: BoolType;
  /** Is this column unique? */
  unique?: BoolType;
}

/**
 * Model for Organisation User Update Request
 */
export interface OrgUserReqType {
  /** @format email */
  email?: string;
  /** Roles for the project user */
  roles?: 'org-level-creator' | 'org-level-viewer';
}

/**
 * Model for Paginated
 */
export interface PaginatedType {
  /** Is the current page the first page */
  isFirstPage?: boolean;
  /** Is the current page the last page */
  isLastPage?: boolean;
  /**
   * The current page
   * @example 1
   */
  page?: number;
  /**
   * The number of pages
   * @example 10
   */
  pageSize?: number;
  /**
   * The number of rows in the given result
   * @example 1
   */
  totalRows?: number;
}

/**
 * Model for Password
 * @example password123456789
 */
export type PasswordType = string;

/**
 * Model for Password Change Request
 */
export interface PasswordChangeReqType {
  currentPassword: string;
  newPassword: string;
}

/**
 * Model for Password Forgot Request
 */
export interface PasswordForgotReqType {
  /**
   * Email address of the user
   * @format email
   */
  email: string;
}

/**
 * Model for Password Reset Request
 */
export interface PasswordResetReqType {
  /**
   * New password
   * @example newpassword
   */
  password: string;
}

/**
 * Model for Plugin
 */
export interface PluginType {
  /** Is plguin active? */
  active?: BoolType;
  /**
   * Plugin Category
   * @example Storage
   */
  category?: string;
  /** Plugin Creator (Not in use) */
  creator?: string;
  /** Plugin Creator website (Not in use) */
  creator_website?: string;
  /**
   * Plugin Description
   * @example Amazon Simple Storage Service (Amazon S3) is an object storage service that offers industry-leading scalability, data availability, security, and performance.
   */
  description?: string;
  /** Documentation of plugin (Not in use) */
  docs?: string;
  /** Plugin Icon (Not in use) */
  icon?: string;
  /** Unique ID */
  id?: IdType;
  /** Plugin Input */
  input?: StringOrNullType | number;
  /**
   * Plugin Input Schema
   *
   */
  input_schema?: string;
  /**
   * Plugin logo
   * @example plugins/s3.png
   */
  logo?: string;
  /** Plugin Price (Not in use) */
  price?: string;
  /** Plugin Rating (Not in use) */
  rating?: number;
  /**
   * Plugin Status
   * @example install
   */
  status?: string;
  /** Not in use */
  status_details?: string;
  /**
   * Plugin tags
   * @example Storage
   */
  tags?: string;
  /** Plugin Title */
  title?: string;
  /**
   * Plugin Version
   * @example 0.0.1
   */
  version?: string;
}

/**
 * Model for Plugin Request
 */
export interface PluginReqType {
  /** Is Plugin Active? */
  active?: BoolType;
  /** Plugin Input */
  input?: StringOrNullType;
}

<<<<<<< HEAD
export interface FormColumnType {
  fk_column_id?: string;
  id?: string;
  fk_view_id?: string;
  uuid?: any;
  label?: string;
  help?: any;
  enable_scanner?: boolean;
  required?: BoolType;
  show?: BoolType;
  order?: number;
  created_at?: string;
  updated_at?: string;
  description?: string;
  meta?: MetaType;
=======
/**
 * Model for Plugin Test Request
 */
export interface PluginTestReqType {
  /** Plugin Title */
  title: string;
  /** Plugin Input as JSON string */
  input: string;
>>>>>>> 3c7a703f
}

/**
 * Model for Project
 */
export interface ProjectType {
  /** List of base models */
  bases?: BaseType[];
  /**
   * Primary Theme Color
   * @example #24716E
   */
  color?: string;
  /** Is the project deleted */
  deleted?: BoolType;
  /**
   * Project Description
   * @example This is my project description
   */
  description?: string;
  /**
   * Unique Project ID
   * @example p_124hhlkbeasewh
   */
  id?: string;
  /** Model for Bool */
  is_meta?: BoolType;
  /** Meta Info such as theme colors */
  meta?: MetaType;
  /** The order in project list */
  order?: number;
  /**
   * Project prefix. Used in XCDB only.
   * @example nc_vm5q__
   */
  prefix?: string;
  status?: string;
  /**
   * Project Title
   * @example my-project
   */
  title?: string;
}

/**
 * Model for Project List
 */
export interface ProjectListType {
  /** List of Project Models */
  list: ProjectType[];
  /** Pagination Info */
  pageInfo: PaginatedType;
}

/**
 * Model for Project Request
 */
export interface ProjectReqType {
  /** Array of Bases */
  bases?: BaseReqType[];
  /**
   * Primary Theme Color
   * @example #24716E
   */
  color?: string;
  /**
   * Project Description
   * @example This is my project description
   */
  description?: string;
  /**
   * Project Title
   * @example My Project
   */
  title: string;
}

/**
 * Model for Project User Request
 */
export interface ProjectUserReqType {
  /**
   * Project User Email
   * @format email
   */
  email: string;
  /** Project User Role */
  roles: 'commenter' | 'editor' | 'guest' | 'owner' | 'viewer' | 'creator';
}

/**
 * Model for Rollup
 */
export interface RollupType {
  /** Unique ID */
  id?: IdType;
  /** Foreign Key to Column */
  fk_column_id?: IdType;
  /** Foreign to Relation Column */
  fk_relation_column_id?: IdType;
  /** Foreign to Rollup Column */
  fk_rollup_column_id?: IdType;
  /**
   * Rollup Function
   * @example count
   */
  rollup_function?:
    | 'count'
    | 'min'
    | 'max'
    | 'avg'
    | 'countDistinct'
    | 'sumDistinct'
    | 'avgDistinct';
}

/**
 * Model for Rollup Column Request
 */
export interface RollupColumnReqType {
  /** Foreign Key to Relation Column */
  fk_relation_column_id?: IdType;
  /** Foreign Key to Rollup Column */
  fk_rollup_column_id?: IdType;
  /** Rollup Column Title */
  title?: string;
  /** Rollup Function */
  rollup_function?:
    | 'avg'
    | 'avgDistinct'
    | 'count'
    | 'countDistinct'
    | 'max'
    | 'min'
    | 'sum'
    | 'sumDistinct';
  /** UI DataType */
  uidt?: 'Rollup';
}

/**
 * Model for SelectOption
 */
export interface SelectOptionType {
  /** Unique ID */
  id?: IdType;
  /**
   * Option Title
   *
   * @example Option A
   */
  title?: string;
  /** Foreign Key to Column */
  fk_column_id?: IdType;
  /**
   * Option Color
   * @example #cfdffe
   */
  color?: string;
  /**
   * The order among the options
   * @example 1
   */
  order?: number;
}

/**
 * Model for SelectOptions
 */
export interface SelectOptionsType {
  /** Array of select options */
  options: SelectOptionType[];
}

/**
 * Model for Shared Base Request
 */
export interface SharedBaseReqType {
  /**
   * Password to protect the base
   * @example password123
   */
  password?: string;
  /**
   * The role given the target user
   * @example editor
   */
  roles?: 'commenter' | 'editor' | 'viewer';
}

/**
 * Model for Shared View
 */
export type SharedViewType = ViewType;

/**
 * Model for Shared View List
 */
export interface SharedViewListType {
  /** List of shared view objects */
  list: SharedViewType[];
  /** Paginated Info */
  pageInfo: PaginatedType;
}

/**
 * Model for Shared View Request
 */
export interface SharedViewReqType {
  /** Meta data passing to Shared View such as if download is allowed or not. */
  meta?: MetaType;
  /** Password to restrict access */
  password?: StringOrNullType;
}

/**
 * Model for Signin Request
 */
export interface SignInReqType {
  /**
   * Email address of the user
   * @format email
   */
  email: string;
  /** Password of the user */
  password: string;
}

/**
 * Model for Signup Request
 */
export interface SignUpReqType {
  /**
   * Email address of the user
   * @format email
   * @example user@example.com
   */
  email: string;
  /**
   * Password of the user
   * @example password123456789
   */
  password: string;
  /** Model for StringOrNull */
  firstname?: StringOrNullType;
  /** Model for StringOrNull */
  lastname?: StringOrNullType;
  /** Sign Up Token. Used for invitation. */
  token?: StringOrNullType;
  /** Ignore Subscription */
  ignore_subscribe?: BoolType;
}

/**
 * Model for Sort
 */
export interface SortType {
  /** Unique ID */
  id?: IdType;
  /** Model for ID */
  fk_column_id?: IdType;
  /** Model for ID */
  fk_model_id?: IdType;
  /**
   * Base ID
   * @example ds_3l9qx8xqksenrl
   */
  base_id?: string;
  /**
   * Sort direction
   * @example desc
   */
  direction?: 'asc' | 'desc';
  /** @example 1 */
  order?: number;
  /**
   * Project ID
   * @example p_9sx43moxhqtjm3
   */
  project_id?: string;
}

/**
 * Model for Sort List
 */
export interface SortListType {
  /** List of Sort Objects */
  list: SortType[];
  /** Model for Paginated */
  pageInfo: PaginatedType;
}

/**
 * Model for Sort Request
 */
export interface SortReqType {
  /** Foreign Key to Column */
  fk_column_id?: IdType;
  /** Sort direction */
  direction?: 'asc' | 'desc';
}

/**
 * Model for StringOrNull
 */
export type StringOrNullType = string | null;

/**
 * Model for Table
 */
export interface TableType {
  /** Unique Base ID */
  base_id?: string;
  /** The columns included in this table */
  columns?: ColumnType[];
  /** Column Models grouped by IDs */
  columnsById?: object;
  /** Model for Bool */
  deleted?: BoolType;
  /** Is this table enabled? */
  enabled?: BoolType;
  /** Unique Table ID */
  id?: string;
  /** Meta Data */
  meta?: MetaType;
  /** Is this table used for M2M */
  mm?: BoolType;
  /** The order of the list of tables */
  order?: number;
  /** Currently not in use */
  pinned?: BoolType;
  /** Unique Project ID */
  project_id?: string;
  /** Table Name. Prefix will be added for XCDB projects. */
  table_name: string;
  /** Currently not in use */
  tags?: StringOrNullType;
  /** Table Title */
  title: string;
  /** Table Type */
  type?: string;
}

/**
 * Model for Table List
 */
export interface TableListType {
  /** List of table objects */
  list: TableType[];
  /** Paginated Info */
  pageInfo: PaginatedType;
}

/**
 * Model for Table Request
 */
export interface TableReqType {
  /** The column models in this table */
  columns: NormalColumnRequestType[];
  /** the meta data for this table */
  meta?: MetaType;
  /**
   * The order of table list
   * @example 1
   */
  order?: number;
  /**
   * Table name
   * @example my_table
   */
  table_name: string;
  /**
   * Table title
   * @example My Table
   */
  title?: string;
}

/**
 * Model for User
 */
export interface UserType {
  /**
   * The email of the user
   * @format email
   * @example user@example.com
   */
  email: string;
  /** Set to true if the user's email has been verified. */
  email_verified: boolean;
  /**
   * The first name of the user
   * @example Alice
   */
  firstname: string;
  /**
   * Unique identifier for the given user.
   * @example us_8kugj628ebjngs
   */
  id: string;
  /**
   * The last name of the user
   * @example Smith
   */
  lastname: string;
  /**
   * The roles of the user
   * @example org-level-viewer
   */
  roles?: string;
}

/**
 * Model for User Info
 */
export interface UserInfoType {
  /**
   * User Email
   * @format email
   */
  email?: string;
  /** Set to true if the user's email has been verified. */
  email_verified?: boolean;
  /** The firstname of the user */
  firstname?: string;
  /** User ID */
  id?: string;
  /** The lastname of the user */
  lastname?: string;
  /** The roles of the user */
  roles?: any;
}

/**
 * Model for User List
 */
export interface UserListType {
  /** List of user objects */
  list: UserType[];
  /** Paginated Info */
  pageInfo: PaginatedType;
}

/**
 * Model for View
 */
export interface ViewType {
  /** Unique Base ID */
  base_id?: IdType;
  /** Unique Model ID */
  fk_model_id: IdType;
  /** Unique ID for View */
  id?: IdType;
  /** Lock Type of the view */
  lock_type?: 'collaborative' | 'locked' | 'personal';
  /** Meta data for this view */
  meta?: MetaType;
  /** The rder of the list of views */
  order?: number;
  /** Password for protecting the view */
  password?: StringOrNullType;
  /** Unique Project ID */
  project_id?: IdType;
  /** If this view is shown? */
  show: BoolType;
  /** Should show system fields in this view? */
  show_system_fields?: BoolType;
  /** View Title */
  title: string;
  /** View Type */
  type: number;
  /** UUID of the view */
  uuid?: StringOrNullType;
  /** Associated View Model */
  view?:
    | FormType
    | GalleryType
    | GridType
    | KanbanType
    | MapType
    | (FormType & GalleryType & GridType & KanbanType & MapType);
}

/**
 * Model for View List
 */
export interface ViewListType {
  /** List of view objects */
  list: ViewType[];
  /** Paginated Info */
  pageInfo: PaginatedType;
}

/**
 * Model for View Create Request
 */
export interface ViewCreateReqType {
  /**
   * View Title
   * @example My View
   */
  title: string;
  /** View Type */
  type?: number;
  /** ID of view to be copied from. Used in Copy View. */
  copy_from_id?: StringOrNullType;
  /** Foreign Key to Grouping Column. Used in creating Kanban View. */
  fk_grp_col_id?: StringOrNullType;
  /** Foreign Key to Geo Data Column. Used in creating Map View. */
  fk_geo_data_col_id?: StringOrNullType;
}

/**
 * Model for View Update Request
 */
export interface ViewUpdateReqType {
  /**
   * View Title
   * @example Grid View 1
   */
  title?: string;
  /**
   * View UUID. Used in Shared View.
   * @example e2457bbf-e29c-4fec-866e-fe3b01dba57f
   */
  uuid?: string;
  /**
   * View Password. Used in Shared View.
   * @example password123
   */
  password?: string;
  /**
   * Lock type of View.
   * @example collaborative
   */
  lock_type?: 'collaborative' | 'locked' | 'personal';
  /** Meta info used in View. */
  meta?: MetaType;
  /**
   * The order of the list of views.
   * @min 0
   * @example 1
   */
  order?: number;
  /** Should this view show system fields? */
  show_system_fields?: BoolType;
}

/**
 * Model for View Column Update Request
 */
export interface ViewColumnUpdateReqType {
  /** View Title */
  show?: BoolType;
  /**
   * The order of the list of views.
   * @min 0
   * @example 1
   */
  order?: number;
}

/**
 * Model for View Column Request
 */
export interface ViewColumnReqType {
  /** Foreign Key to Column */
  fk_column_id?: IdType;
  /** View Title */
  show?: BoolType;
  /**
   * The order of the list of views.
   * @min 0
   * @example 1
   */
  order?: number;
}

/**
 * Model for Visibility Rule Request
 */
export type VisibilityRuleReqType = {
  id?: string | null;
  disabled?: {
    /** Model for Bool */
    commenter?: BoolType;
    /** Model for Bool */
    creator?: BoolType;
    /** Model for Bool */
    editor?: BoolType;
    /** Model for Bool */
    guest?: BoolType;
    /** Model for Bool */
    owner?: BoolType;
    /** Model for Bool */
    viewer?: BoolType;
  };
}[];

import axios, { AxiosInstance, AxiosRequestConfig, ResponseType } from 'axios';

export type QueryParamsType = Record<string | number, any>;

export interface FullRequestParams
  extends Omit<AxiosRequestConfig, 'data' | 'params' | 'url' | 'responseType'> {
  /** set parameter to `true` for call `securityWorker` for this request */
  secure?: boolean;
  /** request path */
  path: string;
  /** content type of request body */
  type?: ContentType;
  /** query params */
  query?: QueryParamsType;
  /** format of response (i.e. response.json() -> format: "json") */
  format?: ResponseType;
  /** wrapped response */
  wrapped?: boolean;
  /** request body */
  body?: unknown;
}

export type RequestParams = Omit<FullRequestParams, 'body' | 'method' | 'path'>;

export interface ApiConfig<SecurityDataType = unknown>
  extends Omit<AxiosRequestConfig, 'data' | 'cancelToken'> {
  securityWorker?: (
    securityData: SecurityDataType | null
  ) => Promise<AxiosRequestConfig | void> | AxiosRequestConfig | void;
  secure?: boolean;
  format?: ResponseType;
}

export enum ContentType {
  Json = 'application/json',
  FormData = 'multipart/form-data',
  UrlEncoded = 'application/x-www-form-urlencoded',
}

export class HttpClient<SecurityDataType = unknown> {
  public instance: AxiosInstance;
  private securityData: SecurityDataType | null = null;
  private securityWorker?: ApiConfig<SecurityDataType>['securityWorker'];
  private secure?: boolean;
  private format?: ResponseType;

  constructor({
    securityWorker,
    secure,
    format,
    ...axiosConfig
  }: ApiConfig<SecurityDataType> = {}) {
    this.instance = axios.create({
      ...axiosConfig,
      baseURL: axiosConfig.baseURL || 'http://localhost:8080',
    });
    this.secure = secure;
    this.format = format;
    this.securityWorker = securityWorker;
  }

  public setSecurityData = (data: SecurityDataType | null) => {
    this.securityData = data;
  };

  private mergeRequestParams(
    params1: AxiosRequestConfig,
    params2?: AxiosRequestConfig
  ): AxiosRequestConfig {
    return {
      ...this.instance.defaults,
      ...params1,
      ...(params2 || {}),
      headers: {
        ...(this.instance.defaults.headers || {}),
        ...(params1.headers || {}),
        ...((params2 && params2.headers) || {}),
      },
    };
  }

  protected createFormData(input: Record<string, unknown>): FormData {
    if (input instanceof FormData) {
      return input;
    }
    return Object.keys(input || {}).reduce((formData, key) => {
      const property = input[key];

      if (property instanceof Blob) {
        formData.append(key, property);
      } else if (typeof property === 'object' && property !== null) {
        if (Array.isArray(property)) {
          // eslint-disable-next-line functional/no-loop-statement
          for (const prop of property) {
            formData.append(`${key}[]`, prop);
          }
        } else {
          formData.append(key, JSON.stringify(property));
        }
      } else {
        formData.append(key, `${property}`);
      }
      return formData;
    }, new FormData());
  }

  public request = async <T = any, _E = any>({
    secure,
    path,
    type,
    query,
    format,
    wrapped,
    body,
    ...params
  }: FullRequestParams): Promise<T> => {
    const secureParams =
      ((typeof secure === 'boolean' ? secure : this.secure) &&
        this.securityWorker &&
        (await this.securityWorker(this.securityData))) ||
      {};
    const requestParams = this.mergeRequestParams(params, secureParams);
    const responseFormat = (format && this.format) || void 0;

    if (
      type === ContentType.FormData &&
      body &&
      body !== null &&
      typeof body === 'object'
    ) {
      requestParams.headers.common = { Accept: '*/*' };
      requestParams.headers.post = {};
      requestParams.headers.put = {};

      body = this.createFormData(body as Record<string, unknown>);
    }

    return this.instance
      .request({
        ...requestParams,
        headers: {
          ...(type && type !== ContentType.FormData
            ? { 'Content-Type': type }
            : {}),
          ...(requestParams.headers || {}),
        },
        params: query,
        responseType: responseFormat,
        data: body,
        url: path,
      })
      .then((response) => {
        if (wrapped) return response;
        return response.data;
      });
  };
}

/**
 * @title nocodb
 * @version 1.0
 * @baseUrl http://localhost:8080
 *
 * NocoDB API Documentation
 */
export class Api<
  SecurityDataType extends unknown
> extends HttpClient<SecurityDataType> {
  auth = {
    /**
 * @description Create a new user with provided email and password and first user is marked as super admin. 
 * 
 * @tags Auth
 * @name Signup
 * @summary Signup
 * @request POST:/api/v1/auth/user/signup
 * @response `200` `{
  \**
   * The signed JWT token for information exchange
   * @example eyJhbGciOiJIUzI1NiIsInR5cCI6IkpXVCJ9.eyJlbWFpbCI6IndAbm9jb2RiLmNvbSIsImZpcnN0bmFtZSI6bnVsbCwibGFzdG5hbWUiOm51bGwsImlkIjoidXNfYjN4bzJpNDRueDV5OWwiLCJyb2xlcyI6Im9yZy1sZXZlbC1jcmVhdG9yLHN1cGVyIiwidG9rZW5fdmVyc2lvbiI6ImJmMTc3ZGUzYjk3YjAzMjY4YjU0NGZmMjMzNGU5YjFhMGUzYzgxM2NiYzliOTJkYWMwYmM5NTRiNmUzN2ZjMTJjYmFkNDM2NmIwYzExZTdjIiwiaWF0IjoxNjc4MDc4NDMyLCJleHAiOjE2NzgxMTQ0MzJ9.gzwp_svZlbA5PV_eawYV-9UFjZVjniy-tCDce16xrkI
   *\
  token?: string,

}` OK
 * @response `400` `{
  msg?: string,

}` Bad Request
 */
    signup: (data: SignUpReqType, params: RequestParams = {}) =>
      this.request<
        {
          /**
           * The signed JWT token for information exchange
           * @example eyJhbGciOiJIUzI1NiIsInR5cCI6IkpXVCJ9.eyJlbWFpbCI6IndAbm9jb2RiLmNvbSIsImZpcnN0bmFtZSI6bnVsbCwibGFzdG5hbWUiOm51bGwsImlkIjoidXNfYjN4bzJpNDRueDV5OWwiLCJyb2xlcyI6Im9yZy1sZXZlbC1jcmVhdG9yLHN1cGVyIiwidG9rZW5fdmVyc2lvbiI6ImJmMTc3ZGUzYjk3YjAzMjY4YjU0NGZmMjMzNGU5YjFhMGUzYzgxM2NiYzliOTJkYWMwYmM5NTRiNmUzN2ZjMTJjYmFkNDM2NmIwYzExZTdjIiwiaWF0IjoxNjc4MDc4NDMyLCJleHAiOjE2NzgxMTQ0MzJ9.gzwp_svZlbA5PV_eawYV-9UFjZVjniy-tCDce16xrkI
           */
          token?: string;
        },
        {
          msg?: string;
        }
      >({
        path: `/api/v1/auth/user/signup`,
        method: 'POST',
        body: data,
        type: ContentType.Json,
        format: 'json',
        ...params,
      }),

    /**
 * @description Clear refresh token from the database and cookie.
 * 
 * @tags Auth
 * @name Signout
 * @summary Signout
 * @request POST:/api/v1/auth/user/signout
 * @response `200` `{
  \**
   * Success Message
   * @example Signed out successfully
   *\
  msg?: string,

}` OK
 * @response `400` `{
  \** @example BadRequest [Error]: <ERROR MESSAGE> *\
  msg: string,

}`
 */
    signout: (params: RequestParams = {}) =>
      this.request<
        {
          /**
           * Success Message
           * @example Signed out successfully
           */
          msg?: string;
        },
        {
          /** @example BadRequest [Error]: <ERROR MESSAGE> */
          msg: string;
        }
      >({
        path: `/api/v1/auth/user/signout`,
        method: 'POST',
        format: 'json',
        ...params,
      }),

    /**
 * @description Authenticate existing user with their email and password. Successful login will return a JWT access-token. 
 * 
 * @tags Auth
 * @name Signin
 * @summary Signin
 * @request POST:/api/v1/auth/user/signin
 * @response `200` `{
  \**
   * The signed JWT token for information exchange
   * @example eyJhbGciOiJIUzI1NiIsInR5cCI6IkpXVCJ9.eyJlbWFpbCI6IndAbm9jb2RiLmNvbSIsImZpcnN0bmFtZSI6bnVsbCwibGFzdG5hbWUiOm51bGwsImlkIjoidXNfYjN4bzJpNDRueDV5OWwiLCJyb2xlcyI6Im9yZy1sZXZlbC1jcmVhdG9yLHN1cGVyIiwidG9rZW5fdmVyc2lvbiI6ImJmMTc3ZGUzYjk3YjAzMjY4YjU0NGZmMjMzNGU5YjFhMGUzYzgxM2NiYzliOTJkYWMwYmM5NTRiNmUzN2ZjMTJjYmFkNDM2NmIwYzExZTdjIiwiaWF0IjoxNjc4MDc4NDMyLCJleHAiOjE2NzgxMTQ0MzJ9.gzwp_svZlbA5PV_eawYV-9UFjZVjniy-tCDce16xrkI
   *\
  token?: string,

}` OK
 * @response `400` `{
  \** @example BadRequest [Error]: <ERROR MESSAGE> *\
  msg: string,

}`
 */
    signin: (data: SignInReqType, params: RequestParams = {}) =>
      this.request<
        {
          /**
           * The signed JWT token for information exchange
           * @example eyJhbGciOiJIUzI1NiIsInR5cCI6IkpXVCJ9.eyJlbWFpbCI6IndAbm9jb2RiLmNvbSIsImZpcnN0bmFtZSI6bnVsbCwibGFzdG5hbWUiOm51bGwsImlkIjoidXNfYjN4bzJpNDRueDV5OWwiLCJyb2xlcyI6Im9yZy1sZXZlbC1jcmVhdG9yLHN1cGVyIiwidG9rZW5fdmVyc2lvbiI6ImJmMTc3ZGUzYjk3YjAzMjY4YjU0NGZmMjMzNGU5YjFhMGUzYzgxM2NiYzliOTJkYWMwYmM5NTRiNmUzN2ZjMTJjYmFkNDM2NmIwYzExZTdjIiwiaWF0IjoxNjc4MDc4NDMyLCJleHAiOjE2NzgxMTQ0MzJ9.gzwp_svZlbA5PV_eawYV-9UFjZVjniy-tCDce16xrkI
           */
          token?: string;
        },
        {
          /** @example BadRequest [Error]: <ERROR MESSAGE> */
          msg: string;
        }
      >({
        path: `/api/v1/auth/user/signin`,
        method: 'POST',
        body: data,
        type: ContentType.Json,
        format: 'json',
        ...params,
      }),

    /**
 * @description Returns authenticated user info
 * 
 * @tags Auth
 * @name Me
 * @summary Get User Info
 * @request GET:/api/v1/auth/user/me
 * @response `200` `UserInfoType` OK
 * @response `400` `{
  \** @example BadRequest [Error]: <ERROR MESSAGE> *\
  msg: string,

}`
 */
    me: (
      query?: {
        /** Pass project id to get project specific roles along with user info */
        project_id?: IdType;
      },
      params: RequestParams = {}
    ) =>
      this.request<
        UserInfoType,
        {
          /** @example BadRequest [Error]: <ERROR MESSAGE> */
          msg: string;
        }
      >({
        path: `/api/v1/auth/user/me`,
        method: 'GET',
        query: query,
        format: 'json',
        ...params,
      }),

    /**
 * @description Emails user with a reset url.
 * 
 * @tags Auth
 * @name PasswordForgot
 * @summary Forget Password
 * @request POST:/api/v1/auth/password/forgot
 * @response `200` `{
  \**
   * Success Message
   * @example Please check your email to reset the password
   *\
  msg?: string,

}` OK
 * @response `400` `{
  \** @example BadRequest [Error]: <ERROR MESSAGE> *\
  msg: string,

}`
 */
    passwordForgot: (data: PasswordForgotReqType, params: RequestParams = {}) =>
      this.request<
        {
          /**
           * Success Message
           * @example Please check your email to reset the password
           */
          msg?: string;
        },
        {
          /** @example BadRequest [Error]: <ERROR MESSAGE> */
          msg: string;
        }
      >({
        path: `/api/v1/auth/password/forgot`,
        method: 'POST',
        body: data,
        type: ContentType.Json,
        format: 'json',
        ...params,
      }),

    /**
 * @description Change password of authenticated user with a new one.
 * 
 * @tags Auth
 * @name PasswordChange
 * @summary Change Password
 * @request POST:/api/v1/auth/password/change
 * @response `200` `{
  \** Success Message *\
  msg?: string,

}` OK
 * @response `400` `{
  \** @example BadRequest [Error]: <ERROR MESSAGE> *\
  msg: string,

}`
 */
    passwordChange: (data: PasswordChangeReqType, params: RequestParams = {}) =>
      this.request<
        {
          /** Success Message */
          msg?: string;
        },
        {
          /** @example BadRequest [Error]: <ERROR MESSAGE> */
          msg: string;
        }
      >({
        path: `/api/v1/auth/password/change`,
        method: 'POST',
        body: data,
        type: ContentType.Json,
        format: 'json',
        ...params,
      }),

    /**
 * @description Validate password reset url token.
 * 
 * @tags Auth
 * @name PasswordResetTokenValidate
 * @summary Verify Reset Token
 * @request POST:/api/v1/auth/token/validate/{token}
 * @response `200` `{
  \**
   * Success Message
   * @example Token has been validated successfully
   *\
  msg?: string,

}` OK
 * @response `400` `{
  \** @example BadRequest [Error]: <ERROR MESSAGE> *\
  msg: string,

}`
 */
    passwordResetTokenValidate: (token: string, params: RequestParams = {}) =>
      this.request<
        {
          /**
           * Success Message
           * @example Token has been validated successfully
           */
          msg?: string;
        },
        {
          /** @example BadRequest [Error]: <ERROR MESSAGE> */
          msg: string;
        }
      >({
        path: `/api/v1/auth/token/validate/${token}`,
        method: 'POST',
        format: 'json',
        ...params,
      }),

    /**
 * @description Api for verifying email where token need to be passed which is shared to user email.
 * 
 * @tags Auth
 * @name EmailValidate
 * @summary Verify Email
 * @request POST:/api/v1/auth/email/validate/{token}
 * @response `200` `{
  \**
   * Success Message
   * @example Email has been verified successfully
   *\
  msg?: string,

}` OK
 * @response `400` `{
  \** @example BadRequest [Error]: <ERROR MESSAGE> *\
  msg: string,

}`
 */
    emailValidate: (token: string, params: RequestParams = {}) =>
      this.request<
        {
          /**
           * Success Message
           * @example Email has been verified successfully
           */
          msg?: string;
        },
        {
          /** @example BadRequest [Error]: <ERROR MESSAGE> */
          msg: string;
        }
      >({
        path: `/api/v1/auth/email/validate/${token}`,
        method: 'POST',
        format: 'json',
        ...params,
      }),

    /**
 * @description Update user password to new by using reset token.
 * 
 * @tags Auth
 * @name PasswordReset
 * @summary Reset Password
 * @request POST:/api/v1/auth/password/reset/{token}
 * @response `200` `{
  \**
   * Success Message
   * @example Password has been reset successfully
   *\
  msg?: string,

}` OK
 * @response `400` `{
  \** @example BadRequest [Error]: <ERROR MESSAGE> *\
  msg: string,

}`
 */
    passwordReset: (
      token: string,
      data: PasswordResetReqType,
      params: RequestParams = {}
    ) =>
      this.request<
        {
          /**
           * Success Message
           * @example Password has been reset successfully
           */
          msg?: string;
        },
        {
          /** @example BadRequest [Error]: <ERROR MESSAGE> */
          msg: string;
        }
      >({
        path: `/api/v1/auth/password/reset/${token}`,
        method: 'POST',
        body: data,
        type: ContentType.Json,
        format: 'json',
        ...params,
      }),

    /**
 * @description Regenerate user refresh token
 * 
 * @tags Auth
 * @name TokenRefresh
 * @summary Refresh Token
 * @request POST:/api/v1/auth/token/refresh
 * @response `200` `{
  \**
   * New access token for user
   * @example 96751db2d53fb834382b682268874a2ea9ee610e4d904e688d1513f11d3c30d62d36d9e05dec0d63
   *\
  token?: string,

}` OK
 * @response `400` `{
  \** @example BadRequest [Error]: <ERROR MESSAGE> *\
  msg: string,

}`
 */
    tokenRefresh: (params: RequestParams = {}) =>
      this.request<
        {
          /**
           * New access token for user
           * @example 96751db2d53fb834382b682268874a2ea9ee610e4d904e688d1513f11d3c30d62d36d9e05dec0d63
           */
          token?: string;
        },
        {
          /** @example BadRequest [Error]: <ERROR MESSAGE> */
          msg: string;
        }
      >({
        path: `/api/v1/auth/token/refresh`,
        method: 'POST',
        format: 'json',
        ...params,
      }),

    /**
 * @description List all users in the given project.
 * 
 * @tags Auth
 * @name ProjectUserList
 * @summary List Project Users
 * @request GET:/api/v1/db/meta/projects/{projectId}/users
 * @response `200` `{
  users?: {
  list: (UserType)[],
  \** Model for Paginated *\
  pageInfo: PaginatedType,

},

}` OK
 * @response `400` `{
  \** @example BadRequest [Error]: <ERROR MESSAGE> *\
  msg: string,

}`
 */
    projectUserList: (projectId: IdType, params: RequestParams = {}) =>
      this.request<
        {
          users?: {
            list: UserType[];
            /** Model for Paginated */
            pageInfo: PaginatedType;
          };
        },
        {
          /** @example BadRequest [Error]: <ERROR MESSAGE> */
          msg: string;
        }
      >({
        path: `/api/v1/db/meta/projects/${projectId}/users`,
        method: 'GET',
        format: 'json',
        ...params,
      }),

    /**
 * @description Create a user and add it to the given project
 * 
 * @tags Auth
 * @name ProjectUserAdd
 * @summary Create Project User
 * @request POST:/api/v1/db/meta/projects/{projectId}/users
 * @response `200` `{
  \**
   * Success Message
   * @example The user has been invited successfully
   *\
  msg?: string,

}` OK
 * @response `400` `{
  \** @example BadRequest [Error]: <ERROR MESSAGE> *\
  msg: string,

}`
 */
    projectUserAdd: (
      projectId: IdType,
      data: ProjectUserReqType,
      params: RequestParams = {}
    ) =>
      this.request<
        {
          /**
           * Success Message
           * @example The user has been invited successfully
           */
          msg?: string;
        },
        {
          /** @example BadRequest [Error]: <ERROR MESSAGE> */
          msg: string;
        }
      >({
        path: `/api/v1/db/meta/projects/${projectId}/users`,
        method: 'POST',
        body: data,
        type: ContentType.Json,
        format: 'json',
        ...params,
      }),

    /**
 * @description Update a given user in a given project. Exclusive for Super Admin. Access with API Tokens will be blocked.
 * 
 * @tags Auth
 * @name ProjectUserUpdate
 * @summary Update Project User
 * @request PATCH:/api/v1/db/meta/projects/{projectId}/users/{userId}
 * @response `200` `{
  \**
   * Success Message
   * @example The user has been updated successfully
   *\
  msg?: string,

}` OK
 * @response `400` `{
  \** @example BadRequest [Error]: <ERROR MESSAGE> *\
  msg: string,

}`
 */
    projectUserUpdate: (
      projectId: IdType,
      userId: IdType,
      data: ProjectUserReqType,
      params: RequestParams = {}
    ) =>
      this.request<
        {
          /**
           * Success Message
           * @example The user has been updated successfully
           */
          msg?: string;
        },
        {
          /** @example BadRequest [Error]: <ERROR MESSAGE> */
          msg: string;
        }
      >({
        path: `/api/v1/db/meta/projects/${projectId}/users/${userId}`,
        method: 'PATCH',
        body: data,
        type: ContentType.Json,
        format: 'json',
        ...params,
      }),

    /**
 * @description Delete a given user in a given project. Exclusive for Super Admin. Access with API Tokens will be blocked.
 * 
 * @tags Auth
 * @name ProjectUserRemove
 * @summary Delete Project User
 * @request DELETE:/api/v1/db/meta/projects/{projectId}/users/{userId}
 * @response `200` `{
  \**
   * Success Message
   * @example The user has been updated successfully
   *\
  msg?: string,

}` OK
 * @response `400` `{
  \** @example BadRequest [Error]: <ERROR MESSAGE> *\
  msg: string,

}`
 */
    projectUserRemove: (
      projectId: IdType,
      userId: IdType,
      params: RequestParams = {}
    ) =>
      this.request<
        {
          /**
           * Success Message
           * @example The user has been updated successfully
           */
          msg?: string;
        },
        {
          /** @example BadRequest [Error]: <ERROR MESSAGE> */
          msg: string;
        }
      >({
        path: `/api/v1/db/meta/projects/${projectId}/users/${userId}`,
        method: 'DELETE',
        format: 'json',
        ...params,
      }),

    /**
 * @description Resend Invitation to a specific user
 * 
 * @tags Auth
 * @name ProjectUserResendInvite
 * @summary Resend User Invitation
 * @request POST:/api/v1/db/meta/projects/{projectId}/users/{userId}/resend-invite
 * @response `200` `{
  \**
   * Success Message
   * @example The invitation has been sent to the user
   *\
  msg?: string,

}` OK
 * @response `400` `{
  \** @example BadRequest [Error]: <ERROR MESSAGE> *\
  msg: string,

}`
 */
    projectUserResendInvite: (
      projectId: IdType,
      userId: IdType,
      params: RequestParams = {}
    ) =>
      this.request<
        {
          /**
           * Success Message
           * @example The invitation has been sent to the user
           */
          msg?: string;
        },
        {
          /** @example BadRequest [Error]: <ERROR MESSAGE> */
          msg: string;
        }
      >({
        path: `/api/v1/db/meta/projects/${projectId}/users/${userId}/resend-invite`,
        method: 'POST',
        format: 'json',
        ...params,
      }),
  };
  orgTokens = {
    /**
 * @description List all organisation API tokens.  Access with API tokens will be blocked.
 * 
 * @tags Org Tokens
 * @name List
 * @summary List Organisation API Tokens
 * @request GET:/api/v1/tokens
 * @response `200` `ApiTokenListType` OK
 * @response `400` `{
  \** @example BadRequest [Error]: <ERROR MESSAGE> *\
  msg: string,

}`
 */
    list: (params: RequestParams = {}) =>
      this.request<
        ApiTokenListType,
        {
          /** @example BadRequest [Error]: <ERROR MESSAGE> */
          msg: string;
        }
      >({
        path: `/api/v1/tokens`,
        method: 'GET',
        format: 'json',
        ...params,
      }),

    /**
 * @description Creat an organisation API token. Access with API tokens will be blocked.
 * 
 * @tags Org Tokens
 * @name Create
 * @summary Create Organisation API Token
 * @request POST:/api/v1/tokens
 * @response `200` `ApiTokenType` OK
 * @response `400` `{
  \** @example BadRequest [Error]: <ERROR MESSAGE> *\
  msg: string,

}`
 */
    create: (data: ApiTokenReqType, params: RequestParams = {}) =>
      this.request<
        ApiTokenType,
        {
          /** @example BadRequest [Error]: <ERROR MESSAGE> */
          msg: string;
        }
      >({
        path: `/api/v1/tokens`,
        method: 'POST',
        body: data,
        type: ContentType.Json,
        format: 'json',
        ...params,
      }),

    /**
 * @description Delete an organisation API token. Access with API tokens will be blocked.
 * 
 * @tags Org Tokens
 * @name Delete
 * @summary Delete Organisation API Tokens
 * @request DELETE:/api/v1/tokens/{token}
 * @response `200` `number` OK
 * @response `400` `{
  \** @example BadRequest [Error]: <ERROR MESSAGE> *\
  msg: string,

}`
 */
    delete: (token: string, params: RequestParams = {}) =>
      this.request<
        number,
        {
          /** @example BadRequest [Error]: <ERROR MESSAGE> */
          msg: string;
        }
      >({
        path: `/api/v1/tokens/${token}`,
        method: 'DELETE',
        format: 'json',
        ...params,
      }),
  };
  orgLicense = {
    /**
 * @description Get the application license key. Exclusive for super admin.
 * 
 * @tags Org License
 * @name Get
 * @summary Get App License
 * @request GET:/api/v1/license
 * @response `200` `{
  \** Application license key *\
  key?: string,

}` OK
 * @response `400` `{
  \** @example BadRequest [Error]: <ERROR MESSAGE> *\
  msg: string,

}`
 */
    get: (params: RequestParams = {}) =>
      this.request<
        {
          /** Application license key */
          key?: string;
        },
        {
          /** @example BadRequest [Error]: <ERROR MESSAGE> */
          msg: string;
        }
      >({
        path: `/api/v1/license`,
        method: 'GET',
        format: 'json',
        ...params,
      }),

    /**
 * @description Set the application license key. Exclusive for super admin.
 * 
 * @tags Org License
 * @name Set
 * @summary Create App License
 * @request POST:/api/v1/license
 * @response `200` `{
  \** @example The license key has been saved *\
  msg?: string,

}` OK
 * @response `400` `{
  \** @example BadRequest [Error]: <ERROR MESSAGE> *\
  msg: string,

}`
 */
    set: (data: LicenseReqType, params: RequestParams = {}) =>
      this.request<
        {
          /** @example The license key has been saved */
          msg?: string;
        },
        {
          /** @example BadRequest [Error]: <ERROR MESSAGE> */
          msg: string;
        }
      >({
        path: `/api/v1/license`,
        method: 'POST',
        body: data,
        type: ContentType.Json,
        format: 'json',
        ...params,
      }),
  };
  orgAppSettings = {
    /**
 * @description Get the application settings. Exclusive for super admin.
 * 
 * @tags Org App Settings
 * @name Get
 * @summary Get App Settings
 * @request GET:/api/v1/app-settings
 * @response `200` `{
  \**
   * Status of invite only signup
   * @example true
   *\
  invite_only_signup?: boolean,

}` OK
 * @response `400` `{
  \** @example BadRequest [Error]: <ERROR MESSAGE> *\
  msg: string,

}`
 */
    get: (params: RequestParams = {}) =>
      this.request<
        {
          /**
           * Status of invite only signup
           * @example true
           */
          invite_only_signup?: boolean;
        },
        {
          /** @example BadRequest [Error]: <ERROR MESSAGE> */
          msg: string;
        }
      >({
        path: `/api/v1/app-settings`,
        method: 'GET',
        format: 'json',
        ...params,
      }),

    /**
 * @description Update the application settings. Exclusive for super admin.
 * 
 * @tags Org App Settings
 * @name Set
 * @summary Create App Settings
 * @request POST:/api/v1/app-settings
 * @response `200` `{
  \** @example The app settings have been saved *\
  msg?: string,

}` OK
 * @response `400` `{
  \** @example BadRequest [Error]: <ERROR MESSAGE> *\
  msg: string,

}`
 */
    set: (
      data: {
        /**
         * Status of invite only signup
         * @example true
         */
        invite_only_signup?: boolean;
      },
      params: RequestParams = {}
    ) =>
      this.request<
        {
          /** @example The app settings have been saved */
          msg?: string;
        },
        {
          /** @example BadRequest [Error]: <ERROR MESSAGE> */
          msg: string;
        }
      >({
        path: `/api/v1/app-settings`,
        method: 'POST',
        body: data,
        type: ContentType.Json,
        format: 'json',
        ...params,
      }),
  };
  orgUsers = {
    /**
 * @description List all organisation users. Exclusive for Super Admin. Access with API Tokens will be blocked.
 * 
 * @tags Org Users
 * @name List
 * @summary List Organisation Users
 * @request GET:/api/v1/users
 * @response `200` `UserListType` OK
 * @response `400` `{
  \** @example BadRequest [Error]: <ERROR MESSAGE> *\
  msg: string,

}`
 */
    list: (params: RequestParams = {}) =>
      this.request<
        UserListType,
        {
          /** @example BadRequest [Error]: <ERROR MESSAGE> */
          msg: string;
        }
      >({
        path: `/api/v1/users`,
        method: 'GET',
        format: 'json',
        ...params,
      }),

    /**
 * @description Create an organisation user. Exclusive for Super Admin. Access with API Tokens will be blocked.
 * 
 * @tags Org Users
 * @name Add
 * @summary Create Organisation User
 * @request POST:/api/v1/users
 * @response `200` `{
  \** Invite Token *\
  invite_token?: string,
  \**
   * User email
   * @example user@example.com
   *\
  email?: string,

}` OK
 * @response `400` `{
  \** @example BadRequest [Error]: <ERROR MESSAGE> *\
  msg: string,

}`
 */
    add: (data: OrgUserReqType, params: RequestParams = {}) =>
      this.request<
        {
          /** Invite Token */
          invite_token?: string;
          /**
           * User email
           * @example user@example.com
           */
          email?: string;
        },
        {
          /** @example BadRequest [Error]: <ERROR MESSAGE> */
          msg: string;
        }
      >({
        path: `/api/v1/users`,
        method: 'POST',
        body: data,
        type: ContentType.Json,
        format: 'json',
        ...params,
      }),

    /**
 * @description Update an organisation user by User ID. Exclusive for Super Admin. Access with API Tokens will be blocked.
 * 
 * @tags Org Users
 * @name Update
 * @summary Update Organisation User
 * @request PATCH:/api/v1/users/{userId}
 * @response `200` `{
  \** @example The user has been updated successfully *\
  msg?: string,

}` OK
 * @response `400` `{
  \** @example BadRequest [Error]: <ERROR MESSAGE> *\
  msg: string,

}`
 */
    update: (
      userId: IdType,
      data: OrgUserReqType,
      params: RequestParams = {}
    ) =>
      this.request<
        {
          /** @example The user has been updated successfully */
          msg?: string;
        },
        {
          /** @example BadRequest [Error]: <ERROR MESSAGE> */
          msg: string;
        }
      >({
        path: `/api/v1/users/${userId}`,
        method: 'PATCH',
        body: data,
        type: ContentType.Json,
        format: 'json',
        ...params,
      }),

    /**
 * @description Delete an organisation user by User ID. Exclusive for Super Admin. Access with API Tokens will be blocked.
 * 
 * @tags Org Users
 * @name Delete
 * @summary Delete Organisation User
 * @request DELETE:/api/v1/users/{userId}
 * @response `200` `{
  \**
   * Sucess Message
   * @example The user has been deleted successfully
   *\
  msg?: string,

}` OK
 * @response `400` `{
  \** @example BadRequest [Error]: <ERROR MESSAGE> *\
  msg: string,

}`
 */
    delete: (userId: IdType, params: RequestParams = {}) =>
      this.request<
        {
          /**
           * Sucess Message
           * @example The user has been deleted successfully
           */
          msg?: string;
        },
        {
          /** @example BadRequest [Error]: <ERROR MESSAGE> */
          msg: string;
        }
      >({
        path: `/api/v1/users/${userId}`,
        method: 'DELETE',
        format: 'json',
        ...params,
      }),

    /**
 * @description Resend Invitation to a specific user. Exclusive for Super Admin. Access with API Tokens will be blocked.
 * 
 * @tags Org Users
 * @name ResendInvite
 * @summary Invite Organisation User
 * @request POST:/api/v1/users/{userId}/resend-invite
 * @response `200` `{
  \**
   * Success Message
   * @example The invitation has been sent to the target user
   *\
  msg?: string,

}` OK
 * @response `400` `{
  \** @example BadRequest [Error]: <ERROR MESSAGE> *\
  msg: string,

}`
 */
    resendInvite: (userId: IdType, params: RequestParams = {}) =>
      this.request<
        {
          /**
           * Success Message
           * @example The invitation has been sent to the target user
           */
          msg?: string;
        },
        {
          /** @example BadRequest [Error]: <ERROR MESSAGE> */
          msg: string;
        }
      >({
        path: `/api/v1/users/${userId}/resend-invite`,
        method: 'POST',
        format: 'json',
        ...params,
      }),

    /**
 * @description Generate Password Reset Token for Organisation User. Exclusive for Super Admin. Access with API Tokens will be blocked.
 * 
 * @tags Org Users
 * @name GeneratePasswordResetToken
 * @summary Generate Organisation User Password Reset Token
 * @request POST:/api/v1/users/{userId}/generate-reset-url
 * @response `200` `{
  \** Password Reset Token for the user *\
  reset_password_token?: string,
  \** Password Reset URL for the user *\
  reset_password_url?: string,

}` OK
 * @response `400` `{
  \** @example BadRequest [Error]: <ERROR MESSAGE> *\
  msg: string,

}`
 */
    generatePasswordResetToken: (userId: IdType, params: RequestParams = {}) =>
      this.request<
        {
          /** Password Reset Token for the user */
          reset_password_token?: string;
          /** Password Reset URL for the user */
          reset_password_url?: string;
        },
        {
          /** @example BadRequest [Error]: <ERROR MESSAGE> */
          msg: string;
        }
      >({
        path: `/api/v1/users/${userId}/generate-reset-url`,
        method: 'POST',
        format: 'json',
        ...params,
      }),
  };
  project = {
    /**
 * @description Get info such as node version, arch, platform, is docker, rootdb and package version of a given project
 * 
 * @tags Project
 * @name MetaGet
 * @summary Get Project info
 * @request GET:/api/v1/db/meta/projects/{projectId}/info
 * @response `200` `{
  \**
   * Node version
   * @example v12.16.1
   *\
  Node?: string,
  \**
   * Architecture type
   * @example x64
   *\
  Arch?: string,
  \**
   * Platform type
   * @example linux
   *\
  Platform?: string,
  \**
   * Is docker
   * @example false
   *\
  Docker?: boolean,
  \**
   * Database type
   * @example postgres
   *\
  Database?: string,
  \**
   * Is project on rootdb
   * @example false
   *\
  ProjectOnRootDB?: boolean,
  \**
   * Root database type
   * @example postgres
   *\
  RootDB?: string,
  \**
   * Package version
   * @example 1.0.0
   *\
  PackageVersion?: string,

}` OK
 * @response `400` `{
  \** @example BadRequest [Error]: <ERROR MESSAGE> *\
  msg: string,

}`
 */
    metaGet: (projectId: IdType, params: RequestParams = {}) =>
      this.request<
        {
          /**
           * Node version
           * @example v12.16.1
           */
          Node?: string;
          /**
           * Architecture type
           * @example x64
           */
          Arch?: string;
          /**
           * Platform type
           * @example linux
           */
          Platform?: string;
          /**
           * Is docker
           * @example false
           */
          Docker?: boolean;
          /**
           * Database type
           * @example postgres
           */
          Database?: string;
          /**
           * Is project on rootdb
           * @example false
           */
          ProjectOnRootDB?: boolean;
          /**
           * Root database type
           * @example postgres
           */
          RootDB?: string;
          /**
           * Package version
           * @example 1.0.0
           */
          PackageVersion?: string;
        },
        {
          /** @example BadRequest [Error]: <ERROR MESSAGE> */
          msg: string;
        }
      >({
        path: `/api/v1/db/meta/projects/${projectId}/info`,
        method: 'GET',
        format: 'json',
        ...params,
      }),

    /**
 * @description Hide / show views based on user role
 * 
 * @tags Project
 * @name ModelVisibilityList
 * @summary Get UI ACL
 * @request GET:/api/v1/db/meta/projects/{projectId}/visibility-rules
 * @response `200` `(any)[]` OK
 * @response `400` `{
  \** @example BadRequest [Error]: <ERROR MESSAGE> *\
  msg: string,

}`
 */
    modelVisibilityList: (
      projectId: IdType,
      query?: {
        includeM2M?: boolean;
      },
      params: RequestParams = {}
    ) =>
      this.request<
        any[],
        {
          /** @example BadRequest [Error]: <ERROR MESSAGE> */
          msg: string;
        }
      >({
        path: `/api/v1/db/meta/projects/${projectId}/visibility-rules`,
        method: 'GET',
        query: query,
        format: 'json',
        ...params,
      }),

    /**
 * @description Hide / show views based on user role
 * 
 * @tags Project
 * @name ModelVisibilitySet
 * @summary Create UI ACL
 * @request POST:/api/v1/db/meta/projects/{projectId}/visibility-rules
 * @response `200` `{
  \** @example UI ACL has been created successfully *\
  msg?: string,

}` OK
 * @response `400` `{
  \** @example BadRequest [Error]: <ERROR MESSAGE> *\
  msg: string,

}`
 */
    modelVisibilitySet: (
      projectId: IdType,
      data: VisibilityRuleReqType,
      params: RequestParams = {}
    ) =>
      this.request<
        {
          /** @example UI ACL has been created successfully */
          msg?: string;
        },
        {
          /** @example BadRequest [Error]: <ERROR MESSAGE> */
          msg: string;
        }
      >({
        path: `/api/v1/db/meta/projects/${projectId}/visibility-rules`,
        method: 'POST',
        body: data,
        type: ContentType.Json,
        format: 'json',
        ...params,
      }),

    /**
 * @description List all project meta data
 * 
 * @tags Project
 * @name List
 * @summary List Projects
 * @request GET:/api/v1/db/meta/projects/
 * @response `200` `ProjectListType` OK
 * @response `400` `{
  \** @example BadRequest [Error]: <ERROR MESSAGE> *\
  msg: string,

}`
 */
    list: (params: RequestParams = {}) =>
      this.request<
        ProjectListType,
        {
          /** @example BadRequest [Error]: <ERROR MESSAGE> */
          msg: string;
        }
      >({
        path: `/api/v1/db/meta/projects/`,
        method: 'GET',
        format: 'json',
        ...params,
      }),

    /**
 * @description Create a new project
 * 
 * @tags Project
 * @name Create
 * @summary Create Project
 * @request POST:/api/v1/db/meta/projects/
 * @response `200` `ProjectReqType` OK
 * @response `400` `{
  \** @example BadRequest [Error]: <ERROR MESSAGE> *\
  msg: string,

}`
 */
    create: (
      data: ProjectType & {
        /** If true, the project will us an external database else it will use the root database */
        external?: boolean;
      },
      params: RequestParams = {}
    ) =>
      this.request<
        ProjectReqType,
        {
          /** @example BadRequest [Error]: <ERROR MESSAGE> */
          msg: string;
        }
      >({
        path: `/api/v1/db/meta/projects/`,
        method: 'POST',
        body: data,
        type: ContentType.Json,
        format: 'json',
        ...params,
      }),

    /**
 * @description Get the info of a given project
 * 
 * @tags Project
 * @name Read
 * @summary Get Project
 * @request GET:/api/v1/db/meta/projects/{projectId}
 * @response `200` `ProjectType` OK
 * @response `400` `{
  \** @example BadRequest [Error]: <ERROR MESSAGE> *\
  msg: string,

}`
 */
    read: (projectId: IdType, params: RequestParams = {}) =>
      this.request<
        ProjectType,
        {
          /** @example BadRequest [Error]: <ERROR MESSAGE> */
          msg: string;
        }
      >({
        path: `/api/v1/db/meta/projects/${projectId}`,
        method: 'GET',
        format: 'json',
        ...params,
      }),

    /**
 * @description Delete the given project
 * 
 * @tags Project
 * @name Delete
 * @summary Delete Project
 * @request DELETE:/api/v1/db/meta/projects/{projectId}
 * @response `200` `boolean` OK
 * @response `400` `{
  \** @example BadRequest [Error]: <ERROR MESSAGE> *\
  msg: string,

}`
 */
    delete: (projectId: IdType, params: RequestParams = {}) =>
      this.request<
        boolean,
        {
          /** @example BadRequest [Error]: <ERROR MESSAGE> */
          msg: string;
        }
      >({
        path: `/api/v1/db/meta/projects/${projectId}`,
        method: 'DELETE',
        format: 'json',
        ...params,
      }),

    /**
 * @description Update the given project
 * 
 * @tags Project
 * @name Update
 * @summary Update Project
 * @request PATCH:/api/v1/db/meta/projects/{projectId}
 * @response `200` `void` OK
 * @response `400` `{
  \** @example BadRequest [Error]: <ERROR MESSAGE> *\
  msg: string,

}`
 */
    update: (projectId: IdType, data: number, params: RequestParams = {}) =>
      this.request<
        void,
        {
          /** @example BadRequest [Error]: <ERROR MESSAGE> */
          msg: string;
        }
      >({
        path: `/api/v1/db/meta/projects/${projectId}`,
        method: 'PATCH',
        body: data,
        type: ContentType.Json,
        ...params,
      }),

    /**
 * @description Get Project Shared Base
 * 
 * @tags Project
 * @name SharedBaseGet
 * @summary Get Project Shared Base
 * @request GET:/api/v1/db/meta/projects/{projectId}/shared
 * @response `200` `{
  \**
   * @format uuid
   * @example a0eebc99-9c0b-4ef8-bb6d-6bb9bd380a11
   *\
  uuid?: string,
  \** @format uri *\
  url?: string,
  \** @example viewer *\
  roles?: string,

}` OK
 * @response `400` `{
  \** @example BadRequest [Error]: <ERROR MESSAGE> *\
  msg: string,

}`
 */
    sharedBaseGet: (projectId: IdType, params: RequestParams = {}) =>
      this.request<
        {
          /**
           * @format uuid
           * @example a0eebc99-9c0b-4ef8-bb6d-6bb9bd380a11
           */
          uuid?: string;
          /** @format uri */
          url?: string;
          /** @example viewer */
          roles?: string;
        },
        {
          /** @example BadRequest [Error]: <ERROR MESSAGE> */
          msg: string;
        }
      >({
        path: `/api/v1/db/meta/projects/${projectId}/shared`,
        method: 'GET',
        format: 'json',
        ...params,
      }),

    /**
 * @description Delete Project Shared Base
 * 
 * @tags Project
 * @name SharedBaseDisable
 * @summary Delete Project Shared Base
 * @request DELETE:/api/v1/db/meta/projects/{projectId}/shared
 * @response `200` `boolean` OK
 * @response `400` `{
  \** @example BadRequest [Error]: <ERROR MESSAGE> *\
  msg: string,

}`
 */
    sharedBaseDisable: (projectId: IdType, params: RequestParams = {}) =>
      this.request<
        boolean,
        {
          /** @example BadRequest [Error]: <ERROR MESSAGE> */
          msg: string;
        }
      >({
        path: `/api/v1/db/meta/projects/${projectId}/shared`,
        method: 'DELETE',
        format: 'json',
        ...params,
      }),

    /**
 * @description Create Project Shared Base
 * 
 * @tags Project
 * @name SharedBaseCreate
 * @summary Create Project Shared Base
 * @request POST:/api/v1/db/meta/projects/{projectId}/shared
 * @response `200` `{
  \** Model for StringOrNull *\
  uuid?: StringOrNullType,
  \** Model for StringOrNull *\
  roles?: StringOrNullType,

}` OK
 * @response `400` `{
  \** @example BadRequest [Error]: <ERROR MESSAGE> *\
  msg: string,

}`
 */
    sharedBaseCreate: (
      projectId: IdType,
      data: SharedBaseReqType,
      params: RequestParams = {}
    ) =>
      this.request<
        {
          /** Model for StringOrNull */
          uuid?: StringOrNullType;
          /** Model for StringOrNull */
          roles?: StringOrNullType;
        },
        {
          /** @example BadRequest [Error]: <ERROR MESSAGE> */
          msg: string;
        }
      >({
        path: `/api/v1/db/meta/projects/${projectId}/shared`,
        method: 'POST',
        body: data,
        type: ContentType.Json,
        format: 'json',
        ...params,
      }),

    /**
 * @description Update Project Shared Base
 * 
 * @tags Project
 * @name SharedBaseUpdate
 * @summary Update Project Shared Base
 * @request PATCH:/api/v1/db/meta/projects/{projectId}/shared
 * @response `200` `{
  \**
   * @format uuid
   * @example a0eebc99-9c0b-4ef8-bb6d-6bb9bd380a11
   *\
  uuid?: string,
  \** @format uri *\
  url?: string,
  \** @example viewer *\
  roles?: string,

}` OK
 * @response `400` `{
  \** @example BadRequest [Error]: <ERROR MESSAGE> *\
  msg: string,

}`
 */
    sharedBaseUpdate: (
      projectId: IdType,
      data: SharedBaseReqType,
      params: RequestParams = {}
    ) =>
      this.request<
        {
          /**
           * @format uuid
           * @example a0eebc99-9c0b-4ef8-bb6d-6bb9bd380a11
           */
          uuid?: string;
          /** @format uri */
          url?: string;
          /** @example viewer */
          roles?: string;
        },
        {
          /** @example BadRequest [Error]: <ERROR MESSAGE> */
          msg: string;
        }
      >({
        path: `/api/v1/db/meta/projects/${projectId}/shared`,
        method: 'PATCH',
        body: data,
        type: ContentType.Json,
        format: 'json',
        ...params,
      }),

    /**
 * @description Calculate the Project Cost
 * 
 * @tags Project
 * @name Cost
 * @summary Project Cost
 * @request GET:/api/v1/db/meta/projects/{projectId}/cost
 * @response `200` `object` OK
 * @response `400` `{
  \** @example BadRequest [Error]: <ERROR MESSAGE> *\
  msg: string,

}`
 */
    cost: (projectId: IdType, params: RequestParams = {}) =>
      this.request<
        object,
        {
          /** @example BadRequest [Error]: <ERROR MESSAGE> */
          msg: string;
        }
      >({
        path: `/api/v1/db/meta/projects/${projectId}/cost`,
        method: 'GET',
        format: 'json',
        ...params,
      }),

    /**
 * @description Synchronise the meta data difference between NC_DB and external data sources 
 * 
 * @tags Project
 * @name MetaDiffSync
 * @summary Sync Meta
 * @request POST:/api/v1/db/meta/projects/{projectId}/meta-diff
 * @response `200` `{
  \** @example The meta has been synchronized successfully *\
  msg?: string,

}` OK
 * @response `400` `{
  \** @example BadRequest [Error]: <ERROR MESSAGE> *\
  msg: string,

}`
 */
    metaDiffSync: (projectId: IdType, params: RequestParams = {}) =>
      this.request<
        {
          /** @example The meta has been synchronized successfully */
          msg?: string;
        },
        {
          /** @example BadRequest [Error]: <ERROR MESSAGE> */
          msg: string;
        }
      >({
        path: `/api/v1/db/meta/projects/${projectId}/meta-diff`,
        method: 'POST',
        format: 'json',
        ...params,
      }),

    /**
 * @description Get the meta data difference between NC_DB and external data sources 
 * 
 * @tags Project
 * @name MetaDiffGet
 * @summary Meta Diff
 * @request GET:/api/v1/db/meta/projects/{projectId}/meta-diff
 * @response `200` `({
  \**
   * Table Name
   * @example Table 1
   *\
  table_name?: string,
  \**
   * Base ID
   * @example ds_rrplkgy0pq1f3c
   *\
  base_id?: string,
  \**
   * Change Type
   * @example table
   *\
  type?: string,
  \** Detected Changes *\
  detectedChanges?: (object)[],

})[]` OK
 * @response `400` `{
  \** @example BadRequest [Error]: <ERROR MESSAGE> *\
  msg: string,

}`
 */
    metaDiffGet: (projectId: IdType, params: RequestParams = {}) =>
      this.request<
        {
          /**
           * Table Name
           * @example Table 1
           */
          table_name?: string;
          /**
           * Base ID
           * @example ds_rrplkgy0pq1f3c
           */
          base_id?: string;
          /**
           * Change Type
           * @example table
           */
          type?: string;
          /** Detected Changes */
          detectedChanges?: object[];
        }[],
        {
          /** @example BadRequest [Error]: <ERROR MESSAGE> */
          msg: string;
        }
      >({
        path: `/api/v1/db/meta/projects/${projectId}/meta-diff`,
        method: 'GET',
        format: 'json',
        ...params,
      }),

    /**
 * @description Check if a project contains empty and null filters. Used in `Show NULL and EMPTY in Filter` in Project Setting.
 * 
 * @tags Project
 * @name HasEmptyOrNullFilters
 * @summary List Empty & Null Filter
 * @request GET:/api/v1/db/meta/projects/{projectId}/has-empty-or-null-filters
 * @response `200` `any` OK
 * @response `400` `{
  \** @example BadRequest [Error]: <ERROR MESSAGE> *\
  msg: string,

}`
 */
    hasEmptyOrNullFilters: (projectId: IdType, params: RequestParams = {}) =>
      this.request<
        any,
        {
          /** @example BadRequest [Error]: <ERROR MESSAGE> */
          msg: string;
        }
      >({
        path: `/api/v1/db/meta/projects/${projectId}/has-empty-or-null-filters`,
        method: 'GET',
        format: 'json',
        ...params,
      }),

    /**
 * @description List all audit data in the given project
 * 
 * @tags Project
 * @name AuditList
 * @summary List Audits in Project
 * @request GET:/api/v1/db/meta/projects/{projectId}/audits
 * @response `200` `{
  list: (AuditType)[],
  \** Model for Paginated *\
  pageInfo: PaginatedType,

}` OK
 * @response `400` `{
  \** @example BadRequest [Error]: <ERROR MESSAGE> *\
  msg: string,

}`
 */
    auditList: (
      projectId: IdType,
      query?: {
        /** @min 0 */
        offset?: number;
        /** @max 1 */
        limit?: number;
      },
      params: RequestParams = {}
    ) =>
      this.request<
        {
          list: AuditType[];
          /** Model for Paginated */
          pageInfo: PaginatedType;
        },
        {
          /** @example BadRequest [Error]: <ERROR MESSAGE> */
          msg: string;
        }
      >({
        path: `/api/v1/db/meta/projects/${projectId}/audits`,
        method: 'GET',
        query: query,
        format: 'json',
        ...params,
      }),
  };
  base = {
    /**
 * @description Get the base details of a given project
 * 
 * @tags Base
 * @name Read
 * @summary Get Base
 * @request GET:/api/v1/db/meta/projects/{projectId}/bases/{baseId}
 * @response `200` `BaseType` OK
 * @response `400` `{
  \** @example BadRequest [Error]: <ERROR MESSAGE> *\
  msg: string,

}`
 */
    read: (projectId: IdType, baseId: string, params: RequestParams = {}) =>
      this.request<
        BaseType,
        {
          /** @example BadRequest [Error]: <ERROR MESSAGE> */
          msg: string;
        }
      >({
        path: `/api/v1/db/meta/projects/${projectId}/bases/${baseId}`,
        method: 'GET',
        format: 'json',
        ...params,
      }),

    /**
 * @description Delete the base details of a given project
 * 
 * @tags Base
 * @name Delete
 * @summary Delete Base
 * @request DELETE:/api/v1/db/meta/projects/{projectId}/bases/{baseId}
 * @response `200` `boolean` OK
 * @response `400` `{
  \** @example BadRequest [Error]: <ERROR MESSAGE> *\
  msg: string,

}`
 */
    delete: (projectId: IdType, baseId: string, params: RequestParams = {}) =>
      this.request<
        boolean,
        {
          /** @example BadRequest [Error]: <ERROR MESSAGE> */
          msg: string;
        }
      >({
        path: `/api/v1/db/meta/projects/${projectId}/bases/${baseId}`,
        method: 'DELETE',
        format: 'json',
        ...params,
      }),

    /**
 * @description Update the base details of a given project
 * 
 * @tags Base
 * @name Update
 * @summary Update Base
 * @request PATCH:/api/v1/db/meta/projects/{projectId}/bases/{baseId}
 * @response `200` `object` OK
 * @response `400` `{
  \** @example BadRequest [Error]: <ERROR MESSAGE> *\
  msg: string,

}`
 */
    update: (
      projectId: IdType,
      baseId: string,
      data: object,
      params: RequestParams = {}
    ) =>
      this.request<
        object,
        {
          /** @example BadRequest [Error]: <ERROR MESSAGE> */
          msg: string;
        }
      >({
        path: `/api/v1/db/meta/projects/${projectId}/bases/${baseId}`,
        method: 'PATCH',
        body: data,
        type: ContentType.Json,
        format: 'json',
        ...params,
      }),

    /**
 * @description Get project base list
 * 
 * @tags Base
 * @name List
 * @summary List Bases
 * @request GET:/api/v1/db/meta/projects/{projectId}/bases/
 * @response `200` `BaseListType` OK
 * @response `400` `{
  \** @example BadRequest [Error]: <ERROR MESSAGE> *\
  msg: string,

}`
 */
    list: (projectId: IdType, params: RequestParams = {}) =>
      this.request<
        BaseListType,
        {
          /** @example BadRequest [Error]: <ERROR MESSAGE> */
          msg: string;
        }
      >({
        path: `/api/v1/db/meta/projects/${projectId}/bases/`,
        method: 'GET',
        format: 'json',
        ...params,
      }),

    /**
 * @description Create a new base on a given project
 * 
 * @tags Base
 * @name Create
 * @summary Create Base
 * @request POST:/api/v1/db/meta/projects/{projectId}/bases/
 * @response `200` `BaseType` OK
 * @response `400` `{
  \** @example BadRequest [Error]: <ERROR MESSAGE> *\
  msg: string,

}`
 */
    create: (
      projectId: IdType,
      data: BaseType & {
        external?: boolean;
      },
      params: RequestParams = {}
    ) =>
      this.request<
        BaseType,
        {
          /** @example BadRequest [Error]: <ERROR MESSAGE> */
          msg: string;
        }
      >({
        path: `/api/v1/db/meta/projects/${projectId}/bases/`,
        method: 'POST',
        body: data,
        type: ContentType.Json,
        format: 'json',
        ...params,
      }),

    /**
 * @description List all tables in a given Project and Base
 * 
 * @tags Base
 * @name TableList
 * @summary List Tables
 * @request GET:/api/v1/db/meta/projects/{projectId}/{baseId}/tables
 * @response `200` `TableListType`
 * @response `400` `{
  \** @example BadRequest [Error]: <ERROR MESSAGE> *\
  msg: string,

}`
 */
    tableList: (
      projectId: IdType,
      baseId: string,
      query?: {
        page?: number;
        pageSize?: number;
        sort?: string;
        includeM2M?: boolean;
      },
      params: RequestParams = {}
    ) =>
      this.request<
        TableListType,
        {
          /** @example BadRequest [Error]: <ERROR MESSAGE> */
          msg: string;
        }
      >({
        path: `/api/v1/db/meta/projects/${projectId}/${baseId}/tables`,
        method: 'GET',
        query: query,
        ...params,
      }),

    /**
 * @description Create a new table in a given Project and Base
 * 
 * @tags Base
 * @name TableCreate
 * @summary Create Table
 * @request POST:/api/v1/db/meta/projects/{projectId}/{baseId}/tables
 * @response `200` `TableType` OK
 * @response `400` `{
  \** @example BadRequest [Error]: <ERROR MESSAGE> *\
  msg: string,

}`
 */
    tableCreate: (
      projectId: IdType,
      baseId: string,
      data: TableReqType,
      params: RequestParams = {}
    ) =>
      this.request<
        TableType,
        {
          /** @example BadRequest [Error]: <ERROR MESSAGE> */
          msg: string;
        }
      >({
        path: `/api/v1/db/meta/projects/${projectId}/${baseId}/tables`,
        method: 'POST',
        body: data,
        type: ContentType.Json,
        format: 'json',
        ...params,
      }),

    /**
 * @description Synchronise the meta data difference between NC_DB and external data sources in a given Base
 * 
 * @tags Base
 * @name MetaDiffSync
 * @summary Synchronise Base Meta
 * @request POST:/api/v1/db/meta/projects/{projectId}/meta-diff/{baseId}
 * @response `200` `{
  \** @example The base meta has been synchronized successfully *\
  msg?: string,

}` OK
 * @response `400` `{
  \** @example BadRequest [Error]: <ERROR MESSAGE> *\
  msg: string,

}`
 */
    metaDiffSync: (
      projectId: IdType,
      baseId: string,
      params: RequestParams = {}
    ) =>
      this.request<
        {
          /** @example The base meta has been synchronized successfully */
          msg?: string;
        },
        {
          /** @example BadRequest [Error]: <ERROR MESSAGE> */
          msg: string;
        }
      >({
        path: `/api/v1/db/meta/projects/${projectId}/meta-diff/${baseId}`,
        method: 'POST',
        format: 'json',
        ...params,
      }),

    /**
 * @description Get the meta data difference between NC_DB and external data sources in a given Base
 * 
 * @tags Base
 * @name MetaDiffGet
 * @summary Base Meta Diff
 * @request GET:/api/v1/db/meta/projects/{projectId}/meta-diff/{baseId}
 * @response `200` `({
  \**
   * Table Name
   * @example Table 1
   *\
  table_name?: string,
  \**
   * Base ID
   * @example ds_rrplkgy0pq1f3c
   *\
  base_id?: string,
  \**
   * Change Type
   * @example table
   *\
  type?: string,
  \** Detected Changes *\
  detectedChanges?: (object)[],

})[]` OK
 * @response `400` `{
  \** @example BadRequest [Error]: <ERROR MESSAGE> *\
  msg: string,

}`
 */
    metaDiffGet: (
      projectId: IdType,
      baseId: string,
      params: RequestParams = {}
    ) =>
      this.request<
        {
          /**
           * Table Name
           * @example Table 1
           */
          table_name?: string;
          /**
           * Base ID
           * @example ds_rrplkgy0pq1f3c
           */
          base_id?: string;
          /**
           * Change Type
           * @example table
           */
          type?: string;
          /** Detected Changes */
          detectedChanges?: object[];
        }[],
        {
          /** @example BadRequest [Error]: <ERROR MESSAGE> */
          msg: string;
        }
      >({
        path: `/api/v1/db/meta/projects/${projectId}/meta-diff/${baseId}`,
        method: 'GET',
        format: 'json',
        ...params,
      }),
  };
  dbTable = {
    /**
 * @description Create a new table in a given project
 * 
 * @tags DB Table
 * @name Create
 * @summary Create Table
 * @request POST:/api/v1/db/meta/projects/{projectId}/tables
 * @response `200` `TableType` OK
 * @response `400` `{
  \** @example BadRequest [Error]: <ERROR MESSAGE> *\
  msg: string,

}`
 */
    create: (
      projectId: IdType,
      data: TableReqType,
      params: RequestParams = {}
    ) =>
      this.request<
        TableType,
        {
          /** @example BadRequest [Error]: <ERROR MESSAGE> */
          msg: string;
        }
      >({
        path: `/api/v1/db/meta/projects/${projectId}/tables`,
        method: 'POST',
        body: data,
        type: ContentType.Json,
        format: 'json',
        ...params,
      }),

    /**
 * @description List all tables in a given project
 * 
 * @tags DB Table
 * @name List
 * @summary List Tables
 * @request GET:/api/v1/db/meta/projects/{projectId}/tables
 * @response `200` `TableListType`
 * @response `400` `{
  \** @example BadRequest [Error]: <ERROR MESSAGE> *\
  msg: string,

}`
 */
    list: (
      projectId: IdType,
      query?: {
        page?: number;
        pageSize?: number;
        sort?: string;
        includeM2M?: boolean;
      },
      params: RequestParams = {}
    ) =>
      this.request<
        TableListType,
        {
          /** @example BadRequest [Error]: <ERROR MESSAGE> */
          msg: string;
        }
      >({
        path: `/api/v1/db/meta/projects/${projectId}/tables`,
        method: 'GET',
        query: query,
        ...params,
      }),

    /**
 * @description Read the table meta data by the given table ID
 * 
 * @tags DB Table
 * @name Read
 * @summary Read Table
 * @request GET:/api/v1/db/meta/tables/{tableId}
 * @response `200` `TableType` OK
 * @response `400` `{
  \** @example BadRequest [Error]: <ERROR MESSAGE> *\
  msg: string,

}`
 */
    read: (tableId: IdType, params: RequestParams = {}) =>
      this.request<
        TableType,
        {
          /** @example BadRequest [Error]: <ERROR MESSAGE> */
          msg: string;
        }
      >({
        path: `/api/v1/db/meta/tables/${tableId}`,
        method: 'GET',
        format: 'json',
        ...params,
      }),

    /**
 * @description Update the table meta data by the given table ID
 * 
 * @tags DB Table
 * @name Update
 * @summary Update Table
 * @request PATCH:/api/v1/db/meta/tables/{tableId}
 * @response `200` `{
  \** @example The table has been updated successfully *\
  msg?: string,

}` OK
 * @response `400` `{
  \** @example BadRequest [Error]: <ERROR MESSAGE> *\
  msg: string,

}`
 */
    update: (
      tableId: IdType,
      data: {
        /**
         * Table name
         * @example users
         */
        table_name?: string;
        /**
         * Table title
         * @example Users
         */
        title?: string;
        /**
         * Project ID
         * @example p_124hhlkbeasewh
         */
        project_id?: string;
        /** Model for Meta */
        meta?: MetaType;
      },
      params: RequestParams = {}
    ) =>
      this.request<
        {
          /** @example The table has been updated successfully */
          msg?: string;
        },
        {
          /** @example BadRequest [Error]: <ERROR MESSAGE> */
          msg: string;
        }
      >({
        path: `/api/v1/db/meta/tables/${tableId}`,
        method: 'PATCH',
        body: data,
        type: ContentType.Json,
        format: 'json',
        ...params,
      }),

    /**
 * @description Delete the table meta data by the given table ID
 * 
 * @tags DB Table
 * @name Delete
 * @summary Delete Table
 * @request DELETE:/api/v1/db/meta/tables/{tableId}
 * @response `200` `boolean` OK
 * @response `400` `{
  \** @example BadRequest [Error]: <ERROR MESSAGE> *\
  msg: string,

}`
 */
    delete: (tableId: IdType, params: RequestParams = {}) =>
      this.request<
        boolean,
        {
          /** @example BadRequest [Error]: <ERROR MESSAGE> */
          msg: string;
        }
      >({
        path: `/api/v1/db/meta/tables/${tableId}`,
        method: 'DELETE',
        format: 'json',
        ...params,
      }),

    /**
 * @description Update the order of the given Table
 * 
 * @tags DB Table
 * @name Reorder
 * @summary Reorder Table
 * @request POST:/api/v1/db/meta/tables/{tableId}/reorder
 * @response `200` `boolean` OK
 * @response `400` `{
  \** @example BadRequest [Error]: <ERROR MESSAGE> *\
  msg: string,

}`
 */
    reorder: (
      tableId: IdType,
      data: {
        order?: number;
      },
      params: RequestParams = {}
    ) =>
      this.request<
        boolean,
        {
          /** @example BadRequest [Error]: <ERROR MESSAGE> */
          msg: string;
        }
      >({
        path: `/api/v1/db/meta/tables/${tableId}/reorder`,
        method: 'POST',
        body: data,
        type: ContentType.Json,
        format: 'json',
        ...params,
      }),
  };
  dbTableColumn = {
    /**
 * @description Create a new column in a given Table
 * 
 * @tags DB Table Column
 * @name Create
 * @summary Create Column
 * @request POST:/api/v1/db/meta/tables/{tableId}/columns
 * @response `200` `void` OK
 * @response `400` `{
  \** @example BadRequest [Error]: <ERROR MESSAGE> *\
  msg: string,

}`
 */
    create: (
      tableId: IdType,
      data: ColumnReqType,
      params: RequestParams = {}
    ) =>
      this.request<
        void,
        {
          /** @example BadRequest [Error]: <ERROR MESSAGE> */
          msg: string;
        }
      >({
        path: `/api/v1/db/meta/tables/${tableId}/columns`,
        method: 'POST',
        body: data,
        type: ContentType.Json,
        ...params,
      }),

    /**
 * @description Update the existing column by the given column ID
 * 
 * @tags DB Table Column
 * @name Update
 * @summary Update Column
 * @request PATCH:/api/v1/db/meta/columns/{columnId}
 * @response `200` `ColumnType` OK
 * @response `400` `{
  \** @example BadRequest [Error]: <ERROR MESSAGE> *\
  msg: string,

}`
 */
    update: (
      columnId: string,
      data: ColumnReqType,
      params: RequestParams = {}
    ) =>
      this.request<
        ColumnType,
        {
          /** @example BadRequest [Error]: <ERROR MESSAGE> */
          msg: string;
        }
      >({
        path: `/api/v1/db/meta/columns/${columnId}`,
        method: 'PATCH',
        body: data,
        type: ContentType.Json,
        format: 'json',
        ...params,
      }),

    /**
 * @description Delete the existing column by the given column ID
 * 
 * @tags DB Table Column
 * @name Delete
 * @summary Delete Column
 * @request DELETE:/api/v1/db/meta/columns/{columnId}
 * @response `200` `void` OK
 * @response `400` `{
  \** @example BadRequest [Error]: <ERROR MESSAGE> *\
  msg: string,

}`
 */
    delete: (columnId: string, params: RequestParams = {}) =>
      this.request<
        void,
        {
          /** @example BadRequest [Error]: <ERROR MESSAGE> */
          msg: string;
        }
      >({
        path: `/api/v1/db/meta/columns/${columnId}`,
        method: 'DELETE',
        ...params,
      }),

    /**
 * @description Get the existing column by the given column ID
 * 
 * @tags DB Table Column
 * @name Get
 * @summary Get Column
 * @request GET:/api/v1/db/meta/columns/{columnId}
 * @response `200` `void` OK
 * @response `400` `{
  \** @example BadRequest [Error]: <ERROR MESSAGE> *\
  msg: string,

}`
 */
    get: (columnId: string, params: RequestParams = {}) =>
      this.request<
        void,
        {
          /** @example BadRequest [Error]: <ERROR MESSAGE> */
          msg: string;
        }
      >({
        path: `/api/v1/db/meta/columns/${columnId}`,
        method: 'GET',
        ...params,
      }),

    /**
 * @description Set a primary value on a given column
 * 
 * @tags DB Table Column
 * @name PrimaryColumnSet
 * @summary Create Primary Value
 * @request POST:/api/v1/db/meta/columns/{columnId}/primary
 * @response `200` `boolean` OK
 * @response `400` `{
  \** @example BadRequest [Error]: <ERROR MESSAGE> *\
  msg: string,

}`
 */
    primaryColumnSet: (columnId: string, params: RequestParams = {}) =>
      this.request<
        boolean,
        {
          /** @example BadRequest [Error]: <ERROR MESSAGE> */
          msg: string;
        }
      >({
        path: `/api/v1/db/meta/columns/${columnId}/primary`,
        method: 'POST',
        format: 'json',
        ...params,
      }),
  };
  dbView = {
    /**
 * @description List all views in a given Table.
 * 
 * @tags DB View
 * @name List
 * @summary List Views
 * @request GET:/api/v1/db/meta/tables/{tableId}/views
 * @response `200` `ViewListType` OK
 * @response `400` `{
  \** @example BadRequest [Error]: <ERROR MESSAGE> *\
  msg: string,

}`
 */
    list: (tableId: IdType, params: RequestParams = {}) =>
      this.request<
        ViewListType,
        {
          /** @example BadRequest [Error]: <ERROR MESSAGE> */
          msg: string;
        }
      >({
        path: `/api/v1/db/meta/tables/${tableId}/views`,
        method: 'GET',
        format: 'json',
        ...params,
      }),

    /**
 * @description Update the view with the given view Id.
 * 
 * @tags DB View
 * @name Update
 * @summary Update View
 * @request PATCH:/api/v1/db/meta/views/{viewId}
 * @response `200` `ViewType` OK
 * @response `400` `{
  \** @example BadRequest [Error]: <ERROR MESSAGE> *\
  msg: string,

}`
 */
    update: (
      viewId: IdType,
      data: ViewUpdateReqType,
      params: RequestParams = {}
    ) =>
      this.request<
        ViewType,
        {
          /** @example BadRequest [Error]: <ERROR MESSAGE> */
          msg: string;
        }
      >({
        path: `/api/v1/db/meta/views/${viewId}`,
        method: 'PATCH',
        body: data,
        type: ContentType.Json,
        format: 'json',
        ...params,
      }),

    /**
 * @description Delete the view with the given view Id.
 * 
 * @tags DB View
 * @name Delete
 * @summary Delete View
 * @request DELETE:/api/v1/db/meta/views/{viewId}
 * @response `200` `boolean` OK
 * @response `400` `{
  \** @example BadRequest [Error]: <ERROR MESSAGE> *\
  msg: string,

}`
 */
    delete: (viewId: IdType, params: RequestParams = {}) =>
      this.request<
        boolean,
        {
          /** @example BadRequest [Error]: <ERROR MESSAGE> */
          msg: string;
        }
      >({
        path: `/api/v1/db/meta/views/${viewId}`,
        method: 'DELETE',
        format: 'json',
        ...params,
      }),

    /**
 * @description Show All Columns in a given View
 * 
 * @tags DB View
 * @name ShowAllColumn
 * @summary Show All Columns In View
 * @request POST:/api/v1/db/meta/views/{viewId}/show-all
 * @response `200` `boolean` OK
 * @response `400` `{
  \** @example BadRequest [Error]: <ERROR MESSAGE> *\
  msg: string,

}`
 */
    showAllColumn: (
      viewId: IdType,
      query?: {
        ignoreIds?: any[];
      },
      params: RequestParams = {}
    ) =>
      this.request<
        boolean,
        {
          /** @example BadRequest [Error]: <ERROR MESSAGE> */
          msg: string;
        }
      >({
        path: `/api/v1/db/meta/views/${viewId}/show-all`,
        method: 'POST',
        query: query,
        format: 'json',
        ...params,
      }),

    /**
 * @description Hide All Columns in a given View
 * 
 * @tags DB View
 * @name HideAllColumn
 * @summary Hide All Columns In View
 * @request POST:/api/v1/db/meta/views/{viewId}/hide-all
 * @response `200` `boolean` OK
 * @response `400` `{
  \** @example BadRequest [Error]: <ERROR MESSAGE> *\
  msg: string,

}`
 */
    hideAllColumn: (
      viewId: IdType,
      query?: {
        ignoreIds?: any[];
      },
      params: RequestParams = {}
    ) =>
      this.request<
        boolean,
        {
          /** @example BadRequest [Error]: <ERROR MESSAGE> */
          msg: string;
        }
      >({
        path: `/api/v1/db/meta/views/${viewId}/hide-all`,
        method: 'POST',
        query: query,
        format: 'json',
        ...params,
      }),

    /**
 * @description Create a new grid view in a given Table
 * 
 * @tags DB View
 * @name GridCreate
 * @summary Create Grid View
 * @request POST:/api/v1/db/meta/tables/{tableId}/grids
 * @response `200` `ViewType` OK
 * @response `400` `{
  \** @example BadRequest [Error]: <ERROR MESSAGE> *\
  msg: string,

}`
 */
    gridCreate: (
      tableId: IdType,
      data: ViewCreateReqType,
      params: RequestParams = {}
    ) =>
      this.request<
        ViewType,
        {
          /** @example BadRequest [Error]: <ERROR MESSAGE> */
          msg: string;
        }
      >({
        path: `/api/v1/db/meta/tables/${tableId}/grids`,
        method: 'POST',
        body: data,
        type: ContentType.Json,
        format: 'json',
        ...params,
      }),

    /**
 * @description Create a new form view in a given Table
 * 
 * @tags DB View
 * @name FormCreate
 * @summary Create Form View
 * @request POST:/api/v1/db/meta/tables/{tableId}/forms
 * @response `200` `ViewType` OK
 * @response `400` `{
  \** @example BadRequest [Error]: <ERROR MESSAGE> *\
  msg: string,

}`
 */
    formCreate: (
      tableId: IdType,
      data: ViewCreateReqType,
      params: RequestParams = {}
    ) =>
      this.request<
        ViewType,
        {
          /** @example BadRequest [Error]: <ERROR MESSAGE> */
          msg: string;
        }
      >({
        path: `/api/v1/db/meta/tables/${tableId}/forms`,
        method: 'POST',
        body: data,
        type: ContentType.Json,
        format: 'json',
        ...params,
      }),

    /**
 * @description Update the form data by Form ID
 * 
 * @tags DB View
 * @name FormUpdate
 * @summary Update Form View
 * @request PATCH:/api/v1/db/meta/forms/{formViewId}
 * @response `200` `number` OK
 * @response `400` `{
  \** @example BadRequest [Error]: <ERROR MESSAGE> *\
  msg: string,

}`
 */
    formUpdate: (
      formViewId: IdType,
      data: FormUpdateReqType,
      params: RequestParams = {}
    ) =>
      this.request<
        number,
        {
          /** @example BadRequest [Error]: <ERROR MESSAGE> */
          msg: string;
        }
      >({
        path: `/api/v1/db/meta/forms/${formViewId}`,
        method: 'PATCH',
        body: data,
        type: ContentType.Json,
        format: 'json',
        ...params,
      }),

    /**
 * @description Get the form data by Form ID
 * 
 * @tags DB View
 * @name FormRead
 * @summary Get Form
 * @request GET:/api/v1/db/meta/forms/{formViewId}
 * @response `200` `FormType` OK
 * @response `400` `{
  \** @example BadRequest [Error]: <ERROR MESSAGE> *\
  msg: string,

}`
 */
    formRead: (formViewId: IdType, params: RequestParams = {}) =>
      this.request<
        FormType,
        {
          /** @example BadRequest [Error]: <ERROR MESSAGE> */
          msg: string;
        }
      >({
        path: `/api/v1/db/meta/forms/${formViewId}`,
        method: 'GET',
        format: 'json',
        ...params,
      }),

    /**
 * @description Update the form column(s) by Form View Column ID
 * 
 * @tags DB View
 * @name FormColumnUpdate
 * @summary Update Form Column
 * @request PATCH:/api/v1/db/meta/form-columns/{formViewColumnId}
 * @response `200` `FormColumnReqType` OK
 * @response `400` `{
  \** @example BadRequest [Error]: <ERROR MESSAGE> *\
  msg: string,

}`
 */
    formColumnUpdate: (
      formViewColumnId: IdType,
      data: FormColumnReqType,
      params: RequestParams = {}
    ) =>
      this.request<
        FormColumnReqType,
        {
          /** @example BadRequest [Error]: <ERROR MESSAGE> */
          msg: string;
        }
      >({
        path: `/api/v1/db/meta/form-columns/${formViewColumnId}`,
        method: 'PATCH',
        body: data,
        type: ContentType.Json,
        format: 'json',
        ...params,
      }),

    /**
 * @description Update Grid View
 * 
 * @tags DB View
 * @name GridUpdate
 * @summary Update Grid View
 * @request PATCH:/api/v1/db/meta/grids/{viewId}
 * @response `200` `number` OK
 * @response `400` `{
  \** @example BadRequest [Error]: <ERROR MESSAGE> *\
  msg: string,

}`
 */
    gridUpdate: (
      viewId: string,
      data: GridUpdateReqType,
      params: RequestParams = {}
    ) =>
      this.request<
        number,
        {
          /** @example BadRequest [Error]: <ERROR MESSAGE> */
          msg: string;
        }
      >({
        path: `/api/v1/db/meta/grids/${viewId}`,
        method: 'PATCH',
        body: data,
        type: ContentType.Json,
        format: 'json',
        ...params,
      }),

    /**
 * @description List all columns in the given Grid
 * 
 * @tags DB View
 * @name GridColumnsList
 * @summary List Grid Columns
 * @request GET:/api/v1/db/meta/grids/{gridId}/grid-columns
 * @response `200` `(GridColumnType)[]` OK
 * @response `400` `{
  \** @example BadRequest [Error]: <ERROR MESSAGE> *\
  msg: string,

}`
 */
    gridColumnsList: (gridId: string, params: RequestParams = {}) =>
      this.request<
        GridColumnType[],
        {
          /** @example BadRequest [Error]: <ERROR MESSAGE> */
          msg: string;
        }
      >({
        path: `/api/v1/db/meta/grids/${gridId}/grid-columns`,
        method: 'GET',
        format: 'json',
        ...params,
      }),

    /**
 * @description Update grid column(s) in the given Grid
 * 
 * @tags DB View
 * @name GridColumnUpdate
 * @summary Update Grid Column
 * @request PATCH:/api/v1/db/meta/grid-columns/{columnId}
 * @response `200` `number` OK
 * @response `400` `{
  \** @example BadRequest [Error]: <ERROR MESSAGE> *\
  msg: string,

}`
 */
    gridColumnUpdate: (
      columnId: IdType,
      data: GridColumnReqType,
      params: RequestParams = {}
    ) =>
      this.request<
        number,
        {
          /** @example BadRequest [Error]: <ERROR MESSAGE> */
          msg: string;
        }
      >({
        path: `/api/v1/db/meta/grid-columns/${columnId}`,
        method: 'PATCH',
        body: data,
        type: ContentType.Json,
        format: 'json',
        ...params,
      }),

    /**
 * No description
 * 
 * @tags DB View
 * @name GalleryCreate
 * @summary Create Gallery View
 * @request POST:/api/v1/db/meta/tables/{tableId}/galleries
 * @response `200` `ViewType` OK
 * @response `400` `{
  \** @example BadRequest [Error]: <ERROR MESSAGE> *\
  msg: string,

}`
 */
    galleryCreate: (
      tableId: IdType,
      data: ViewCreateReqType,
      params: RequestParams = {}
    ) =>
      this.request<
        ViewType,
        {
          /** @example BadRequest [Error]: <ERROR MESSAGE> */
          msg: string;
        }
      >({
        path: `/api/v1/db/meta/tables/${tableId}/galleries`,
        method: 'POST',
        body: data,
        type: ContentType.Json,
        format: 'json',
        ...params,
      }),

    /**
 * @description Update the Gallery View data with Gallery ID
 * 
 * @tags DB View
 * @name GalleryUpdate
 * @summary Update Gallery View
 * @request PATCH:/api/v1/db/meta/galleries/{galleryViewId}
 * @response `200` `number` OK
 * @response `400` `{
  \** @example BadRequest [Error]: <ERROR MESSAGE> *\
  msg: string,

}`
 */
    galleryUpdate: (
      galleryViewId: string,
      data: GalleryUpdateReqType,
      params: RequestParams = {}
    ) =>
      this.request<
        number,
        {
          /** @example BadRequest [Error]: <ERROR MESSAGE> */
          msg: string;
        }
      >({
        path: `/api/v1/db/meta/galleries/${galleryViewId}`,
        method: 'PATCH',
        body: data,
        type: ContentType.Json,
        format: 'json',
        ...params,
      }),

    /**
 * @description Get the Gallery View data with Gallery ID
 * 
 * @tags DB View
 * @name GalleryRead
 * @summary Get Gallery View
 * @request GET:/api/v1/db/meta/galleries/{galleryViewId}
 * @response `200` `GalleryType` OK
 * @response `400` `{
  \** @example BadRequest [Error]: <ERROR MESSAGE> *\
  msg: string,

}`
 */
    galleryRead: (galleryViewId: string, params: RequestParams = {}) =>
      this.request<
        GalleryType,
        {
          /** @example BadRequest [Error]: <ERROR MESSAGE> */
          msg: string;
        }
      >({
        path: `/api/v1/db/meta/galleries/${galleryViewId}`,
        method: 'GET',
        format: 'json',
        ...params,
      }),

    /**
 * @description Create a new Kanban View
 * 
 * @tags DB View
 * @name KanbanCreate
 * @summary Create Kanban View
 * @request POST:/api/v1/db/meta/tables/{tableId}/kanbans
 * @response `200` `ViewType` OK
 * @response `400` `{
  \** @example BadRequest [Error]: <ERROR MESSAGE> *\
  msg: string,

}`
 */
    kanbanCreate: (
      tableId: IdType,
      data: ViewCreateReqType,
      params: RequestParams = {}
    ) =>
      this.request<
        ViewType,
        {
          /** @example BadRequest [Error]: <ERROR MESSAGE> */
          msg: string;
        }
      >({
        path: `/api/v1/db/meta/tables/${tableId}/kanbans`,
        method: 'POST',
        body: data,
        type: ContentType.Json,
        format: 'json',
        ...params,
      }),

    /**
 * @description Update the Kanban View data with Kanban ID
 * 
 * @tags DB View
 * @name KanbanUpdate
 * @summary Update Kanban View
 * @request PATCH:/api/v1/db/meta/kanbans/{kanbanViewId}
 * @response `200` `number` OK
 * @response `400` `{
  \** @example BadRequest [Error]: <ERROR MESSAGE> *\
  msg: string,

}`
 */
    kanbanUpdate: (
      kanbanViewId: string,
      data: KanbanUpdateReqType,
      params: RequestParams = {}
    ) =>
      this.request<
        number,
        {
          /** @example BadRequest [Error]: <ERROR MESSAGE> */
          msg: string;
        }
      >({
        path: `/api/v1/db/meta/kanbans/${kanbanViewId}`,
        method: 'PATCH',
        body: data,
        type: ContentType.Json,
        format: 'json',
        ...params,
      }),

    /**
 * @description Get the Kanban View data by Kanban ID
 * 
 * @tags DB View
 * @name KanbanRead
 * @summary Get Kanban View
 * @request GET:/api/v1/db/meta/kanbans/{kanbanViewId}
 * @response `200` `KanbanType` OK
 * @response `400` `{
  \** @example BadRequest [Error]: <ERROR MESSAGE> *\
  msg: string,

}`
 */
    kanbanRead: (kanbanViewId: string, params: RequestParams = {}) =>
      this.request<
        KanbanType,
        {
          /** @example BadRequest [Error]: <ERROR MESSAGE> */
          msg: string;
        }
      >({
        path: `/api/v1/db/meta/kanbans/${kanbanViewId}`,
        method: 'GET',
        format: 'json',
        ...params,
      }),

    /**
 * @description Create a new Map View
 * 
 * @tags DB View
 * @name MapCreate
 * @summary Create Map View
 * @request POST:/api/v1/db/meta/tables/{tableId}/maps
 * @response `200` `ViewType` OK
 * @response `400` `{
  \** @example BadRequest [Error]: <ERROR MESSAGE> *\
  msg: string,

}`
 */
    mapCreate: (
      tableId: IdType,
      data: ViewCreateReqType,
      params: RequestParams = {}
    ) =>
      this.request<
        ViewType,
        {
          /** @example BadRequest [Error]: <ERROR MESSAGE> */
          msg: string;
        }
      >({
        path: `/api/v1/db/meta/tables/${tableId}/maps`,
        method: 'POST',
        body: data,
        type: ContentType.Json,
        format: 'json',
        ...params,
      }),

    /**
 * @description Update the Map View data by Map ID
 * 
 * @tags DB View
 * @name MapUpdate
 * @summary Update Map View
 * @request PATCH:/api/v1/db/meta/maps/{mapViewId}
 * @response `200` `number` OK
 * @response `400` `{
  \** @example BadRequest [Error]: <ERROR MESSAGE> *\
  msg: string,

}`
 */
    mapUpdate: (
      mapViewId: string,
      data: MapUpdateReqType,
      params: RequestParams = {}
    ) =>
      this.request<
        number,
        {
          /** @example BadRequest [Error]: <ERROR MESSAGE> */
          msg: string;
        }
      >({
        path: `/api/v1/db/meta/maps/${mapViewId}`,
        method: 'PATCH',
        body: data,
        type: ContentType.Json,
        format: 'json',
        ...params,
      }),

    /**
 * @description Get the Map View data by Map ID
 * 
 * @tags DB View
 * @name MapRead
 * @summary Get Map View
 * @request GET:/api/v1/db/meta/maps/{mapViewId}
 * @response `200` `MapType` OK
 * @response `400` `{
  \** @example BadRequest [Error]: <ERROR MESSAGE> *\
  msg: string,

}`
 */
    mapRead: (mapViewId: string, params: RequestParams = {}) =>
      this.request<
        MapType,
        {
          /** @example BadRequest [Error]: <ERROR MESSAGE> */
          msg: string;
        }
      >({
        path: `/api/v1/db/meta/maps/${mapViewId}`,
        method: 'GET',
        format: 'json',
        ...params,
      }),
  };
  dbViewShare = {
    /**
 * @description List all shared views in a given Table
 * 
 * @tags DB View Share
 * @name List
 * @summary List Shared Views
 * @request GET:/api/v1/db/meta/tables/{tableId}/share
 * @response `200` `SharedViewListType` OK
 * @response `400` `{
  \** @example BadRequest [Error]: <ERROR MESSAGE> *\
  msg: string,

}`
 */
    list: (tableId: IdType, params: RequestParams = {}) =>
      this.request<
        SharedViewListType,
        {
          /** @example BadRequest [Error]: <ERROR MESSAGE> */
          msg: string;
        }
      >({
        path: `/api/v1/db/meta/tables/${tableId}/share`,
        method: 'GET',
        format: 'json',
        ...params,
      }),

    /**
 * @description Create a shared view in a given View..
 * 
 * @tags DB View Share
 * @name Create
 * @summary Create Shared View
 * @request POST:/api/v1/db/meta/views/{viewId}/share
 * @response `200` `SharedViewReqType` OK
 * @response `400` `{
  \** @example BadRequest [Error]: <ERROR MESSAGE> *\
  msg: string,

}`
 */
    create: (viewId: string, params: RequestParams = {}) =>
      this.request<
        SharedViewReqType,
        {
          /** @example BadRequest [Error]: <ERROR MESSAGE> */
          msg: string;
        }
      >({
        path: `/api/v1/db/meta/views/${viewId}/share`,
        method: 'POST',
        format: 'json',
        ...params,
      }),

    /**
 * @description Update a shared view in a given View..
 * 
 * @tags DB View Share
 * @name Update
 * @summary Update Shared View
 * @request PATCH:/api/v1/db/meta/views/{viewId}/share
 * @response `200` `SharedViewType` OK
 * @response `400` `{
  \** @example BadRequest [Error]: <ERROR MESSAGE> *\
  msg: string,

}`
 */
    update: (
      viewId: string,
      data: SharedViewReqType,
      params: RequestParams = {}
    ) =>
      this.request<
        SharedViewType,
        {
          /** @example BadRequest [Error]: <ERROR MESSAGE> */
          msg: string;
        }
      >({
        path: `/api/v1/db/meta/views/${viewId}/share`,
        method: 'PATCH',
        body: data,
        type: ContentType.Json,
        format: 'json',
        ...params,
      }),

    /**
 * @description Delete a shared view in a given View.
 * 
 * @tags DB View Share
 * @name Delete
 * @summary Delete Shared View
 * @request DELETE:/api/v1/db/meta/views/{viewId}/share
 * @response `200` `boolean` OK
 * @response `400` `{
  \** @example BadRequest [Error]: <ERROR MESSAGE> *\
  msg: string,

}`
 */
    delete: (viewId: string, params: RequestParams = {}) =>
      this.request<
        boolean,
        {
          /** @example BadRequest [Error]: <ERROR MESSAGE> */
          msg: string;
        }
      >({
        path: `/api/v1/db/meta/views/${viewId}/share`,
        method: 'DELETE',
        format: 'json',
        ...params,
      }),
  };
  dbViewColumn = {
    /**
 * @description List all columns by ViewID
 * 
 * @tags DB View Column
 * @name List
 * @summary List Columns In View
 * @request GET:/api/v1/db/meta/views/{viewId}/columns
 * @response `200` `ColumnListType` OK
 * @response `400` `{
  \** @example BadRequest [Error]: <ERROR MESSAGE> *\
  msg: string,

}`
 */
    list: (viewId: string, params: RequestParams = {}) =>
      this.request<
        ColumnListType,
        {
          /** @example BadRequest [Error]: <ERROR MESSAGE> */
          msg: string;
        }
      >({
        path: `/api/v1/db/meta/views/${viewId}/columns`,
        method: 'GET',
        format: 'json',
        ...params,
      }),

    /**
 * @description Create a new column in a given View
 * 
 * @tags DB View Column
 * @name Create
 * @summary Create Column in View
 * @request POST:/api/v1/db/meta/views/{viewId}/columns
 * @response `200` `ColumnType` OK
 * @response `400` `{
  \** @example BadRequest [Error]: <ERROR MESSAGE> *\
  msg: string,

}`
 */
    create: (
      viewId: string,
      data: ViewColumnReqType,
      params: RequestParams = {}
    ) =>
      this.request<
        ColumnType,
        {
          /** @example BadRequest [Error]: <ERROR MESSAGE> */
          msg: string;
        }
      >({
        path: `/api/v1/db/meta/views/${viewId}/columns`,
        method: 'POST',
        body: data,
        type: ContentType.Json,
        format: 'json',
        ...params,
      }),

    /**
 * @description Update a column in a View
 * 
 * @tags DB View Column
 * @name Update
 * @summary Update View Column
 * @request PATCH:/api/v1/db/meta/views/{viewId}/columns/{columnId}
 * @response `200` `number` OK
 * @response `400` `{
  \** @example BadRequest [Error]: <ERROR MESSAGE> *\
  msg: string,

}`
 */
    update: (
      viewId: IdType,
      columnId: IdType,
      data: ViewColumnUpdateReqType,
      params: RequestParams = {}
    ) =>
      this.request<
        number,
        {
          /** @example BadRequest [Error]: <ERROR MESSAGE> */
          msg: string;
        }
      >({
        path: `/api/v1/db/meta/views/${viewId}/columns/${columnId}`,
        method: 'PATCH',
        body: data,
        type: ContentType.Json,
        format: 'json',
        ...params,
      }),
  };
  dbTableSort = {
    /**
 * @description List all the sort data in a given View
 * 
 * @tags DB Table Sort
 * @name List
 * @summary List View Sorts
 * @request GET:/api/v1/db/meta/views/{viewId}/sorts
 * @response `200` `SortListType` OK
 * @response `400` `{
  \** @example BadRequest [Error]: <ERROR MESSAGE> *\
  msg: string,

}`
 */
    list: (viewId: string, params: RequestParams = {}) =>
      this.request<
        SortListType,
        {
          /** @example BadRequest [Error]: <ERROR MESSAGE> */
          msg: string;
        }
      >({
        path: `/api/v1/db/meta/views/${viewId}/sorts`,
        method: 'GET',
        format: 'json',
        ...params,
      }),

    /**
 * @description Update the sort data in a given View
 * 
 * @tags DB Table Sort
 * @name Create
 * @summary Update View Sort
 * @request POST:/api/v1/db/meta/views/{viewId}/sorts
 * @response `200` `number` OK
 * @response `400` `{
  \** @example BadRequest [Error]: <ERROR MESSAGE> *\
  msg: string,

}`
 */
    create: (
      viewId: string,
      data: SortReqType & {
        /**
         * Push the sort to the top of the list
         * @example true
         */
        push_to_top?: boolean;
      },
      params: RequestParams = {}
    ) =>
      this.request<
        number,
        {
          /** @example BadRequest [Error]: <ERROR MESSAGE> */
          msg: string;
        }
      >({
        path: `/api/v1/db/meta/views/${viewId}/sorts`,
        method: 'POST',
        body: data,
        type: ContentType.Json,
        format: 'json',
        ...params,
      }),

    /**
 * @description Get the sort data by Sort ID
 * 
 * @tags DB Table Sort
 * @name Get
 * @summary Get Sort
 * @request GET:/api/v1/db/meta/sorts/{sortId}
 * @response `200` `SortType` OK
 * @response `400` `{
  \** @example BadRequest [Error]: <ERROR MESSAGE> *\
  msg: string,

}`
 */
    get: (sortId: string, params: RequestParams = {}) =>
      this.request<
        SortType,
        {
          /** @example BadRequest [Error]: <ERROR MESSAGE> */
          msg: string;
        }
      >({
        path: `/api/v1/db/meta/sorts/${sortId}`,
        method: 'GET',
        format: 'json',
        ...params,
      }),

    /**
 * @description Update the sort data by Sort ID
 * 
 * @tags DB Table Sort
 * @name Update
 * @summary Update Sort
 * @request PATCH:/api/v1/db/meta/sorts/{sortId}
 * @response `200` `number` OK
 * @response `400` `{
  \** @example BadRequest [Error]: <ERROR MESSAGE> *\
  msg: string,

}`
 */
    update: (sortId: string, data: SortReqType, params: RequestParams = {}) =>
      this.request<
        number,
        {
          /** @example BadRequest [Error]: <ERROR MESSAGE> */
          msg: string;
        }
      >({
        path: `/api/v1/db/meta/sorts/${sortId}`,
        method: 'PATCH',
        body: data,
        type: ContentType.Json,
        format: 'json',
        ...params,
      }),

    /**
 * @description Delete the sort data by Sort ID
 * 
 * @tags DB Table Sort
 * @name Delete
 * @summary Delete Sort
 * @request DELETE:/api/v1/db/meta/sorts/{sortId}
 * @response `200` `boolean` OK
 * @response `400` `{
  \** @example BadRequest [Error]: <ERROR MESSAGE> *\
  msg: string,

}`
 */
    delete: (sortId: string, params: RequestParams = {}) =>
      this.request<
        boolean,
        {
          /** @example BadRequest [Error]: <ERROR MESSAGE> */
          msg: string;
        }
      >({
        path: `/api/v1/db/meta/sorts/${sortId}`,
        method: 'DELETE',
        format: 'json',
        ...params,
      }),
  };
  dbTableFilter = {
    /**
 * @description Get the filter data in a given View
 * 
 * @tags DB Table Filter
 * @name Read
 * @summary Get View Filter
 * @request GET:/api/v1/db/meta/views/{viewId}/filters
 * @response `200` `FilterListType` OK
 * @response `400` `{
  \** @example BadRequest [Error]: <ERROR MESSAGE> *\
  msg: string,

}`
 */
    read: (viewId: string, params: RequestParams = {}) =>
      this.request<
        FilterListType,
        {
          /** @example BadRequest [Error]: <ERROR MESSAGE> */
          msg: string;
        }
      >({
        path: `/api/v1/db/meta/views/${viewId}/filters`,
        method: 'GET',
        format: 'json',
        ...params,
      }),

    /**
 * @description Update the filter data in a given View
 * 
 * @tags DB Table Filter
 * @name Create
 * @summary Create View Filter
 * @request POST:/api/v1/db/meta/views/{viewId}/filters
 * @response `200` `FilterType` OK
 * @response `400` `{
  \** @example BadRequest [Error]: <ERROR MESSAGE> *\
  msg: string,

}`
 */
    create: (viewId: string, data: FilterReqType, params: RequestParams = {}) =>
      this.request<
        FilterType,
        {
          /** @example BadRequest [Error]: <ERROR MESSAGE> */
          msg: string;
        }
      >({
        path: `/api/v1/db/meta/views/${viewId}/filters`,
        method: 'POST',
        body: data,
        type: ContentType.Json,
        format: 'json',
        ...params,
      }),

    /**
 * @description Get the filter data with a given Filter ID
 * 
 * @tags DB Table Filter
 * @name Get
 * @summary Get Filter
 * @request GET:/api/v1/db/meta/filters/{filterId}
 * @response `200` `FilterType` OK
 * @response `400` `{
  \** @example BadRequest [Error]: <ERROR MESSAGE> *\
  msg: string,

}`
 */
    get: (filterId: IdType, params: RequestParams = {}) =>
      this.request<
        FilterType,
        {
          /** @example BadRequest [Error]: <ERROR MESSAGE> */
          msg: string;
        }
      >({
        path: `/api/v1/db/meta/filters/${filterId}`,
        method: 'GET',
        format: 'json',
        ...params,
      }),

    /**
 * @description Update the filter data with a given Filter ID
 * 
 * @tags DB Table Filter
 * @name Update
 * @summary Update Filter
 * @request PATCH:/api/v1/db/meta/filters/{filterId}
 * @response `200` `number` OK
 * @response `400` `{
  \** @example BadRequest [Error]: <ERROR MESSAGE> *\
  msg: string,

}`
 */
    update: (
      filterId: IdType,
      data: FilterReqType,
      params: RequestParams = {}
    ) =>
      this.request<
        number,
        {
          /** @example BadRequest [Error]: <ERROR MESSAGE> */
          msg: string;
        }
      >({
        path: `/api/v1/db/meta/filters/${filterId}`,
        method: 'PATCH',
        body: data,
        type: ContentType.Json,
        format: 'json',
        ...params,
      }),

    /**
 * @description Delete the filter data with a given Filter ID
 * 
 * @tags DB Table Filter
 * @name Delete
 * @summary Delete Filter
 * @request DELETE:/api/v1/db/meta/filters/{filterId}
 * @response `200` `boolean` OK
 * @response `400` `{
  \** @example BadRequest [Error]: <ERROR MESSAGE> *\
  msg: string,

}`
 */
    delete: (filterId: IdType, params: RequestParams = {}) =>
      this.request<
        boolean,
        {
          /** @example BadRequest [Error]: <ERROR MESSAGE> */
          msg: string;
        }
      >({
        path: `/api/v1/db/meta/filters/${filterId}`,
        method: 'DELETE',
        format: 'json',
        ...params,
      }),

    /**
 * @description Get Filter Group Children of a given group ID
 * 
 * @tags DB Table Filter
 * @name ChildrenRead
 * @summary Get Filter Group Children
 * @request GET:/api/v1/db/meta/filters/{filterGroupId}/children
 * @response `200` `FilterListType` OK
 * @response `400` `{
  \** @example BadRequest [Error]: <ERROR MESSAGE> *\
  msg: string,

}`
 */
    childrenRead: (filterGroupId: IdType, params: RequestParams = {}) =>
      this.request<
        FilterListType,
        {
          /** @example BadRequest [Error]: <ERROR MESSAGE> */
          msg: string;
        }
      >({
        path: `/api/v1/db/meta/filters/${filterGroupId}/children`,
        method: 'GET',
        format: 'json',
        ...params,
      }),
  };
  dbTableWebhookFilter = {
    /**
 * @description Get the filter data in a given Hook
 * 
 * @tags DB Table Webhook Filter
 * @name Read
 * @summary Get Hook Filter
 * @request GET:/api/v1/db/meta/hooks/{hookId}/filters
 * @response `200` `FilterListType` OK
 * @response `400` `{
  \** @example BadRequest [Error]: <ERROR MESSAGE> *\
  msg: string,

}`
 */
    read: (hookId: IdType, params: RequestParams = {}) =>
      this.request<
        FilterListType,
        {
          /** @example BadRequest [Error]: <ERROR MESSAGE> */
          msg: string;
        }
      >({
        path: `/api/v1/db/meta/hooks/${hookId}/filters`,
        method: 'GET',
        format: 'json',
        ...params,
      }),

    /**
 * @description Create filter(s) in a given Hook
 * 
 * @tags DB Table Webhook Filter
 * @name Create
 * @summary Create Hook Filter
 * @request POST:/api/v1/db/meta/hooks/{hookId}/filters
 * @response `200` `FilterType` OK
 * @response `400` `{
  \** @example BadRequest [Error]: <ERROR MESSAGE> *\
  msg: string,

}`
 */
    create: (hookId: IdType, data: FilterReqType, params: RequestParams = {}) =>
      this.request<
        FilterType,
        {
          /** @example BadRequest [Error]: <ERROR MESSAGE> */
          msg: string;
        }
      >({
        path: `/api/v1/db/meta/hooks/${hookId}/filters`,
        method: 'POST',
        body: data,
        type: ContentType.Json,
        format: 'json',
        ...params,
      }),
  };
  dbTableRow = {
    /**
 * @description List all table rows in a given table and project
 * 
 * @tags DB Table Row
 * @name List
 * @summary List Table Rows
 * @request GET:/api/v1/db/data/{orgs}/{projectName}/{tableName}
 * @response `200` `{
  \** List of data objects *\
  list: (object)[],
  \** Paginated Info *\
  pageInfo: PaginatedType,

}` OK
 * @response `400` `{
  \** @example BadRequest [Error]: <ERROR MESSAGE> *\
  msg: string,

}`
 */
    list: (
      orgs: string,
      projectName: string,
      tableName: string,
      query?: {
        /** Which fields to be shown */
        fields?: any[];
        /** The result will be sorted based on `sort` query */
        sort?: string[] | string;
        /** Extra filtering */
        where?: string;
        /**
         * Offset in rows
         * @min 0
         */
        offset?: number;
        /**
         * Limit in rows
         * @min 1
         */
        limit?: number;
        /** Used for multiple sort queries */
        sortArrJson?: string;
        /** Used for multiple filter queries */
        filterArrJson?: string;
      },
      params: RequestParams = {}
    ) =>
      this.request<
        {
          /** List of data objects */
          list: object[];
          /** Paginated Info */
          pageInfo: PaginatedType;
        },
        {
          /** @example BadRequest [Error]: <ERROR MESSAGE> */
          msg: string;
        }
      >({
        path: `/api/v1/db/data/${orgs}/${projectName}/${tableName}`,
        method: 'GET',
        query: query,
        format: 'json',
        ...params,
      }),

    /**
 * @description Create a new row in a given table and project.
 * 
 * @tags DB Table Row
 * @name Create
 * @summary Create Table Row
 * @request POST:/api/v1/db/data/{orgs}/{projectName}/{tableName}
 * @response `200` `any` OK
 * @response `400` `{
  \** @example BadRequest [Error]: <ERROR MESSAGE> *\
  msg: string,

}`
 */
    create: (
      orgs: string,
      projectName: string,
      tableName: string,
      data: object,
      params: RequestParams = {}
    ) =>
      this.request<
        any,
        {
          /** @example BadRequest [Error]: <ERROR MESSAGE> */
          msg: string;
        }
      >({
        path: `/api/v1/db/data/${orgs}/${projectName}/${tableName}`,
        method: 'POST',
        body: data,
        type: ContentType.Json,
        format: 'json',
        ...params,
      }),

    /**
 * @description Return the first result of the target Table Row
 * 
 * @tags DB Table Row
 * @name FindOne
 * @summary Find One Table Row
 * @request GET:/api/v1/db/data/{orgs}/{projectName}/{tableName}/find-one
 * @response `200` `object` OK
 * @response `400` `{
  \** @example BadRequest [Error]: <ERROR MESSAGE> *\
  msg: string,

}`
 */
    findOne: (
      orgs: string,
      projectName: string,
      tableName: string,
      query?: {
        fields?: any[];
        sort?: any[];
        where?: string;
      },
      params: RequestParams = {}
    ) =>
      this.request<
        object,
        {
          /** @example BadRequest [Error]: <ERROR MESSAGE> */
          msg: string;
        }
      >({
        path: `/api/v1/db/data/${orgs}/${projectName}/${tableName}/find-one`,
        method: 'GET',
        query: query,
        format: 'json',
        ...params,
      }),

    /**
     * @description Get the result grouped by the given query
     *
     * @tags DB Table Row
     * @name GroupBy
     * @summary Group By Table Row
     * @request GET:/api/v1/db/data/{orgs}/{projectName}/{tableName}/groupby
     * @response `200` `any` OK
     */
    groupBy: (
      orgs: string,
      projectName: string,
      tableName: string,
      query?: {
        /** Column name of the column you want to group by, eg. `column_name=column1` */
        column_name?: string;
        sort?: any[];
        where?: string;
        /** @min 1 */
        limit?: number;
        /** @min 0 */
        offset?: number;
      },
      params: RequestParams = {}
    ) =>
      this.request<any, any>({
        path: `/api/v1/db/data/${orgs}/${projectName}/${tableName}/groupby`,
        method: 'GET',
        query: query,
        format: 'json',
        ...params,
      }),

    /**
 * @description Get the grouped data By Column ID. Used in Kanban View.
 * 
 * @tags DB Table Row
 * @name GroupedDataList
 * @summary Table Group by Column
 * @request GET:/api/v1/db/data/{orgs}/{projectName}/{tableName}/group/{columnId}
 * @response `200` `(any)[]` OK
 * @response `400` `{
  \** @example BadRequest [Error]: <ERROR MESSAGE> *\
  msg: string,

}`
 */
    groupedDataList: (
      orgs: string,
      projectName: string,
      tableName: string,
      columnId: IdType,
      query?: {
        fields?: any[];
        sort?: any[];
        where?: string;
        /** Query params for nested data */
        nested?: any;
      },
      params: RequestParams = {}
    ) =>
      this.request<
        any[],
        {
          /** @example BadRequest [Error]: <ERROR MESSAGE> */
          msg: string;
        }
      >({
        path: `/api/v1/db/data/${orgs}/${projectName}/${tableName}/group/${columnId}`,
        method: 'GET',
        query: query,
        format: 'json',
        ...params,
      }),

    /**
 * @description Get the Table Row by Row ID
 * 
 * @tags DB Table Row
 * @name Read
 * @summary Get Table Row
 * @request GET:/api/v1/db/data/{orgs}/{projectName}/{tableName}/{rowId}
 * @response `200` `object` OK
 * @response `400` `{
  \** @example BadRequest [Error]: <ERROR MESSAGE> *\
  msg: string,

}`
 */
    read: (
      orgs: string,
      projectName: string,
      tableName: string,
      rowId: any,
      params: RequestParams = {}
    ) =>
      this.request<
        object,
        {
          /** @example BadRequest [Error]: <ERROR MESSAGE> */
          msg: string;
        }
      >({
        path: `/api/v1/db/data/${orgs}/${projectName}/${tableName}/${rowId}`,
        method: 'GET',
        format: 'json',
        ...params,
      }),

    /**
 * @description Update the Table Row
 * 
 * @tags DB Table Row
 * @name Update
 * @summary Update Table Row
 * @request PATCH:/api/v1/db/data/{orgs}/{projectName}/{tableName}/{rowId}
 * @response `200` `object` OK
 * @response `400` `{
  \** @example BadRequest [Error]: <ERROR MESSAGE> *\
  msg: string,

}`
 */
    update: (
      orgs: string,
      projectName: string,
      tableName: string,
      rowId: any,
      data: object,
      params: RequestParams = {}
    ) =>
      this.request<
        object,
        {
          /** @example BadRequest [Error]: <ERROR MESSAGE> */
          msg: string;
        }
      >({
        path: `/api/v1/db/data/${orgs}/${projectName}/${tableName}/${rowId}`,
        method: 'PATCH',
        body: data,
        type: ContentType.Json,
        format: 'json',
        ...params,
      }),

    /**
 * @description Delete the Table Row
 * 
 * @tags DB Table Row
 * @name Delete
 * @summary Delete Table Row
 * @request DELETE:/api/v1/db/data/{orgs}/{projectName}/{tableName}/{rowId}
 * @response `200` `number` OK
 * @response `400` `{
  \** @example BadRequest [Error]: <ERROR MESSAGE> *\
  msg: string,

}`
 */
    delete: (
      orgs: string,
      projectName: string,
      tableName: string,
      rowId: any,
      params: RequestParams = {}
    ) =>
      this.request<
        number,
        {
          /** @example BadRequest [Error]: <ERROR MESSAGE> */
          msg: string;
        }
      >({
        path: `/api/v1/db/data/${orgs}/${projectName}/${tableName}/${rowId}`,
        method: 'DELETE',
        format: 'json',
        ...params,
      }),

    /**
 * @description check row with provided primary key exists or not
 * 
 * @tags DB Table Row
 * @name Exist
 * @summary Does Table Row Exist
 * @request GET:/api/v1/db/data/{orgs}/{projectName}/{tableName}/{rowId}/exist
 * @response `200` `number` OK
 * @response `400` `{
  \** @example BadRequest [Error]: <ERROR MESSAGE> *\
  msg: string,

}`
 */
    exist: (
      orgs: string,
      projectName: string,
      tableName: string,
      rowId: any,
      params: RequestParams = {}
    ) =>
      this.request<
        number,
        {
          /** @example BadRequest [Error]: <ERROR MESSAGE> */
          msg: string;
        }
      >({
        path: `/api/v1/db/data/${orgs}/${projectName}/${tableName}/${rowId}/exist`,
        method: 'GET',
        format: 'json',
        ...params,
      }),

    /**
 * @description Bulk insert table rows in one go.
 * 
 * @tags DB Table Row
 * @name BulkCreate
 * @summary Bulk Insert Table Rows
 * @request POST:/api/v1/db/data/bulk/{orgs}/{projectName}/{tableName}
 * @response `200` `({
  id?: string,

})[]` OK
 * @response `400` `{
  \** @example BadRequest [Error]: <ERROR MESSAGE> *\
  msg: string,

}`
 */
    bulkCreate: (
      orgs: string,
      projectName: string,
      tableName: string,
      data: object[],
      params: RequestParams = {}
    ) =>
      this.request<
        {
          id?: string;
        }[],
        {
          /** @example BadRequest [Error]: <ERROR MESSAGE> */
          msg: string;
        }
      >({
        path: `/api/v1/db/data/bulk/${orgs}/${projectName}/${tableName}`,
        method: 'POST',
        body: data,
        type: ContentType.Json,
        format: 'json',
        ...params,
      }),

    /**
 * @description Bulk Update Table Rows by given IDs
 * 
 * @tags DB Table Row
 * @name BulkUpdate
 * @summary Bulk Update Table Rows by IDs
 * @request PATCH:/api/v1/db/data/bulk/{orgs}/{projectName}/{tableName}
 * @response `200` `(number)[]` OK
 * @response `400` `{
  \** @example BadRequest [Error]: <ERROR MESSAGE> *\
  msg: string,

}`
 */
    bulkUpdate: (
      orgs: string,
      projectName: string,
      tableName: string,
      data: object[],
      params: RequestParams = {}
    ) =>
      this.request<
        number[],
        {
          /** @example BadRequest [Error]: <ERROR MESSAGE> */
          msg: string;
        }
      >({
        path: `/api/v1/db/data/bulk/${orgs}/${projectName}/${tableName}`,
        method: 'PATCH',
        body: data,
        type: ContentType.Json,
        format: 'json',
        ...params,
      }),

    /**
 * @description Bulk Delete Table Rows by given IDs
 * 
 * @tags DB Table Row
 * @name BulkDelete
 * @summary Bulk Delete Table Rows by IDs
 * @request DELETE:/api/v1/db/data/bulk/{orgs}/{projectName}/{tableName}
 * @response `200` `(number)[]` OK
 * @response `400` `{
  \** @example BadRequest [Error]: <ERROR MESSAGE> *\
  msg: string,

}`
 */
    bulkDelete: (
      orgs: string,
      projectName: string,
      tableName: string,
      data: object[],
      params: RequestParams = {}
    ) =>
      this.request<
        number[],
        {
          /** @example BadRequest [Error]: <ERROR MESSAGE> */
          msg: string;
        }
      >({
        path: `/api/v1/db/data/bulk/${orgs}/${projectName}/${tableName}`,
        method: 'DELETE',
        body: data,
        type: ContentType.Json,
        format: 'json',
        ...params,
      }),

    /**
 * @description Bulk Update all Table Rows if the condition is true
 * 
 * @tags DB Table Row
 * @name BulkUpdateAll
 * @summary Bulk Update Table Rows with Conditions
 * @request PATCH:/api/v1/db/data/bulk/{orgs}/{projectName}/{tableName}/all
 * @response `200` `any` OK
 * @response `400` `{
  \** @example BadRequest [Error]: <ERROR MESSAGE> *\
  msg: string,

}`
 */
    bulkUpdateAll: (
      orgs: string,
      projectName: string,
      tableName: string,
      data: object,
      query?: {
        where?: string;
      },
      params: RequestParams = {}
    ) =>
      this.request<
        any,
        {
          /** @example BadRequest [Error]: <ERROR MESSAGE> */
          msg: string;
        }
      >({
        path: `/api/v1/db/data/bulk/${orgs}/${projectName}/${tableName}/all`,
        method: 'PATCH',
        query: query,
        body: data,
        type: ContentType.Json,
        format: 'json',
        ...params,
      }),

    /**
 * @description Bulk Delete all Table Rows if the condition is true
 * 
 * @tags DB Table Row
 * @name BulkDeleteAll
 * @summary Bulk Delete Table Rows with Conditions
 * @request DELETE:/api/v1/db/data/bulk/{orgs}/{projectName}/{tableName}/all
 * @response `200` `(object)[]` OK
 * @response `400` `{
  \** @example BadRequest [Error]: <ERROR MESSAGE> *\
  msg: string,

}`
 */
    bulkDeleteAll: (
      orgs: string,
      projectName: string,
      tableName: string,
      data: object,
      query?: {
        where?: string;
      },
      params: RequestParams = {}
    ) =>
      this.request<
        object[],
        {
          /** @example BadRequest [Error]: <ERROR MESSAGE> */
          msg: string;
        }
      >({
        path: `/api/v1/db/data/bulk/${orgs}/${projectName}/${tableName}/all`,
        method: 'DELETE',
        query: query,
        body: data,
        type: ContentType.Json,
        format: 'json',
        ...params,
      }),

    /**
 * @description Export Table View Rows by CSV or Excel
 * 
 * @tags DB Table Row
 * @name CsvExport
 * @summary Export Table View Rows
 * @request GET:/api/v1/db/data/{orgs}/{projectName}/{tableName}/export/{type}
 * @response `200` `any` OK
 * @response `400` `{
  \** @example BadRequest [Error]: <ERROR MESSAGE> *\
  msg: string,

}`
 */
    csvExport: (
      orgs: string,
      projectName: string,
      tableName: string,
      type: 'csv' | 'excel',
      params: RequestParams = {}
    ) =>
      this.request<
        any,
        {
          /** @example BadRequest [Error]: <ERROR MESSAGE> */
          msg: string;
        }
      >({
        path: `/api/v1/db/data/${orgs}/${projectName}/${tableName}/export/${type}`,
        method: 'GET',
        wrapped: true,
        ...params,
      }),

    /**
 * @description List all nested relations rows
 * 
 * @tags DB Table Row
 * @name NestedList
 * @summary List Nested Relations Rows
 * @request GET:/api/v1/db/data/{orgs}/{projectName}/{tableName}/{rowId}/{relationType}/{columnName}
 * @response `200` `any` OK
 * @response `400` `{
  \** @example BadRequest [Error]: <ERROR MESSAGE> *\
  msg: string,

}`
 */
    nestedList: (
      orgs: string,
      projectName: string,
      tableName: string,
      rowId: any,
      relationType: 'mm' | 'hm' | 'bt',
      columnName: string,
      query?: {
        /** @min 1 */
        limit?: number;
        /** @min 0 */
        offset?: number;
        where?: string;
      },
      params: RequestParams = {}
    ) =>
      this.request<
        any,
        {
          /** @example BadRequest [Error]: <ERROR MESSAGE> */
          msg: string;
        }
      >({
        path: `/api/v1/db/data/${orgs}/${projectName}/${tableName}/${rowId}/${relationType}/${columnName}`,
        method: 'GET',
        query: query,
        format: 'json',
        ...params,
      }),

    /**
 * @description Create a new nested relations row
 * 
 * @tags DB Table Row
 * @name NestedAdd
 * @summary Create Nested Relations Row
 * @request POST:/api/v1/db/data/{orgs}/{projectName}/{tableName}/{rowId}/{relationType}/{columnName}/{refRowId}
 * @response `200` `{
  \** @example The relation data has been created successfully *\
  msg?: string,

}` OK
 * @response `400` `{
  \** @example BadRequest [Error]: <ERROR MESSAGE> *\
  msg: string,

}`
 */
    nestedAdd: (
      orgs: string,
      projectName: string,
      tableName: string,
      rowId: any,
      relationType: 'mm' | 'hm' | 'bt',
      columnName: string,
      refRowId: string,
      query?: {
        /** Which fields to be shown */
        fields?: any[];
        /** The result will be sorted based on `sort` query */
        sort?: string[] | string;
        /** Extra filtering */
        where?: string;
        /**
         * Offset in rows
         * @min 0
         */
        offset?: number;
        /**
         * Limit in rows
         * @min 1
         */
        limit?: number;
        /** Used for multiple sort queries */
        sortArrJson?: string;
        /** Used for multiple filter queries */
        filterArrJson?: string;
      },
      params: RequestParams = {}
    ) =>
      this.request<
        {
          /** @example The relation data has been created successfully */
          msg?: string;
        },
        {
          /** @example BadRequest [Error]: <ERROR MESSAGE> */
          msg: string;
        }
      >({
        path: `/api/v1/db/data/${orgs}/${projectName}/${tableName}/${rowId}/${relationType}/${columnName}/${refRowId}`,
        method: 'POST',
        query: query,
        format: 'json',
        ...params,
      }),

    /**
 * @description Delete a new nested relations row
 * 
 * @tags DB Table Row
 * @name NestedRemove
 * @summary Delete Nested Relations Row
 * @request DELETE:/api/v1/db/data/{orgs}/{projectName}/{tableName}/{rowId}/{relationType}/{columnName}/{refRowId}
 * @response `200` `{
  \** @example The relation data has been deleted successfully *\
  msg?: string,

}` OK
 * @response `400` `{
  \** @example BadRequest [Error]: <ERROR MESSAGE> *\
  msg: string,

}`
 */
    nestedRemove: (
      orgs: string,
      projectName: string,
      tableName: string,
      rowId: any,
      relationType: 'mm' | 'hm' | 'bt',
      columnName: string,
      refRowId: string,
      params: RequestParams = {}
    ) =>
      this.request<
        {
          /** @example The relation data has been deleted successfully */
          msg?: string;
        },
        {
          /** @example BadRequest [Error]: <ERROR MESSAGE> */
          msg: string;
        }
      >({
        path: `/api/v1/db/data/${orgs}/${projectName}/${tableName}/${rowId}/${relationType}/${columnName}/${refRowId}`,
        method: 'DELETE',
        format: 'json',
        ...params,
      }),

    /**
 * @description Get the table rows but exculding the current record's children and parent
 * 
 * @tags DB Table Row
 * @name NestedChildrenExcludedList
 * @summary Referenced Table Rows Excluding Current Record's Children / Parent
 * @request GET:/api/v1/db/data/{orgs}/{projectName}/{tableName}/{rowId}/{relationType}/{columnName}/exclude
 * @response `200` `any` OK
 * @response `400` `{
  \** @example BadRequest [Error]: <ERROR MESSAGE> *\
  msg: string,

}`
 */
    nestedChildrenExcludedList: (
      orgs: string,
      projectName: string,
      tableName: string,
      rowId: any,
      relationType: 'mm' | 'hm' | 'bt',
      columnName: string,
      query?: {
        /** @min 1 */
        limit?: number;
        /** @min 0 */
        offset?: number;
        where?: string;
      },
      params: RequestParams = {}
    ) =>
      this.request<
        any,
        {
          /** @example BadRequest [Error]: <ERROR MESSAGE> */
          msg: string;
        }
      >({
        path: `/api/v1/db/data/${orgs}/${projectName}/${tableName}/${rowId}/${relationType}/${columnName}/exclude`,
        method: 'GET',
        query: query,
        format: 'json',
        ...params,
      }),
  };
  dbViewRow = {
    /**
 * @description Get the grouped data By Column ID. Used in Kanban View.
 * 
 * @tags DB View Row
 * @name GroupedDataList
 * @summary Table Group by Column
 * @request GET:/api/v1/db/data/{orgs}/{projectName}/{tableName}/views/{viewName}/group/{columnId}
 * @response `200` `(any)[]` OK
 * @response `400` `{
  \** @example BadRequest [Error]: <ERROR MESSAGE> *\
  msg: string,

}`
 */
    groupedDataList: (
      orgs: IdType,
      projectName: string,
      tableName: string,
      viewName: string,
      columnId: IdType,
      query?: {
        fields?: any[];
        sort?: any[];
        where?: string;
        /** Query params for nested data */
        nested?: any;
      },
      params: RequestParams = {}
    ) =>
      this.request<
        any[],
        {
          /** @example BadRequest [Error]: <ERROR MESSAGE> */
          msg: string;
        }
      >({
        path: `/api/v1/db/data/${orgs}/${projectName}/${tableName}/views/${viewName}/group/${columnId}`,
        method: 'GET',
        query: query,
        format: 'json',
        ...params,
      }),

    /**
 * @description List all table view rows
 * 
 * @tags DB View Row
 * @name List
 * @summary List Table View Rows
 * @request GET:/api/v1/db/data/{orgs}/{projectName}/{tableName}/views/{viewName}
 * @response `200` `{
  \** List of table view rows *\
  list: (object)[],
  \** Paginated Info *\
  pageInfo: PaginatedType,

}` OK
 * @response `400` `{
  \** @example BadRequest [Error]: <ERROR MESSAGE> *\
  msg: string,

}`
 */
    list: (
      orgs: string,
      projectName: string,
      tableName: string,
      viewName: string,
      query?: {
        fields?: any[];
        sort?: any[];
        where?: string;
        /** Query params for nested data */
        nested?: any;
        offset?: number;
      },
      params: RequestParams = {}
    ) =>
      this.request<
        {
          /** List of table view rows */
          list: object[];
          /** Paginated Info */
          pageInfo: PaginatedType;
        },
        {
          /** @example BadRequest [Error]: <ERROR MESSAGE> */
          msg: string;
        }
      >({
        path: `/api/v1/db/data/${orgs}/${projectName}/${tableName}/views/${viewName}`,
        method: 'GET',
        query: query,
        format: 'json',
        ...params,
      }),

    /**
 * @description Create a new row in the given Table View
 * 
 * @tags DB View Row
 * @name Create
 * @summary Create Table View Row
 * @request POST:/api/v1/db/data/{orgs}/{projectName}/{tableName}/views/{viewName}
 * @response `200` `object` OK
 * @response `400` `{
  \** @example BadRequest [Error]: <ERROR MESSAGE> *\
  msg: string,

}`
 */
    create: (
      orgs: string,
      projectName: string,
      tableName: string,
      viewName: string,
      data: object,
      params: RequestParams = {}
    ) =>
      this.request<
        object,
        {
          /** @example BadRequest [Error]: <ERROR MESSAGE> */
          msg: string;
        }
      >({
        path: `/api/v1/db/data/${orgs}/${projectName}/${tableName}/views/${viewName}`,
        method: 'POST',
        body: data,
        type: ContentType.Json,
        format: 'json',
        ...params,
      }),

    /**
 * @description Return the first result of table view rows with the given query
 * 
 * @tags DB View Row
 * @name FindOne
 * @summary Find One Table View Row
 * @request GET:/api/v1/db/data/{orgs}/{projectName}/{tableName}/views/{viewName}/find-one
 * @response `200` `object` OK
 * @response `400` `{
  \** @example BadRequest [Error]: <ERROR MESSAGE> *\
  msg: string,

}`
 */
    findOne: (
      orgs: string,
      projectName: string,
      tableName: string,
      viewName: string,
      query?: {
        fields?: any[];
        sort?: any[];
        where?: string;
        /** Query params for nested data */
        nested?: any;
      },
      params: RequestParams = {}
    ) =>
      this.request<
        object,
        {
          /** @example BadRequest [Error]: <ERROR MESSAGE> */
          msg: string;
        }
      >({
        path: `/api/v1/db/data/${orgs}/${projectName}/${tableName}/views/${viewName}/find-one`,
        method: 'GET',
        query: query,
        format: 'json',
        ...params,
      }),

    /**
 * @description Get the table view rows groupe by the given query
 * 
 * @tags DB View Row
 * @name GroupBy
 * @summary Group By Table View Row
 * @request GET:/api/v1/db/data/{orgs}/{projectName}/{tableName}/views/{viewName}/groupby
 * @response `200` `any` OK
 * @response `400` `{
  \** @example BadRequest [Error]: <ERROR MESSAGE> *\
  msg: string,

}`
 */
    groupBy: (
      orgs: string,
      projectName: string,
      tableName: string,
      viewName: string,
      query?: {
        /** Column name of the column you want to group by, eg. `column_name=column1` */
        column_name?: string;
        sort?: any[];
        where?: string;
        /** @min 1 */
        limit?: number;
        /** @min 0 */
        offset?: number;
      },
      params: RequestParams = {}
    ) =>
      this.request<
        any,
        {
          /** @example BadRequest [Error]: <ERROR MESSAGE> */
          msg: string;
        }
      >({
        path: `/api/v1/db/data/${orgs}/${projectName}/${tableName}/views/${viewName}/groupby`,
        method: 'GET',
        query: query,
        format: 'json',
        ...params,
      }),

    /**
 * @description Count how many rows in the given Table View
 * 
 * @tags DB View Row
 * @name Count
 * @summary Count Table View Rows
 * @request GET:/api/v1/db/data/{orgs}/{projectName}/{tableName}/views/{viewName}/count
 * @response `200` `{
  count?: number,

}` OK
 */
    count: (
      orgs: string,
      projectName: string,
      tableName: string,
      viewName: string,
      query?: {
        where?: string;
        /** Query params for nested data */
        nested?: any;
      },
      params: RequestParams = {}
    ) =>
      this.request<
        {
          count?: number;
        },
        any
      >({
        path: `/api/v1/db/data/${orgs}/${projectName}/${tableName}/views/${viewName}/count`,
        method: 'GET',
        query: query,
        format: 'json',
        ...params,
      }),

    /**
 * @description Get the target Table View Row
 * 
 * @tags DB View Row
 * @name Read
 * @summary Get Table View Row
 * @request GET:/api/v1/db/data/{orgs}/{projectName}/{tableName}/views/{viewName}/{rowId}
 * @response `200` `object` OK
 * @response `400` `{
  \** @example BadRequest [Error]: <ERROR MESSAGE> *\
  msg: string,

}`
 */
    read: (
      orgs: string,
      projectName: string,
      tableName: string,
      viewName: string,
      rowId: any,
      params: RequestParams = {}
    ) =>
      this.request<
        object,
        {
          /** @example BadRequest [Error]: <ERROR MESSAGE> */
          msg: string;
        }
      >({
        path: `/api/v1/db/data/${orgs}/${projectName}/${tableName}/views/${viewName}/${rowId}`,
        method: 'GET',
        format: 'json',
        ...params,
      }),

    /**
 * @description Update the target Table View Row
 * 
 * @tags DB View Row
 * @name Update
 * @summary Update Table View Row
 * @request PATCH:/api/v1/db/data/{orgs}/{projectName}/{tableName}/views/{viewName}/{rowId}
 * @response `200` `object` OK
 * @response `400` `{
  \** @example BadRequest [Error]: <ERROR MESSAGE> *\
  msg: string,

}`
 */
    update: (
      orgs: string,
      projectName: string,
      tableName: string,
      viewName: string,
      rowId: any,
      data: object,
      params: RequestParams = {}
    ) =>
      this.request<
        object,
        {
          /** @example BadRequest [Error]: <ERROR MESSAGE> */
          msg: string;
        }
      >({
        path: `/api/v1/db/data/${orgs}/${projectName}/${tableName}/views/${viewName}/${rowId}`,
        method: 'PATCH',
        body: data,
        type: ContentType.Json,
        format: 'json',
        ...params,
      }),

    /**
 * @description Delete the target Table View Row
 * 
 * @tags DB View Row
 * @name Delete
 * @summary Delete Table View Row
 * @request DELETE:/api/v1/db/data/{orgs}/{projectName}/{tableName}/views/{viewName}/{rowId}
 * @response `200` `number` OK
 * @response `400` `{
  \** @example BadRequest [Error]: <ERROR MESSAGE> *\
  msg: string,

}`
 */
    delete: (
      orgs: string,
      projectName: string,
      tableName: string,
      viewName: string,
      rowId: any,
      params: RequestParams = {}
    ) =>
      this.request<
        number,
        {
          /** @example BadRequest [Error]: <ERROR MESSAGE> */
          msg: string;
        }
      >({
        path: `/api/v1/db/data/${orgs}/${projectName}/${tableName}/views/${viewName}/${rowId}`,
        method: 'DELETE',
        format: 'json',
        ...params,
      }),

    /**
 * @description Check row with provided primary key exists or not
 * 
 * @tags DB View Row
 * @name Exist
 * @summary Does Table View Row Exist
 * @request GET:/api/v1/db/data/{orgs}/{projectName}/{tableName}/views/{viewName}/{rowId}/exist
 * @response `201` `number` Created
 * @response `400` `{
  \** @example BadRequest [Error]: <ERROR MESSAGE> *\
  msg: string,

}`
 */
    exist: (
      orgs: string,
      projectName: string,
      tableName: string,
      viewName: string,
      rowId: any,
      params: RequestParams = {}
    ) =>
      this.request<
        number,
        {
          /** @example BadRequest [Error]: <ERROR MESSAGE> */
          msg: string;
        }
      >({
        path: `/api/v1/db/data/${orgs}/${projectName}/${tableName}/views/${viewName}/${rowId}/exist`,
        method: 'GET',
        format: 'json',
        ...params,
      }),

    /**
 * @description Export Table View Rows by CSV or Excel
 * 
 * @tags DB View Row
 * @name Export
 * @summary Export Table View Rows
 * @request GET:/api/v1/db/data/{orgs}/{projectName}/{tableName}/views/{viewName}/export/{type}
 * @response `200` `any` OK
 * @response `400` `{
  \** @example BadRequest [Error]: <ERROR MESSAGE> *\
  msg: string,

}`
 */
    export: (
      orgs: string,
      projectName: string,
      tableName: string,
      viewName: string,
      type: 'csv' | 'excel',
      params: RequestParams = {}
    ) =>
      this.request<
        any,
        {
          /** @example BadRequest [Error]: <ERROR MESSAGE> */
          msg: string;
        }
      >({
        path: `/api/v1/db/data/${orgs}/${projectName}/${tableName}/views/${viewName}/export/${type}`,
        method: 'GET',
        wrapped: true,
        ...params,
      }),
  };
  public = {
    /**
 * @description List Shared View Grouped Data
 * 
 * @tags Public
 * @name GroupedDataList
 * @summary List Shared View Grouped Data
 * @request GET:/api/v1/db/public/shared-view/{sharedViewUuid}/group/{columnId}
 * @response `200` `({
  \** The Grouped Key *\
  key: string,
  \** the paginated result of the given key *\
  value: {
  \** List of the target data *\
  list: (object)[],
  \** Paginated Info *\
  pageInfo: PaginatedType,

},

})[]` OK
 * @response `400` `{
  \** @example BadRequest [Error]: <ERROR MESSAGE> *\
  msg: string,

}`
 */
    groupedDataList: (
      sharedViewUuid: string,
      columnId: IdType,
      query?: {
        /** Which fields to be shown */
        fields?: any[];
        /** The result will be sorted based on `sort` query */
        sort?: string[] | string;
        /** Extra filtering */
        where?: string;
        /**
         * Offset in rows
         * @min 0
         */
        offset?: number;
        /**
         * Limit in rows
         * @min 1
         */
        limit?: number;
        /** Used for multiple sort queries */
        sortArrJson?: string;
        /** Used for multiple filter queries */
        filterArrJson?: string;
      },
      params: RequestParams = {}
    ) =>
      this.request<
        {
          /** The Grouped Key */
          key: string;
          /** the paginated result of the given key */
          value: {
            /** List of the target data */
            list: object[];
            /** Paginated Info */
            pageInfo: PaginatedType;
          };
        }[],
        {
          /** @example BadRequest [Error]: <ERROR MESSAGE> */
          msg: string;
        }
      >({
        path: `/api/v1/db/public/shared-view/${sharedViewUuid}/group/${columnId}`,
        method: 'GET',
        query: query,
        format: 'json',
        ...params,
      }),

    /**
 * @description List all shared view rows
 * 
 * @tags Public
 * @name DataList
 * @summary List Shared View Rows
 * @request GET:/api/v1/db/public/shared-view/{sharedViewUuid}/rows
 * @response `200` `SharedViewListType` OK
 * @response `400` `{
  \** @example BadRequest [Error]: <ERROR MESSAGE> *\
  msg: string,

}`
 */
    dataList: (
      sharedViewUuid: string,
      query?: {
        /** Which fields to be shown */
        fields?: any[];
        /** The result will be sorted based on `sort` query */
        sort?: string[] | string;
        /** Extra filtering */
        where?: string;
        /**
         * Offset in rows
         * @min 0
         */
        offset?: number;
        /**
         * Limit in rows
         * @min 1
         */
        limit?: number;
        /** Used for multiple sort queries */
        sortArrJson?: string;
        /** Used for multiple filter queries */
        filterArrJson?: string;
      },
      params: RequestParams = {}
    ) =>
      this.request<
        SharedViewListType,
        {
          /** @example BadRequest [Error]: <ERROR MESSAGE> */
          msg: string;
        }
      >({
        path: `/api/v1/db/public/shared-view/${sharedViewUuid}/rows`,
        method: 'GET',
        query: query,
        format: 'json',
        ...params,
      }),

    /**
 * @description Create a new row for the target shared view
 * 
 * @tags Public
 * @name DataCreate
 * @summary Create Share View Row
 * @request POST:/api/v1/db/public/shared-view/{sharedViewUuid}/rows
 * @response `200` `object` OK
 * @response `400` `{
  \** @example BadRequest [Error]: <ERROR MESSAGE> *\
  msg: string,

}`
 */
    dataCreate: (
      sharedViewUuid: string,
      data: object,
      params: RequestParams = {}
    ) =>
      this.request<
        object,
        {
          /** @example BadRequest [Error]: <ERROR MESSAGE> */
          msg: string;
        }
      >({
        path: `/api/v1/db/public/shared-view/${sharedViewUuid}/rows`,
        method: 'POST',
        body: data,
        type: ContentType.Json,
        format: 'json',
        ...params,
      }),

    /**
 * @description List all nested list data in a given shared view
 * 
 * @tags Public
 * @name DataNestedList
 * @summary List Nested List Data
 * @request GET:/api/v1/db/public/shared-view/{sharedViewUuid}/rows/{rowId}/{relationType}/{columnName}
 * @response `200` `{
  \** List of data objects *\
  list: (object)[],
  \** Paginated info *\
  pageInfo: PaginatedType,

}` OK
 * @response `400` `{
  \** @example BadRequest [Error]: <ERROR MESSAGE> *\
  msg: string,

}`
 */
    dataNestedList: (
      sharedViewUuid: string,
      rowId: any,
      relationType: 'mm' | 'hm' | 'bt',
      columnName: string,
      query?: {
        /** Which fields to be shown */
        fields?: any[];
        /** The result will be sorted based on `sort` query */
        sort?: string[] | string;
        /** Extra filtering */
        where?: string;
        /**
         * Offset in rows
         * @min 0
         */
        offset?: number;
        /**
         * Limit in rows
         * @min 1
         */
        limit?: number;
        /** Used for multiple sort queries */
        sortArrJson?: string;
        /** Used for multiple filter queries */
        filterArrJson?: string;
      },
      params: RequestParams = {}
    ) =>
      this.request<
        {
          /** List of data objects */
          list: object[];
          /** Paginated info */
          pageInfo: PaginatedType;
        },
        {
          /** @example BadRequest [Error]: <ERROR MESSAGE> */
          msg: string;
        }
      >({
        path: `/api/v1/db/public/shared-view/${sharedViewUuid}/rows/${rowId}/${relationType}/${columnName}`,
        method: 'GET',
        query: query,
        format: 'json',
        ...params,
      }),

    /**
 * @description Export all rows in Share View in a CSV / Excel Format
 * 
 * @tags Public
 * @name CsvExport
 * @summary Export Rows in Share View
 * @request GET:/api/v1/db/public/shared-view/{sharedViewUuid}/rows/export/{type}
 * @response `200` `any` OK
 * @response `400` `{
  \** @example BadRequest [Error]: <ERROR MESSAGE> *\
  msg: string,

}`
 */
    csvExport: (
      sharedViewUuid: string,
      type: 'csv' | 'excel',
      params: RequestParams = {}
    ) =>
      this.request<
        any,
        {
          /** @example BadRequest [Error]: <ERROR MESSAGE> */
          msg: string;
        }
      >({
        path: `/api/v1/db/public/shared-view/${sharedViewUuid}/rows/export/${type}`,
        method: 'GET',
        wrapped: true,
        ...params,
      }),

    /**
 * @description List Nested Data Relation
 * 
 * @tags Public
 * @name DataRelationList
 * @summary List Nested Data Relation
 * @request GET:/api/v1/db/public/shared-view/{sharedViewUuid}/nested/{columnName}
 * @response `200` `any` OK
 * @response `400` `{
  \** @example BadRequest [Error]: <ERROR MESSAGE> *\
  msg: string,

}`
 */
    dataRelationList: (
      sharedViewUuid: string,
      columnName: string,
      query?: {
        /** Which fields to be shown */
        fields?: any[];
        /** The result will be sorted based on `sort` query */
        sort?: string[] | string;
        /** Extra filtering */
        where?: string;
        /**
         * Offset in rows
         * @min 0
         */
        offset?: number;
        /**
         * Limit in rows
         * @min 1
         */
        limit?: number;
        /** Used for multiple sort queries */
        sortArrJson?: string;
        /** Used for multiple filter queries */
        filterArrJson?: string;
      },
      params: RequestParams = {}
    ) =>
      this.request<
        any,
        {
          /** @example BadRequest [Error]: <ERROR MESSAGE> */
          msg: string;
        }
      >({
        path: `/api/v1/db/public/shared-view/${sharedViewUuid}/nested/${columnName}`,
        method: 'GET',
        query: query,
        format: 'json',
        ...params,
      }),

    /**
 * @description Get Share Base Meta
 * 
 * @tags Public
 * @name SharedBaseGet
 * @summary Get Share Base Meta
 * @request GET:/api/v1/db/public/shared-base/{sharedBaseUuid}/meta
 * @response `200` `{
  \** Project ID *\
  project_id?: string,

}` OK
 * @response `400` `{
  \** @example BadRequest [Error]: <ERROR MESSAGE> *\
  msg: string,

}`
 */
    sharedBaseGet: (sharedBaseUuid: string, params: RequestParams = {}) =>
      this.request<
        {
          /** Project ID */
          project_id?: string;
        },
        {
          /** @example BadRequest [Error]: <ERROR MESSAGE> */
          msg: string;
        }
      >({
        path: `/api/v1/db/public/shared-base/${sharedBaseUuid}/meta`,
        method: 'GET',
        format: 'json',
        ...params,
      }),

    /**
 * @description Get Share View Meta
 * 
 * @tags Public
 * @name SharedViewMetaGet
 * @summary Get Share View Meta
 * @request GET:/api/v1/db/public/shared-view/{sharedViewUuid}/meta
 * @response `200` `(ViewType & {
  relatedMetas?: any,
  client?: string,
  base_id?: string,
  columns?: ((GridColumnType | FormColumnType | GalleryColumnType | (GridColumnType & FormColumnType & GalleryColumnType)) & ColumnType),
  \** Model for Table *\
  model?: TableType,

} & {
  view?: (FormType | GridType | GalleryType | (FormType & GridType & GalleryType)),

})` OK
 * @response `400` `{
  \** @example BadRequest [Error]: <ERROR MESSAGE> *\
  msg: string,

}`
 */
    sharedViewMetaGet: (sharedViewUuid: string, params: RequestParams = {}) =>
      this.request<
        ViewType & {
          relatedMetas?: any;
          client?: string;
          base_id?: string;
          columns?: (
            | GridColumnType
            | FormColumnType
            | GalleryColumnType
            | (GridColumnType & FormColumnType & GalleryColumnType)
          ) &
            ColumnType;
          /** Model for Table */
          model?: TableType;
        } & {
          view?:
            | FormType
            | GridType
            | GalleryType
            | (FormType & GridType & GalleryType);
        },
        {
          /** @example BadRequest [Error]: <ERROR MESSAGE> */
          msg: string;
        }
      >({
        path: `/api/v1/db/public/shared-view/${sharedViewUuid}/meta`,
        method: 'GET',
        format: 'json',
        ...params,
      }),
  };
  utils = {
    /**
 * @description List all comments
 * 
 * @tags Utils
 * @name CommentList
 * @summary List Comments in Audit
 * @request GET:/api/v1/db/meta/audits/comments
 * @response `200` `{
  list: (AuditType)[],

}` OK
 * @response `400` `{
  \** @example BadRequest [Error]: <ERROR MESSAGE> *\
  msg: string,

}`
 */
    commentList: (
      query: {
        /**
         * Row ID
         * @example 10
         */
        row_id: string;
        /**
         * Foreign Key to Model
         * @example md_c6csq89tl37jm5
         */
        fk_model_id: IdType;
        /**
         * Is showing comments only?
         * @example true
         */
        comments_only?: boolean;
      },
      params: RequestParams = {}
    ) =>
      this.request<
        {
          list: AuditType[];
        },
        {
          /** @example BadRequest [Error]: <ERROR MESSAGE> */
          msg: string;
        }
      >({
        path: `/api/v1/db/meta/audits/comments`,
        method: 'GET',
        query: query,
        format: 'json',
        ...params,
      }),

    /**
 * @description Create a new comment in a row. Logged in Audit.
 * 
 * @tags Utils
 * @name CommentRow
 * @summary Comment Rows
 * @request POST:/api/v1/db/meta/audits/comments
 * @response `200` `AuditType` OK
 * @response `400` `{
  \** @example BadRequest [Error]: <ERROR MESSAGE> *\
  msg: string,

}`
 */
    commentRow: (data: CommentReqType, params: RequestParams = {}) =>
      this.request<
        AuditType,
        {
          /** @example BadRequest [Error]: <ERROR MESSAGE> */
          msg: string;
        }
      >({
        path: `/api/v1/db/meta/audits/comments`,
        method: 'POST',
        body: data,
        type: ContentType.Json,
        format: 'json',
        ...params,
      }),

    /**
 * @description Return the number of comments in the given query.
 * 
 * @tags Utils
 * @name CommentCount
 * @summary Count Comments
 * @request GET:/api/v1/db/meta/audits/comments/count
 * @response `200` `({
  \**
   * The number of comments
   * @example 4
   *\
  count: string,
  \**
   * Row ID
   * @example 1
   *\
  row_id: string,

})[]` OK
 * @response `400` `{
  \** @example BadRequest [Error]: <ERROR MESSAGE> *\
  msg: string,

}`
 */
    commentCount: (
      query: {
        /** Comment IDs */
        ids: any;
        /** Foreign Key to Model */
        fk_model_id: IdType;
      },
      params: RequestParams = {}
    ) =>
      this.request<
        {
          /**
           * The number of comments
           * @example 4
           */
          count: string;
          /**
           * Row ID
           * @example 1
           */
          row_id: string;
        }[],
        {
          /** @example BadRequest [Error]: <ERROR MESSAGE> */
          msg: string;
        }
      >({
        path: `/api/v1/db/meta/audits/comments/count`,
        method: 'GET',
        query: query,
        format: 'json',
        ...params,
      }),

    /**
 * @description Update Audit Row
 * 
 * @tags Utils
 * @name AuditRowUpdate
 * @summary Update Audit Row
 * @request POST:/api/v1/db/meta/audits/rows/{rowId}/update
 * @response `200` `AuditType` OK
 * @response `400` `{
  \** @example BadRequest [Error]: <ERROR MESSAGE> *\
  msg: string,

}`
 */
    auditRowUpdate: (
      rowId: any,
      data: AuditRowUpdateReqType,
      params: RequestParams = {}
    ) =>
      this.request<
        AuditType,
        {
          /** @example BadRequest [Error]: <ERROR MESSAGE> */
          msg: string;
        }
      >({
        path: `/api/v1/db/meta/audits/rows/${rowId}/update`,
        method: 'POST',
        body: data,
        type: ContentType.Json,
        format: 'json',
        ...params,
      }),

    /**
 * @description Test the DB Connection
 * 
 * @tags Utils
 * @name TestConnection
 * @summary Test DB Connection
 * @request POST:/api/v1/db/meta/connection/test
 * @response `200` `{
  code?: number,
  message?: string,
  data?: object,

}` OK
 * @response `400` `{
  \** @example BadRequest [Error]: <ERROR MESSAGE> *\
  msg: string,

}`
 */
    testConnection: (
      data: {
        /**
         * DB Type
         * @example mysql2
         */
        client?:
          | 'mssql'
          | 'mysql'
          | 'mysql2'
          | 'oracledb'
          | 'pg'
          | 'snowflake'
          | 'sqlite3';
        connection?: {
          host?: string;
          port?: string;
          user?: string;
          password?: string;
          /** Model for StringOrNull */
          database?: StringOrNullType;
        };
      },
      params: RequestParams = {}
    ) =>
      this.request<
        {
          code?: number;
          message?: string;
          data?: object;
        },
        {
          /** @example BadRequest [Error]: <ERROR MESSAGE> */
          msg: string;
        }
      >({
        path: `/api/v1/db/meta/connection/test`,
        method: 'POST',
        body: data,
        type: ContentType.Json,
        format: 'json',
        ...params,
      }),

    /**
 * @description Extract XC URL From JDBC and parse to connection config
 * 
 * @tags Utils
 * @name UrlToConfig
 * @summary Convert JDBC URL to Config
 * @request POST:/api/v1/url_to_config
 * @response `200` `{
  \**
   * DB Type
   * @example mysql2
   *\
  client?: "mssql" | "mysql" | "mysql2" | "oracledb" | "pg" | "snowflake" | "sqlite3",
  \** Connection Config *\
  connection?: {
  \** DB User *\
  user?: string,
  \** DB Password *\
  password?: string,
  \** DB Name *\
  database?: string,
  \** DB Host *\
  host?: string,
  \** DB Host *\
  port?: string,

},

}` OK
 * @response `400` `{
  \** @example BadRequest [Error]: <ERROR MESSAGE> *\
  msg: string,

}`
 */
    urlToConfig: (
      data: {
        /**
         * JDBC URL
         * @example jdbc:mysql://username:password@localhost:3306/sakila
         */
        url?: string;
      },
      params: RequestParams = {}
    ) =>
      this.request<
        {
          /**
           * DB Type
           * @example mysql2
           */
          client?:
            | 'mssql'
            | 'mysql'
            | 'mysql2'
            | 'oracledb'
            | 'pg'
            | 'snowflake'
            | 'sqlite3';
          /** Connection Config */
          connection?: {
            /** DB User */
            user?: string;
            /** DB Password */
            password?: string;
            /** DB Name */
            database?: string;
            /** DB Host */
            host?: string;
            /** DB Host */
            port?: string;
          };
        },
        {
          /** @example BadRequest [Error]: <ERROR MESSAGE> */
          msg: string;
        }
      >({
        path: `/api/v1/url_to_config`,
        method: 'POST',
        body: data,
        type: ContentType.Json,
        format: 'json',
        ...params,
      }),

    /**
 * @description Get the application info such as authType, defaultLimit, version and etc.
 * 
 * @tags Utils
 * @name AppInfo
 * @summary Get App Info
 * @request GET:/api/v1/db/meta/nocodb/info
 * @response `200` `{
  authType?: string,
  projectHasAdmin?: boolean,
  firstUser?: boolean,
  type?: string,
  googleAuthEnabled?: boolean,
  githubAuthEnabled?: boolean,
  oneClick?: boolean,
  connectToExternalDB?: boolean,
  version?: string,
  defaultLimit?: number,
  ncMin?: boolean,
  teleEnabled?: boolean,
  auditEnabled?: boolean,
  ncSiteUrl?: string,
  ee?: boolean,
  ncAttachmentFieldSize?: number,
  ncMaxAttachmentsAllowed?: number,

}` OK
 * @response `400` `{
  \** @example BadRequest [Error]: <ERROR MESSAGE> *\
  msg: string,

}`
 */
    appInfo: (params: RequestParams = {}) =>
      this.request<
        {
          authType?: string;
          projectHasAdmin?: boolean;
          firstUser?: boolean;
          type?: string;
          googleAuthEnabled?: boolean;
          githubAuthEnabled?: boolean;
          oneClick?: boolean;
          connectToExternalDB?: boolean;
          version?: string;
          defaultLimit?: number;
          ncMin?: boolean;
          teleEnabled?: boolean;
          auditEnabled?: boolean;
          ncSiteUrl?: string;
          ee?: boolean;
          ncAttachmentFieldSize?: number;
          ncMaxAttachmentsAllowed?: number;
        },
        {
          /** @example BadRequest [Error]: <ERROR MESSAGE> */
          msg: string;
        }
      >({
        path: `/api/v1/db/meta/nocodb/info`,
        method: 'GET',
        format: 'json',
        ...params,
      }),

    /**
 * @description Generic Axios Call
 * 
 * @tags Utils
 * @name AxiosRequestMake
 * @summary Axios Request
 * @request POST:/api/v1/db/meta/axiosRequestMake
 * @response `200` `object` OK
 * @response `400` `{
  \** @example BadRequest [Error]: <ERROR MESSAGE> *\
  msg: string,

}`
 */
    axiosRequestMake: (data: object, params: RequestParams = {}) =>
      this.request<
        object,
        {
          /** @example BadRequest [Error]: <ERROR MESSAGE> */
          msg: string;
        }
      >({
        path: `/api/v1/db/meta/axiosRequestMake`,
        method: 'POST',
        body: data,
        type: ContentType.Json,
        format: 'json',
        ...params,
      }),

    /**
 * @description Get the application version
 * 
 * @tags Utils
 * @name AppVersion
 * @summary Get App Version
 * @request GET:/api/v1/version
 * @response `200` `{
  \**
   * Current NocoDB Version
   * @example 0.104.0
   *\
  currentVersion?: string,
  \**
   * Latest Release Version
   * @example 0.105.3
   *\
  releaseVersion?: string,

}` OK
 * @response `400` `{
  \** @example BadRequest [Error]: <ERROR MESSAGE> *\
  msg: string,

}`
 */
    appVersion: (params: RequestParams = {}) =>
      this.request<
        {
          /**
           * Current NocoDB Version
           * @example 0.104.0
           */
          currentVersion?: string;
          /**
           * Latest Release Version
           * @example 0.105.3
           */
          releaseVersion?: string;
        },
        {
          /** @example BadRequest [Error]: <ERROR MESSAGE> */
          msg: string;
        }
      >({
        path: `/api/v1/version`,
        method: 'GET',
        format: 'json',
        ...params,
      }),

    /**
 * @description Get Application Health Status
 * 
 * @tags Utils
 * @name AppHealth
 * @summary Get Application Health Status
 * @request GET:/api/v1/health
 * @response `200` `{
  \** @example OK *\
  message?: string,
  \** @example 1678702175755 *\
  timestamp?: string,
  \** @example 1618.996877834 *\
  uptime?: string,

}` OK
 * @response `400` `{
  \** @example BadRequest [Error]: <ERROR MESSAGE> *\
  msg: string,

}`
 */
    appHealth: (params: RequestParams = {}) =>
      this.request<
        {
          /** @example OK */
          message?: string;
          /** @example 1678702175755 */
          timestamp?: string;
          /** @example 1618.996877834 */
          uptime?: string;
        },
        {
          /** @example BadRequest [Error]: <ERROR MESSAGE> */
          msg: string;
        }
      >({
        path: `/api/v1/health`,
        method: 'GET',
        format: 'json',
        ...params,
      }),

    /**
 * @description Get Aggregated Meta Info such as tableCount, dbViewCount, viewCount and etc.
 * 
 * @tags Utils
 * @name AggregatedMetaInfo
 * @summary Get Aggregated Meta Info
 * @request GET:/api/v1/aggregated-meta-info
 * @response `200` `{
  projectCount?: number,
  projects?: ({
  tableCount?: {
  \** Table Count *\
  table?: number,
  \** View Count *\
  view?: number,

},
  \** External Project *\
  external?: boolean,
  viewCount?: {
  \** Form Count *\
  formCount?: number,
  \** Grid Count *\
  gridCount?: number,
  \** Gallery Count *\
  galleryCount?: number,
  \** Kanban Count *\
  kanbanCount?: number,
  \** Total View Count *\
  total?: number,
  \** Shared Form Count *\
  sharedFormCount?: number,
  \** Shared Grid Count *\
  sharedGridCount?: number,
  \** Shared Gallery Count *\
  sharedGalleryCount?: number,
  \** Shared Kanban Count *\
  sharedKanbanCount?: number,
  \** Shared Total View Count *\
  sharedTotal?: number,
  \** Shared Locked View Count *\
  sharedLockedCount?: number,

},
  \** Webhook Count *\
  webhookCount?: number,
  \** Filter Count *\
  filterCount?: number,
  \** Sort Count *\
  sortCount?: number,
  \** Row Count *\
  rowCount?: ({
  TotalRecords?: string,

})[],
  \** Total project user Count *\
  userCount?: number,

})[],
  \** Total user Count *\
  userCount?: number,
  \** Total shared base Count *\
  sharedBaseCount?: number,

}` OK
 * @response `400` `{
  \** @example BadRequest [Error]: <ERROR MESSAGE> *\
  msg: string,

}`
 */
    aggregatedMetaInfo: (params: RequestParams = {}) =>
      this.request<
        {
          projectCount?: number;
          projects?: {
            tableCount?: {
              /** Table Count */
              table?: number;
              /** View Count */
              view?: number;
            };
            /** External Project */
            external?: boolean;
            viewCount?: {
              /** Form Count */
              formCount?: number;
              /** Grid Count */
              gridCount?: number;
              /** Gallery Count */
              galleryCount?: number;
              /** Kanban Count */
              kanbanCount?: number;
              /** Total View Count */
              total?: number;
              /** Shared Form Count */
              sharedFormCount?: number;
              /** Shared Grid Count */
              sharedGridCount?: number;
              /** Shared Gallery Count */
              sharedGalleryCount?: number;
              /** Shared Kanban Count */
              sharedKanbanCount?: number;
              /** Shared Total View Count */
              sharedTotal?: number;
              /** Shared Locked View Count */
              sharedLockedCount?: number;
            };
            /** Webhook Count */
            webhookCount?: number;
            /** Filter Count */
            filterCount?: number;
            /** Sort Count */
            sortCount?: number;
            /** Row Count */
            rowCount?: {
              TotalRecords?: string;
            }[];
            /** Total project user Count */
            userCount?: number;
          }[];
          /** Total user Count */
          userCount?: number;
          /** Total shared base Count */
          sharedBaseCount?: number;
        },
        {
          /** @example BadRequest [Error]: <ERROR MESSAGE> */
          msg: string;
        }
      >({
        path: `/api/v1/aggregated-meta-info`,
        method: 'GET',
        format: 'json',
        ...params,
      }),

    /**
     * @description Get All K/V pairs in NocoCache
     *
     * @tags Utils
     * @name CacheGet
     * @summary Get Cache
     * @request GET:/api/v1/db/meta/cache
     */
    cacheGet: (params: RequestParams = {}) =>
      this.request<any, any>({
        path: `/api/v1/db/meta/cache`,
        method: 'GET',
        ...params,
      }),

    /**
 * @description Delete All K/V pairs in NocoCache
 * 
 * @tags Utils
 * @name CacheDelete
 * @summary Delete Cache
 * @request DELETE:/api/v1/db/meta/cache
 * @response `200` `boolean` OK
 * @response `400` `{
  \** @example BadRequest [Error]: <ERROR MESSAGE> *\
  msg: string,

}`
 */
    cacheDelete: (params: RequestParams = {}) =>
      this.request<
        boolean,
        {
          /** @example BadRequest [Error]: <ERROR MESSAGE> */
          msg: string;
        }
      >({
        path: `/api/v1/db/meta/cache`,
        method: 'DELETE',
        format: 'json',
        ...params,
      }),
  };
  dbTableWebhook = {
    /**
 * @description List all hook records in the given Table
 * 
 * @tags DB Table Webhook
 * @name List
 * @summary List Table Hooks
 * @request GET:/api/v1/db/meta/tables/{tableId}/hooks
 * @response `200` `HookListType` OK
 * @response `400` `{
  \** @example BadRequest [Error]: <ERROR MESSAGE> *\
  msg: string,

}`
 */
    list: (tableId: IdType, params: RequestParams = {}) =>
      this.request<
        HookListType,
        {
          /** @example BadRequest [Error]: <ERROR MESSAGE> */
          msg: string;
        }
      >({
        path: `/api/v1/db/meta/tables/${tableId}/hooks`,
        method: 'GET',
        format: 'json',
        ...params,
      }),

    /**
 * @description Create a hook in the given table
 * 
 * @tags DB Table Webhook
 * @name Create
 * @summary Create Table Hook
 * @request POST:/api/v1/db/meta/tables/{tableId}/hooks
 * @response `200` `HookReqType` OK
 * @response `400` `{
  \** @example BadRequest [Error]: <ERROR MESSAGE> *\
  msg: string,

}`
 */
    create: (tableId: IdType, data: AuditType, params: RequestParams = {}) =>
      this.request<
        HookReqType,
        {
          /** @example BadRequest [Error]: <ERROR MESSAGE> */
          msg: string;
        }
      >({
        path: `/api/v1/db/meta/tables/${tableId}/hooks`,
        method: 'POST',
        body: data,
        type: ContentType.Json,
        format: 'json',
        ...params,
      }),

    /**
 * @description Test the hook in the given Table
 * 
 * @tags DB Table Webhook
 * @name Test
 * @summary Test Hook
 * @request POST:/api/v1/db/meta/tables/{tableId}/hooks/test
 * @response `200` `{
  \** @example The hook has been tested successfully *\
  msg?: string,

}` OK
 * @response `400` `{
  \** @example BadRequest [Error]: <ERROR MESSAGE> *\
  msg: string,

}`
 */
    test: (
      tableId: IdType,
      data: HookTestReqType,
      params: RequestParams = {}
    ) =>
      this.request<
        {
          /** @example The hook has been tested successfully */
          msg?: string;
        },
        {
          /** @example BadRequest [Error]: <ERROR MESSAGE> */
          msg: string;
        }
      >({
        path: `/api/v1/db/meta/tables/${tableId}/hooks/test`,
        method: 'POST',
        body: data,
        type: ContentType.Json,
        format: 'json',
        ...params,
      }),

    /**
 * @description Get the sample hook payload
 * 
 * @tags DB Table Webhook
 * @name SamplePayloadGet
 * @summary Get Sample Hook Payload
 * @request GET:/api/v1/db/meta/tables/{tableId}/hooks/samplePayload/{operation}
 * @response `200` `{
  \** Sample Payload Data *\
  data?: object,

}` OK
 * @response `400` `{
  \** @example BadRequest [Error]: <ERROR MESSAGE> *\
  msg: string,

}`
 */
    samplePayloadGet: (
      tableId: IdType,
      operation: 'update' | 'delete' | 'insert',
      params: RequestParams = {}
    ) =>
      this.request<
        {
          /** Sample Payload Data */
          data?: object;
        },
        {
          /** @example BadRequest [Error]: <ERROR MESSAGE> */
          msg: string;
        }
      >({
        path: `/api/v1/db/meta/tables/${tableId}/hooks/samplePayload/${operation}`,
        method: 'GET',
        format: 'json',
        ...params,
      }),

    /**
 * @description Update the exsiting hook by its ID
 * 
 * @tags DB Table Webhook
 * @name Update
 * @summary Update Hook
 * @request PATCH:/api/v1/db/meta/hooks/{hookId}
 * @response `200` `HookType` OK
 * @response `400` `{
  \** @example BadRequest [Error]: <ERROR MESSAGE> *\
  msg: string,

}`
 */
    update: (hookId: string, data: HookType, params: RequestParams = {}) =>
      this.request<
        HookType,
        {
          /** @example BadRequest [Error]: <ERROR MESSAGE> */
          msg: string;
        }
      >({
        path: `/api/v1/db/meta/hooks/${hookId}`,
        method: 'PATCH',
        body: data,
        type: ContentType.Json,
        format: 'json',
        ...params,
      }),

    /**
 * @description Delete the exsiting hook by its ID
 * 
 * @tags DB Table Webhook
 * @name Delete
 * @summary Delete Hook
 * @request DELETE:/api/v1/db/meta/hooks/{hookId}
 * @response `200` `boolean` OK
 * @response `400` `{
  \** @example BadRequest [Error]: <ERROR MESSAGE> *\
  msg: string,

}`
 */
    delete: (hookId: string, params: RequestParams = {}) =>
      this.request<
        boolean,
        {
          /** @example BadRequest [Error]: <ERROR MESSAGE> */
          msg: string;
        }
      >({
        path: `/api/v1/db/meta/hooks/${hookId}`,
        method: 'DELETE',
        format: 'json',
        ...params,
      }),
  };
  plugin = {
    /**
 * @description List all plugins
 * 
 * @tags Plugin
 * @name List
 * @summary List Plugins
 * @request GET:/api/v1/db/meta/plugins
 * @response `200` `{
  list?: (PluginType)[],
  \** Model for Paginated *\
  pageInfo?: PaginatedType,

}` OK
 * @response `400` `{
  \** @example BadRequest [Error]: <ERROR MESSAGE> *\
  msg: string,

}`
 */
    list: (params: RequestParams = {}) =>
      this.request<
        {
          list?: PluginType[];
          /** Model for Paginated */
          pageInfo?: PaginatedType;
        },
        {
          /** @example BadRequest [Error]: <ERROR MESSAGE> */
          msg: string;
        }
      >({
        path: `/api/v1/db/meta/plugins`,
        method: 'GET',
        format: 'json',
        ...params,
      }),

    /**
 * @description Check plugin is active or not
 * 
 * @tags Plugin
 * @name Status
 * @summary Get Plugin Status
 * @request GET:/api/v1/db/meta/plugins/{pluginTitle}/status
 * @response `200` `boolean` OK
 * @response `400` `{
  \** @example BadRequest [Error]: <ERROR MESSAGE> *\
  msg: string,

}`
 */
    status: (pluginTitle: string, params: RequestParams = {}) =>
      this.request<
        boolean,
        {
          /** @example BadRequest [Error]: <ERROR MESSAGE> */
          msg: string;
        }
      >({
        path: `/api/v1/db/meta/plugins/${pluginTitle}/status`,
        method: 'GET',
        format: 'json',
        ...params,
      }),

    /**
 * @description Test if the plugin is working with the given configurations
 * 
 * @tags Plugin
 * @name Test
 * @summary Test Plugin
 * @request POST:/api/v1/db/meta/plugins/test
 * @response `200` `any` OK
 * @response `400` `{
  \** @example BadRequest [Error]: <ERROR MESSAGE> *\
  msg: string,

}`
 */
    test: (data: PluginTestReqType, params: RequestParams = {}) =>
      this.request<
        any,
        {
          /** @example BadRequest [Error]: <ERROR MESSAGE> */
          msg: string;
        }
      >({
        path: `/api/v1/db/meta/plugins/test`,
        method: 'POST',
        body: data,
        type: ContentType.Json,
        format: 'json',
        ...params,
      }),

    /**
 * @description Update the plugin data by ID
 * 
 * @tags Plugin
 * @name Update
 * @summary Update Plugin
 * @request PATCH:/api/v1/db/meta/plugins/{pluginId}
 * @response `200` `any` OK
 * @response `400` `{
  \** @example BadRequest [Error]: <ERROR MESSAGE> *\
  msg: string,

}`
 */
    update: (
      pluginId: string,
      data: PluginReqType,
      params: RequestParams = {}
    ) =>
      this.request<
        any,
        {
          /** @example BadRequest [Error]: <ERROR MESSAGE> */
          msg: string;
        }
      >({
        path: `/api/v1/db/meta/plugins/${pluginId}`,
        method: 'PATCH',
        body: data,
        type: ContentType.Json,
        format: 'json',
        ...params,
      }),

    /**
 * @description Get the plugin data by ID
 * 
 * @tags Plugin
 * @name Read
 * @summary Get Plugin
 * @request GET:/api/v1/db/meta/plugins/{pluginId}
 * @response `200` `PluginType` OK
 * @response `400` `{
  \** @example BadRequest [Error]: <ERROR MESSAGE> *\
  msg: string,

}`
 */
    read: (pluginId: string, params: RequestParams = {}) =>
      this.request<
        PluginType,
        {
          /** @example BadRequest [Error]: <ERROR MESSAGE> */
          msg: string;
        }
      >({
        path: `/api/v1/db/meta/plugins/${pluginId}`,
        method: 'GET',
        format: 'json',
        ...params,
      }),
  };
  apiToken = {
    /**
 * @description List API Tokens in the given project
 * 
 * @tags API Token
 * @name List
 * @summary List API Tokens in Project
 * @request GET:/api/v1/db/meta/projects/{projectId}/api-tokens
 * @response `200` `ApiTokenListType` OK
 * @response `400` `{
  \** @example BadRequest [Error]: <ERROR MESSAGE> *\
  msg: string,

}`
 */
    list: (projectId: IdType, params: RequestParams = {}) =>
      this.request<
        ApiTokenListType,
        {
          /** @example BadRequest [Error]: <ERROR MESSAGE> */
          msg: string;
        }
      >({
        path: `/api/v1/db/meta/projects/${projectId}/api-tokens`,
        method: 'GET',
        format: 'json',
        ...params,
      }),

    /**
 * @description Create API Token in a project
 * 
 * @tags API Token
 * @name Create
 * @summary Create API Token
 * @request POST:/api/v1/db/meta/projects/{projectId}/api-tokens
 * @response `200` `ApiTokenType` OK
 * @response `400` `{
  \** @example BadRequest [Error]: <ERROR MESSAGE> *\
  msg: string,

}`
 */
    create: (
      projectId: IdType,
      data: ApiTokenReqType,
      params: RequestParams = {}
    ) =>
      this.request<
        ApiTokenType,
        {
          /** @example BadRequest [Error]: <ERROR MESSAGE> */
          msg: string;
        }
      >({
        path: `/api/v1/db/meta/projects/${projectId}/api-tokens`,
        method: 'POST',
        body: data,
        type: ContentType.Json,
        format: 'json',
        ...params,
      }),

    /**
 * @description Delete the given API Token in project
 * 
 * @tags API Token
 * @name Delete
 * @summary Delete API Token
 * @request DELETE:/api/v1/db/meta/projects/{projectId}/api-tokens/{token}
 * @response `200` `number` OK
 * @response `400` `{
  \** @example BadRequest [Error]: <ERROR MESSAGE> *\
  msg: string,

}`
 */
    delete: (projectId: IdType, token: string, params: RequestParams = {}) =>
      this.request<
        number,
        {
          /** @example BadRequest [Error]: <ERROR MESSAGE> */
          msg: string;
        }
      >({
        path: `/api/v1/db/meta/projects/${projectId}/api-tokens/${token}`,
        method: 'DELETE',
        format: 'json',
        ...params,
      }),
  };
  storage = {
    /**
     * @description Upload attachment
     *
     * @tags Storage
     * @name Upload
     * @summary Attachment Upload
     * @request POST:/api/v1/db/storage/upload
     */
    upload: (
      query: {
        /**
         * Target File Path
         * @example download/noco/jango_fett/Table1/attachment/uVbjPVQxC_SSfs8Ctx.jpg
         */
        path: string;
      },
      data: AttachmentReqType,
      params: RequestParams = {}
    ) =>
      this.request<any, any>({
        path: `/api/v1/db/storage/upload`,
        method: 'POST',
        query: query,
        body: data,
        type: ContentType.FormData,
        ...params,
      }),

    /**
     * @description Upload attachment by URL. Used in Airtable Migration.
     *
     * @tags Storage
     * @name UploadByUrl
     * @summary Attachment Upload by URL
     * @request POST:/api/v1/db/storage/upload-by-url
     */
    uploadByUrl: (
      query: {
        /**
         * Target File Path
         * @example download/noco/jango_fett/Table1/attachment/c7z_UF8sZBgJUxMjpN.jpg
         */
        path: string;
      },
      data: AttachmentReqType[],
      params: RequestParams = {}
    ) =>
      this.request<any, any>({
        path: `/api/v1/db/storage/upload-by-url`,
        method: 'POST',
        query: query,
        body: data,
        type: ContentType.Json,
        ...params,
      }),
  };
}<|MERGE_RESOLUTION|>--- conflicted
+++ resolved
@@ -815,6 +815,11 @@
   required?: BoolType;
   /** Is this column shown in Form? */
   show?: BoolType;
+  /**
+   * Indicates whether the 'Fill by scan' button is visible for this column or not.
+   * @example true
+   */
+  enable_scanner?: BoolType;
   /** Form Column UUID (Not in use) */
   uuid?: StringOrNullType;
 }
@@ -1690,23 +1695,6 @@
   input?: StringOrNullType;
 }
 
-<<<<<<< HEAD
-export interface FormColumnType {
-  fk_column_id?: string;
-  id?: string;
-  fk_view_id?: string;
-  uuid?: any;
-  label?: string;
-  help?: any;
-  enable_scanner?: boolean;
-  required?: BoolType;
-  show?: BoolType;
-  order?: number;
-  created_at?: string;
-  updated_at?: string;
-  description?: string;
-  meta?: MetaType;
-=======
 /**
  * Model for Plugin Test Request
  */
@@ -1715,7 +1703,6 @@
   title: string;
   /** Plugin Input as JSON string */
   input: string;
->>>>>>> 3c7a703f
 }
 
 /**
