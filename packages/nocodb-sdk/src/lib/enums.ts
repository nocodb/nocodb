export enum OrgUserRoles {
  SUPER_ADMIN = 'super',
  CREATOR = 'org-level-creator',
  VIEWER = 'org-level-viewer',
}

export enum ProjectRoles {
  OWNER = 'owner',
  CREATOR = 'creator',
  EDITOR = 'editor',
  COMMENTER = 'commenter',
  VIEWER = 'viewer',
  NO_ACCESS = 'no-access',
}

export enum WorkspaceUserRoles {
  OWNER = 'workspace-level-owner',
  CREATOR = 'workspace-level-creator',
  VIEWER = 'workspace-level-viewer',
  EDITOR = 'workspace-level-editor',
  COMMENTER = 'workspace-level-commenter',
}

export enum AppEvents {
  PROJECT_CREATE = 'project.create',
  PROJECT_INVITE = 'project.invite',
  PROJECT_USER_UPDATE = 'project.user.update',
  PROJECT_USER_RESEND_INVITE = 'project.user.resend.invite',
  PROJECT_DELETE = 'project.delete',
  PROJECT_UPDATE = 'project.update',
  PROJECT_CLONE = 'project.clone',

  WELCOME = 'app.welcome',

  WORKSPACE_CREATE = 'workspace.create',
  WORKSPACE_INVITE = 'workspace.invite',
  WORKSPACE_DELETE = 'workspace.delete',
  WORKSPACE_UPDATE = 'workspace.update',

  USER_SIGNUP = 'user.signup',
  USER_SIGNIN = 'user.signin',
  USER_UPDATE = 'user.update',
  USER_PASSWORD_RESET = 'user.password.reset',
  USER_PASSWORD_CHANGE = 'user.password.change',
  USER_PASSWORD_FORGOT = 'user.password.forgot',
  USER_DELETE = 'user.delete',
  USER_EMAIL_VERIFICATION = 'user.email.verification',

  TABLE_CREATE = 'table.create',
  TABLE_DELETE = 'table.delete',
  TABLE_UPDATE = 'table.update',

  VIEW_CREATE = 'view.create',
  VIEW_DELETE = 'view.delete',
  VIEW_UPDATE = 'view.update',

  SHARED_VIEW_CREATE = 'shared.view.create',
  SHARED_VIEW_DELETE = 'shared.view.delete',
  SHARED_VIEW_UPDATE = 'shared.view.update',

  FILTER_CREATE = 'filter.create',
  FILTER_DELETE = 'filter.delete',
  FILTER_UPDATE = 'filter.update',

  SORT_CREATE = 'sort.create',
  SORT_DELETE = 'sort.delete',
  SORT_UPDATE = 'sort.update',

  COLUMN_CREATE = 'column.create',
  COLUMN_DELETE = 'column.delete',
  COLUMN_UPDATE = 'column.update',

  DATA_CREATE = 'data.create',
  DATA_DELETE = 'data.delete',
  DATA_UPDATE = 'data.update',

  ORG_USER_INVITE = 'org.user.invite',
  ORG_USER_RESEND_INVITE = 'org.user.resend.invite',

  VIEW_COLUMN_CREATE = 'view.column.create',
  VIEW_COLUMN_UPDATE = 'view.column.update',

  API_TOKEN_CREATE = 'api.token.create',
  API_TOKEN_DELETE = 'api.token.delete',
  IMAGE_UPLOAD = 'image.upload',

  BASE_CREATE = 'base.create',
  BASE_DELETE = 'base.delete',
  BASE_UPDATE = 'base.update',

  FORM_COLUMN_UPDATE = 'form.column.update',

  FORM_CREATE = 'form.create',
  FORM_UPDATE = 'form.update',

  GALLERY_CREATE = 'gallery.create',
  GALLERY_UPDATE = 'gallery.update',

  KANBAN_CREATE = 'kanban.create',
  KANBAN_UPDATE = 'kanban.update',

  MAP_CREATE = 'map.create',
  MAP_UPDATE = 'map.update',

  META_DIFF_SYNC = 'meta.diff.sync',

  GRID_CREATE = 'grid.create',
  GRID_UPDATE = 'grid.update',

  GRID_COLUMN_UPDATE = 'grid.column.update',

  WEBHOOK_CREATE = 'webhook.create',
  WEBHOOK_UPDATE = 'webhook.update',
  WEBHOOK_DELETE = 'webhook.delete',
  WEBHOOK_TEST = 'webhook.test',

  UI_ACL_UPDATE = 'ui.acl.update',

  ORG_API_TOKEN_CREATE = 'org.api.token.create',
  ORG_API_TOKEN_DELETE = 'org.api.token.delete',

  PLUGIN_TEST = 'plugin.test',
  PLUGIN_INSTALL = 'plugin.install',
  PLUGIN_UNINSTALL = 'plugin.uninstall',

  SYNC_SOURCE_CREATE = 'sync.source.create',
  SYNC_SOURCE_UPDATE = 'sync.source.update',
  SYNC_SOURCE_DELETE = 'sync.source.delete',

  RELATION_DELETE = 'relation.delete',
  RELATION_CREATE = 'relation.create',

  SHARED_BASE_GENERATE_LINK = 'shared.base.generate.link',
  SHARED_BASE_DELETE_LINK = 'shared.base.delete.link',

  ATTACHMENT_UPLOAD = 'attachment.upload',

  APIS_CREATED = 'apis.created',
}

export enum ClickhouseTables {
  API_CALLS = 'usage_api_calls',
  API_COUNT = 'usage_api_count',
  NOTIFICATION = 'nc_notification',
  PAGE_SNAPSHOT = 'docs_page_snapshot',
  TELEMETRY = 'usage_telemetry',
  AUDIT = 'nc_audit',
}

export enum WorkspaceStatus {
  CREATING,
  CREATED,
  DELETING,
  DELETED,
  FAILED,
}

export enum WorkspacePlan {
  FREE = 'free',
  PAID = 'paid',
}

export const RoleLabels = {
  [WorkspaceUserRoles.OWNER]: 'Owner',
  [WorkspaceUserRoles.CREATOR]: 'Creator',
  [WorkspaceUserRoles.EDITOR]: 'Editor',
  [WorkspaceUserRoles.COMMENTER]: 'Commenter',
  [WorkspaceUserRoles.VIEWER]: 'Viewer',
  [ProjectRoles.OWNER]: 'Owner',
  [ProjectRoles.CREATOR]: 'Creator',
  [ProjectRoles.EDITOR]: 'Editor',
  [ProjectRoles.COMMENTER]: 'Commenter',
  [ProjectRoles.VIEWER]: 'Viewer',
  [ProjectRoles.NO_ACCESS]: 'No Access',
  [OrgUserRoles.SUPER_ADMIN]: 'Super',
  [OrgUserRoles.CREATOR]: 'Creator',
  [OrgUserRoles.VIEWER]: 'Viewer',
};

export const RoleColors = {
  [WorkspaceUserRoles.OWNER]: 'purple',
  [WorkspaceUserRoles.CREATOR]: 'blue',
  [WorkspaceUserRoles.EDITOR]: 'green',
  [WorkspaceUserRoles.COMMENTER]: 'orange',
  [WorkspaceUserRoles.VIEWER]: 'yellow',
  [ProjectRoles.OWNER]: 'purple',
  [ProjectRoles.CREATOR]: 'blue',
  [ProjectRoles.EDITOR]: 'green',
  [ProjectRoles.COMMENTER]: 'orange',
  [ProjectRoles.VIEWER]: 'yellow',
  [OrgUserRoles.SUPER_ADMIN]: 'purple',
  [ProjectRoles.NO_ACCESS]: 'red',
  [OrgUserRoles.CREATOR]: 'blue',
  [OrgUserRoles.VIEWER]: 'yellow',
};
<<<<<<< HEAD
=======

export const RoleDescriptions = {
  [WorkspaceUserRoles.OWNER]: 'Full access to workspace',
  [WorkspaceUserRoles.CREATOR]: 'Can create projects, sync tables, views, setup web-hooks and more',
  [WorkspaceUserRoles.EDITOR]: 'Can edit data in workspace projects',
  [WorkspaceUserRoles.COMMENTER]: 'Can view and comment data in workspace projects',
  [WorkspaceUserRoles.VIEWER]: 'Can view data in workspace projects',
  [ProjectRoles.OWNER]: 'Full access to project',
  [ProjectRoles.CREATOR]: 'Can create tables, views, setup webhook, invite collaborators and more',
  [ProjectRoles.EDITOR]: 'Can view, add & modify records, add comments on them',
  [ProjectRoles.COMMENTER]: 'Can view records and add comment on them',
  [ProjectRoles.VIEWER]: 'Can only view records',
  [ProjectRoles.NO_ACCESS]: 'Cannot access this project',
  [OrgUserRoles.SUPER_ADMIN]: 'Full access to all',
  [OrgUserRoles.CREATOR]: 'Can create projects, sync tables, views, setup web-hooks and more',
  [OrgUserRoles.VIEWER]: 'Can only view projects',
};

export const RoleIcons = {
  [WorkspaceUserRoles.OWNER]: 'role_owner',
  [WorkspaceUserRoles.CREATOR]: 'role_creator',
  [WorkspaceUserRoles.EDITOR]: 'role_editor',
  [WorkspaceUserRoles.COMMENTER]: 'role_commenter',
  [WorkspaceUserRoles.VIEWER]: 'role_viewer',
  [ProjectRoles.OWNER]: 'role_owner',
  [ProjectRoles.CREATOR]: 'role_creator',
  [ProjectRoles.EDITOR]: 'role_editor',
  [ProjectRoles.COMMENTER]: 'role_commenter',
  [ProjectRoles.VIEWER]: 'role_viewer',
  [ProjectRoles.NO_ACCESS]: 'role_no_access',
  [OrgUserRoles.SUPER_ADMIN]: 'role_owner',
  [OrgUserRoles.CREATOR]: 'role_creator',
  [OrgUserRoles.VIEWER]: 'role_viewer',
};

export const WorkspaceRolesToProjectRoles = {
  [WorkspaceUserRoles.OWNER]: ProjectRoles.OWNER,
  [WorkspaceUserRoles.CREATOR]: ProjectRoles.CREATOR,
  [WorkspaceUserRoles.EDITOR]: ProjectRoles.EDITOR,
  [WorkspaceUserRoles.COMMENTER]: ProjectRoles.COMMENTER,
  [WorkspaceUserRoles.VIEWER]: ProjectRoles.VIEWER,
};
>>>>>>> c2a35412

export const OrderedWorkspaceRoles = [
  WorkspaceUserRoles.OWNER,
  WorkspaceUserRoles.CREATOR,
  WorkspaceUserRoles.EDITOR,
  WorkspaceUserRoles.COMMENTER,
  WorkspaceUserRoles.VIEWER,
  // placeholder for no access
  null,
];

export const OrderedProjectRoles = [
  ProjectRoles.OWNER,
  ProjectRoles.CREATOR,
  ProjectRoles.EDITOR,
  ProjectRoles.COMMENTER,
  ProjectRoles.VIEWER,
  ProjectRoles.NO_ACCESS,
];<|MERGE_RESOLUTION|>--- conflicted
+++ resolved
@@ -193,8 +193,6 @@
   [OrgUserRoles.CREATOR]: 'blue',
   [OrgUserRoles.VIEWER]: 'yellow',
 };
-<<<<<<< HEAD
-=======
 
 export const RoleDescriptions = {
   [WorkspaceUserRoles.OWNER]: 'Full access to workspace',
@@ -237,7 +235,6 @@
   [WorkspaceUserRoles.COMMENTER]: ProjectRoles.COMMENTER,
   [WorkspaceUserRoles.VIEWER]: ProjectRoles.VIEWER,
 };
->>>>>>> c2a35412
 
 export const OrderedWorkspaceRoles = [
   WorkspaceUserRoles.OWNER,
