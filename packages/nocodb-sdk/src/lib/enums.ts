--- conflicted
+++ resolved
@@ -3,7 +3,7 @@
   CREATOR = 'org-level-creator',
   VIEWER = 'org-level-viewer',
 }
-<<<<<<< HEAD
+
 export enum ProjectRoles {
   OWNER = 'owner',
   CREATOR = 'creator',
@@ -11,8 +11,6 @@
   COMMENTER = 'commenter',
   VIEWER = 'viewer',
 }
-=======
->>>>>>> 5df4038f
 
 export enum WorkspaceUserRoles {
   OWNER = 'workspace-level-owner',
