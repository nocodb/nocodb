export enum ViewTypes {
  FORM = 1,
  GALLERY = 2,
  GRID = 3,
  KANBAN = 4,
  MAP = 5,
}

export enum ProjectTypes {
  DATABASE = 'database',
  DOCUMENTATION = 'documentation',
  COWRITER = 'cowriter',
  DASHBOARD = 'dashboard',
}

export enum RelationTypes {
  HAS_MANY = 'hm',
  BELONGS_TO = 'bt',
  MANY_TO_MANY = 'mm',
}

export enum ExportTypes {
  EXCEL = 'excel',
  CSV = 'csv',
}

export enum ErrorMessages {
  INVALID_SHARED_VIEW_PASSWORD = 'INVALID_SHARED_VIEW_PASSWORD',
  NOT_IMPLEMENTED = 'NOT_IMPLEMENTED',
}

export enum AuditOperationTypes {
  COMMENT = 'COMMENT',
  DATA = 'DATA',
  PROJECT = 'PROJECT',
  VIRTUAL_RELATION = 'VIRTUAL_RELATION',
  RELATION = 'RELATION',
  TABLE_VIEW = 'TABLE_VIEW',
  TABLE = 'TABLE',
  VIEW = 'VIEW',
  META = 'META',
  WEBHOOKS = 'WEBHOOKS',
  AUTHENTICATION = 'AUTHENTICATION',
  TABLE_COLUMN = 'TABLE_COLUMN',
  ORG_USER = 'ORG_USER',
}

export enum AuditOperationSubTypes {
  UPDATE = 'UPDATE',
  INSERT = 'INSERT',
  BULK_INSERT = 'BULK_INSERT',
  BULK_UPDATE = 'BULK_UPDATE',
  BULK_DELETE = 'BULK_DELETE',
  LINK_RECORD = 'LINK_RECORD',
  UNLINK_RECORD = 'UNLINK_RECORD',
  DELETE = 'DELETE',
  CREATE = 'CREATE',
  RENAME = 'RENAME',
  IMPORT_FROM_ZIP = 'IMPORT_FROM_ZIP',
  EXPORT_TO_FS = 'EXPORT_TO_FS',
  EXPORT_TO_ZIP = 'EXPORT_TO_ZIP',
  SIGNIN = 'SIGNIN',
  SIGNUP = 'SIGNUP',
  PASSWORD_RESET = 'PASSWORD_RESET',
  PASSWORD_FORGOT = 'PASSWORD_FORGOT',
  PASSWORD_CHANGE = 'PASSWORD_CHANGE',
  EMAIL_VERIFICATION = 'EMAIL_VERIFICATION',
  ROLES_MANAGEMENT = 'ROLES_MANAGEMENT',
  INVITE = 'INVITE',
  RESEND_INVITE = 'RESEND_INVITE',
}

export enum PluginCategory {
  STORAGE = 'Storage',
  EMAIL = 'Email',
}

export enum ModelTypes {
  TABLE = 'table',
  VIEW = 'view',
}

<<<<<<< HEAD
export enum TiptapNodesTypes {
  doc = 'doc',
  sec = 'sec',
  paragraph = 'paragraph',
  text = 'text',
  heading = 'heading',
  bullet = 'bullet',
  ordered = 'ordered',
  task = 'task',
  quote = 'quote',
  divider = 'divider',
  codeBlock = 'codeBlock',
  image = 'image',
  attachment = 'attachment',
  infoCallout = 'infoCallout',
  warningCallout = 'warningCallout',
  tipCallout = 'tipCallout',
  table = 'table',
  tableRow = 'tableRow',
  tableCell = 'tableCell',
  embed = 'embed',
  collapsable = 'collapsable',
  collapsableContent = 'collapsable_content',
  collapsableHeader = 'collapsable_header',
  column = 'column',
  columnContent = 'columnContent',
  linkToPage = 'linkToPage',
}

export enum TiptapMarksTypes {
  strike = 'strike',
  bold = 'bold',
  italic = 'italic',
  link = 'link',
  code = 'code',
  underline = 'underline',
=======
export enum ProjectStatus {
  JOB = 'job',
>>>>>>> fecc12a3
}<|MERGE_RESOLUTION|>--- conflicted
+++ resolved
@@ -80,7 +80,10 @@
   VIEW = 'view',
 }
 
-<<<<<<< HEAD
+export enum ProjectStatus {
+  JOB = 'job',
+}
+
 export enum TiptapNodesTypes {
   doc = 'doc',
   sec = 'sec',
@@ -117,8 +120,4 @@
   link = 'link',
   code = 'code',
   underline = 'underline',
-=======
-export enum ProjectStatus {
-  JOB = 'job',
->>>>>>> fecc12a3
 }