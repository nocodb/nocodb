import UITypes from './UITypes';
import { RolesObj, RolesType } from './globals';

// import {RelationTypes} from "./globals";

// const systemCols = ['created_at', 'updated_at']
const filterOutSystemColumns = (columns) => {
  return (columns && columns.filter((c) => !isSystemColumn(c))) || [];
};
const getSystemColumnsIds = (columns) => {
  return ((columns && columns.filter(isSystemColumn)) || []).map((c) => c.id);
};

const getSystemColumns = (columns) => columns.filter(isSystemColumn) || [];

const isSystemColumn = (col): boolean =>
  col &&
  (col.uidt === UITypes.ForeignKey ||
    col.column_name === 'created_at' ||
    col.column_name === 'updated_at' ||
    (col.pk && (col.ai || col.cdf)) ||
    (col.pk && col.meta && col.meta.ag) ||
    col.system);

<<<<<<< HEAD
type Roles = Record<
  OrgUserRoles | ProjectRoles | WorkspaceUserRoles | string,
  boolean
>;

const extractRolesObj = (roles: Roles | string[] | string): Roles => {
=======
const extractRolesObj = (roles: RolesType): RolesObj => {
>>>>>>> c2a35412
  if (!roles) return null;

  if (typeof roles === 'object' && !Array.isArray(roles)) return roles;

  if (typeof roles === 'string') {
    roles = roles.split(',');
  }

  if (roles.length === 0) return null;

  return roles.reduce((acc, role) => {
    acc[role] = true;
    return acc;
  }, {});
};

const stringifyRolesObj = (roles?: RolesObj | null): string => {
  if (!roles) return '';
  const rolesArr = Object.keys(roles).filter((r) => roles[r]);
  return rolesArr.join(',');
};

export {
  filterOutSystemColumns,
  getSystemColumnsIds,
  getSystemColumns,
  isSystemColumn,
  extractRolesObj,
  stringifyRolesObj,
};<|MERGE_RESOLUTION|>--- conflicted
+++ resolved
@@ -22,16 +22,7 @@
     (col.pk && col.meta && col.meta.ag) ||
     col.system);
 
-<<<<<<< HEAD
-type Roles = Record<
-  OrgUserRoles | ProjectRoles | WorkspaceUserRoles | string,
-  boolean
->;
-
-const extractRolesObj = (roles: Roles | string[] | string): Roles => {
-=======
 const extractRolesObj = (roles: RolesType): RolesObj => {
->>>>>>> c2a35412
   if (!roles) return null;
 
   if (typeof roles === 'object' && !Array.isArray(roles)) return roles;
