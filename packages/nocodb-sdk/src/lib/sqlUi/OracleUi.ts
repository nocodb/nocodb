import { NormalColumnRequestType } from '../Api'
import UITypes from '../UITypes';
import { IDType } from './index';

export class OracleUi {
  static getNewTableColumns(): any[] {
    return [
      {
        column_name: 'id',
        title: 'Id',
        dt: 'integer',
        dtx: 'integer',
        ct: 'int(11)',
        nrqd: false,
        rqd: true,
        ck: false,
        pk: true,
        un: false,
        ai: false,
        cdf: null,
        clen: null,
        np: null,
        ns: null,
        dtxp: '',
        dtxs: '',
        altered: 1,
        uidt: 'ID',
        uip: '',
        uicn: '',
      },
      {
        column_name: 'title',
        title: 'Title',
        dt: 'varchar',
        dtx: 'specificType',
        ct: 'varchar(45)',
        nrqd: true,
        rqd: false,
        ck: false,
        pk: false,
        un: false,
        ai: false,
        cdf: null,
        clen: 45,
        np: null,
        ns: null,
        dtxp: '45',
        dtxs: '',
        altered: 1,
        uidt: 'SingleLineText',
        uip: '',
        uicn: '',
      },
      // {
      //  column_name: "created_at",
      //   dt: "timestamp",
      //   dtx: "specificType",
      //   ct: "varchar(45)",
      //   nrqd: true,
      //   rqd: false,
      //   ck: false,
      //   pk: false,
      //   un: false,
      //   ai: false,
      //   cdf: 'CURRENT_TIMESTAMP',
      //   clen: 45,
      //   np: null,
      //   ns: null,
      //   dtxp: '',
      //   dtxs: ''
      // },
      // {
      //  column_name: "updated_at",
      //   dt: "timestamp",
      //   dtx: "specificType",
      //   ct: "varchar(45)",
      //   nrqd: true,
      //   rqd: false,
      //   ck: false,
      //   pk: false,
      //   un: false,
      //   ai: false,
      //   cdf: 'CURRENT_TIMESTAMP on update CURRENT_TIMESTAMP',
      //   clen: 45,
      //   np: null,
      //   ns: null,
      //   dtxp: '',
      //   dtxs: ''
      // }
    ];
  }

  static getNewColumn(suffix) {
    return {
      column_name: 'title' + suffix,
      dt: 'varchar',
      dtx: 'specificType',
      ct: 'varchar(45)',
      nrqd: true,
      rqd: false,
      ck: false,
      pk: false,
      un: false,
      ai: false,
      cdf: null,
      clen: 45,
      np: null,
      ns: null,
      dtxp: '45',
      dtxs: '',
      altered: 1,
      uidt: 'SingleLineText',
      uip: '',
      uicn: '',
    };
  }

  // static getDefaultLengthForDatatype(type) {
  //   switch (type) {
  //     case "int":
  //       return 11;
  //       break;
  //     case "tinyint":
  //       return 1;
  //       break;
  //     case "smallint":
  //       return 5;
  //       break;
  //
  //     case "mediumint":
  //       return 9;
  //       break;
  //     case "bigint":
  //       return 20;
  //       break;
  //     case "bit":
  //       return 64;
  //       break;
  //     case "boolean":
  //       return '';
  //       break;
  //     case "float":
  //       return 12;
  //       break;
  //     case "decimal":
  //       return 10;
  //       break;
  //     case "double":
  //       return 22;
  //       break;
  //     case "serial":
  //       return 20;
  //       break;
  //     case "date":
  //       return '';
  //       break;
  //     case "datetime":
  //     case "timestamp":
  //       return 6;
  //       break;
  //     case "time":
  //       return '';
  //       break;
  //     case "year":
  //       return '';
  //       break;
  //     case "char":
  //       return 255;
  //       break;
  //     case "varchar":
  //       return 45;
  //       break;
  //     case "nchar":
  //       return 255;
  //       break;
  //     case "text":
  //       return '';
  //       break;
  //     case "tinytext":
  //       return '';
  //       break;
  //     case "mediumtext":
  //       return '';
  //       break;
  //     case "longtext":
  //       return ''
  //       break;
  //     case "binary":
  //       return 255;
  //       break;
  //     case "varbinary":
  //       return 65500;
  //       break;
  //     case "blob":
  //       return '';
  //       break;
  //     case "tinyblob":
  //       return '';
  //       break;
  //     case "mediumblob":
  //       return '';
  //       break;
  //     case "longblob":
  //       return '';
  //       break;
  //     case "enum":
  //       return '\'a\',\'b\'';
  //       break;
  //     case "set":
  //       return '\'a\',\'b\'';
  //       break;
  //     case "geometry":
  //       return '';
  //     case "point":
  //       return '';
  //     case "linestring":
  //       return '';
  //     case "polygon":
  //       return '';
  //     case "multipoint":
  //       return '';
  //     case "multilinestring":
  //       return '';
  //     case "multipolygon":
  //       return '';
  //     case "json":
  //       return ''
  //       break;
  //
  //   }
  //
  // }

  static getDefaultLengthForDatatype(type) {
    switch (type) {
      default:
        return '';
    }
  }

  static getDefaultLengthIsDisabled(type): any {
    switch (type) {
      case 'integer':
        return true;
      case 'bfile':
      case 'binary rowid':
      case 'binary double':
      case 'binary_float':
      case 'blob':
      case 'canoical':
      case 'cfile':
      case 'char':
      case 'clob':
      case 'content pointer':
      case 'contigous array':
      case 'date':
      case 'decimal':
      case 'double precision':
      case 'float':
      case 'interval day to second':
      case 'interval year to month':
      case 'lob pointer':
      case 'long':
      case 'long raw':
      case 'named collection':
      case 'named object':
      case 'nchar':
      case 'nclob':
      case 'number':
      case 'nvarchar2':
      case 'octet':
      case 'oid':
      case 'pointer':
      case 'raw':
      case 'real':
      case 'ref':
      case 'ref cursor':
      case 'rowid':
      case 'signed binary integer':
      case 'smallint':
      case 'table':
      case 'time':
      case 'time with tz':
      case 'timestamp':
      case 'timestamp with local time zone':
      case 'timestamp with local tz':
      case 'timestamp with timezone':
      case 'timestamp with tz':
      case 'unsigned binary integer':
      case 'urowid':
      case 'varchar':
      case 'varchar2':
      case 'varray':
      case 'varying array':
        return false;
    }
  }

  static getDefaultValueForDatatype(type) {
    switch (type) {
      default:
        return '';
    }
  }

  static getDefaultScaleForDatatype(type): any {
    switch (type) {
      case 'integer':
      case 'bfile':
      case 'binary rowid':
      case 'binary double':
      case 'binary_float':
      case 'blob':
      case 'canoical':
      case 'cfile':
      case 'char':
      case 'clob':
      case 'content pointer':
      case 'contigous array':
      case 'date':
      case 'decimal':
      case 'double precision':
      case 'float':
      case 'interval day to second':
      case 'interval year to month':
      case 'lob pointer':
      case 'long':
      case 'long raw':
      case 'named collection':
      case 'named object':
      case 'nchar':
      case 'nclob':
      case 'number':
      case 'nvarchar2':
      case 'octet':
      case 'oid':
      case 'pointer':
      case 'raw':
      case 'real':
      case 'ref':
      case 'ref cursor':
      case 'rowid':
      case 'signed binary integer':
      case 'smallint':
      case 'table':
      case 'time':
      case 'time with tz':
      case 'timestamp':
      case 'timestamp with local time zone':
      case 'timestamp with local tz':
      case 'timestamp with timezone':
      case 'timestamp with tz':
      case 'unsigned binary integer':
      case 'urowid':
      case 'varchar':
      case 'varchar2':
      case 'varray':
      case 'varying array':
        return ' ';
    }
  }

  static colPropAIDisabled(col, columns) {
    // console.log(col);
    if (
      col.dt === 'int4' ||
      col.dt === 'integer' ||
      col.dt === 'bigint' ||
      col.dt === 'smallint'
    ) {
      for (let i = 0; i < columns.length; ++i) {
        if (columns[i].cn !== col.cn && columns[i].ai) {
          return true;
        }
      }
      return false;
    } else {
      return true;
    }
  }

  static colPropUNDisabled(_col) {
    // console.log(col);
    return true;
    // if (col.dt === 'int' ||
    //   col.dt === 'tinyint' ||
    //   col.dt === 'smallint' ||
    //   col.dt === 'mediumint' ||
    //   col.dt === 'bigint') {
    //   return false;
    // } else {
    //   return true;
    // }
  }

  static onCheckboxChangeAI(col) {
    console.log(col);
    if (
      col.dt === 'int' ||
      col.dt === 'bigint' ||
      col.dt === 'smallint' ||
      col.dt === 'tinyint'
    ) {
      col.altered = col.altered || 2;
    }

    // if (!col.ai) {
    //   col.dtx = 'specificType'
    // } else {
    //   col.dtx = ''
    // }
  }

  static showScale(_columnObj) {
    return false;
  }

  static removeUnsigned(columns) {
    for (let i = 0; i < columns.length; ++i) {
      if (
        columns[i].altered === 1 &&
        !(
          columns[i].dt === 'int' ||
          columns[i].dt === 'bigint' ||
          columns[i].dt === 'tinyint' ||
          columns[i].dt === 'smallint' ||
          columns[i].dt === 'mediumint'
        )
      ) {
        columns[i].un = false;
        console.log('>> resetting unsigned value', columns[i].cn);
      }
      console.log(columns[i].cn);
    }
  }

  static columnEditable(colObj) {
    return colObj.tn !== '_evolutions' || colObj.tn !== 'nc_evolutions';
  }

  static extractFunctionName(query) {
    const reg =
      /^\s*CREATE\s+(?:OR\s+REPLACE\s*)?\s*FUNCTION\s+(?:[\w\d_]+\.)?([\w_\d]+)/i;
    const match = query.match(reg);
    return match && match[1];
  }

  static extractProcedureName(query) {
    const reg =
      /^\s*CREATE\s+(?:OR\s+REPLACE\s*)?\s*PROCEDURE\s+(?:[\w\d_]+\.)?([\w_\d]+)/i;
    const match = query.match(reg);
    return match && match[1];
  }

  static splitQueries(query) {
    /***
     * we are splitting based on semicolon
     * there are mechanism to escape semicolon within single/double quotes(string)
     */
    return query.match(/\b("[^"]*;[^"]*"|'[^']*;[^']*'|[^;])*;/g);
  }

  static onCheckboxChangeAU(col) {
    console.log(col);
    // if (1) {
    col.altered = col.altered || 2;
    // }

    // if (!col.ai) {
    //   col.dtx = 'specificType'
    // } else {
    //   col.dtx = ''
    // }
  }

  /**
   * if sql statement is SELECT - it limits to a number
   * @param args
   * @returns {string|*}
   */
  sanitiseQuery(args) {
    let q = args.query.trim().split(';');

    if (q[0].startsWith('Select')) {
      q = q[0] + ` LIMIT 0,${args.limit ? args.limit : 100};`;
    } else if (q[0].startsWith('select')) {
      q = q[0] + ` LIMIT 0,${args.limit ? args.limit : 100};`;
    } else if (q[0].startsWith('SELECT')) {
      q = q[0] + ` LIMIT 0,${args.limit ? args.limit : 100};`;
    } else {
      return args.query;
    }

    return q;
  }

  getColumnsFromJson(json, tn) {
    const columns = [];

    try {
      if (typeof json === 'object' && !Array.isArray(json)) {
        const keys = Object.keys(json);

        for (let i = 0; i < keys.length; ++i) {
          switch (typeof json[keys[i]]) {
            case 'number':
              if (Number.isInteger(json[keys[i]])) {
                columns.push({
                  dp: null,
                  tn,
                  column_name: keys[i],
                  cno: keys[i],
                  dt: 'int',
                  np: 10,
                  ns: 0,
                  clen: null,
                  cop: 1,
                  pk: false,
                  nrqd: false,
                  rqd: false,
                  un: false,
                  ct: 'int(11) unsigned',
                  ai: false,
                  unique: false,
                  cdf: null,
                  cc: '',
                  csn: null,
                  dtx: 'specificType',
                  dtxp: '11',
                  dtxs: 0,
                  altered: 1,
                });
              } else {
                columns.push({
                  dp: null,
                  tn,
                  column_name: keys[i],
                  cno: keys[i],
                  dt: 'float',
                  np: 10,
                  ns: 2,
                  clen: null,
                  cop: 1,
                  pk: false,
                  nrqd: false,
                  rqd: false,
                  un: false,
                  ct: 'int(11) unsigned',
                  ai: false,
                  unique: false,
                  cdf: null,
                  cc: '',
                  csn: null,
                  dtx: 'specificType',
                  dtxp: '11',
                  dtxs: 2,
                  altered: 1,
                });
              }

              break;

            case 'string':
              if (json[keys[i]].length <= 255) {
                columns.push({
                  dp: null,
                  tn,
                  column_name: keys[i],
                  cno: keys[i],
                  dt: 'varchar',
                  np: 45,
                  ns: 0,
                  clen: null,
                  cop: 1,
                  pk: false,
                  nrqd: false,
                  rqd: false,
                  un: false,
                  ct: 'int(11) unsigned',
                  ai: false,
                  unique: false,
                  cdf: null,
                  cc: '',
                  csn: null,
                  dtx: 'specificType',
                  dtxp: '45',
                  dtxs: 0,
                  altered: 1,
                });
              } else {
                columns.push({
                  dp: null,
                  tn,
                  column_name: keys[i],
                  cno: keys[i],
                  dt: 'text',
                  np: null,
                  ns: 0,
                  clen: null,
                  cop: 1,
                  pk: false,
                  nrqd: false,
                  rqd: false,
                  un: false,
                  ct: 'int(11) unsigned',
                  ai: false,
                  unique: false,
                  cdf: null,
                  cc: '',
                  csn: null,
                  dtx: 'specificType',
                  dtxp: null,
                  dtxs: 0,
                  altered: 1,
                });
              }

              break;

            case 'boolean':
              columns.push({
                dp: null,
                tn,
                column_name: keys[i],
                cno: keys[i],
                dt: 'boolean',
                np: 3,
                ns: 0,
                clen: null,
                cop: 1,
                pk: false,
                nrqd: false,
                rqd: false,
                un: false,
                ct: 'int(11) unsigned',
                ai: false,
                unique: false,
                cdf: null,
                cc: '',
                csn: null,
                dtx: 'specificType',
                dtxp: '1',
                dtxs: 0,
                altered: 1,
              });
              break;

            case 'object':
              columns.push({
                dp: null,
                tn,
                column_name: keys[i],
                cno: keys[i],
                dt: 'json',
                np: 3,
                ns: 0,
                clen: null,
                cop: 1,
                pk: false,
                nrqd: false,
                rqd: false,
                un: false,
                ct: 'int(11) unsigned',
                ai: false,
                unique: false,
                cdf: null,
                cc: '',
                csn: null,
                dtx: 'specificType',
                dtxp: null,
                dtxs: 0,
                altered: 1,
              });
              break;

            default:
              break;
          }
        }
      }
    } catch (e) {
      console.log('Error in getColumnsFromJson', e);
    }
    return columns;
  }

  static colPropAuDisabled(_col) {
    return true;
  }

  static getAbstractType(col): any {
    switch ((col.dt || col.dt).toLowerCase()) {
      case 'integer':
        return 'integer';
      case 'bfile':
      case 'binary rowid':
      case 'binary double':
      case 'binary_float':
        return 'string';
      case 'blob':
        return 'blob';
      case 'canoical':
      case 'cfile':
      case 'char':
      case 'clob':
      case 'content pointer':
      case 'contigous array':
        return 'string';
      case 'date':
        return 'date';
      case 'decimal':
      case 'double precision':
      case 'float':
        return 'float';
      case 'interval day to second':
      case 'interval year to month':
        return 'string';
      case 'lob pointer':
        return 'string';
      case 'long':
        return 'integer';
      case 'long raw':
        return 'string';
      case 'named collection':
      case 'named object':
      case 'nchar':
      case 'nclob':
        return 'string';
      case 'nvarchar2':
      case 'octet':
      case 'oid':
      case 'pointer':
      case 'raw':
        return 'string';
      case 'real':
      case 'number':
        return 'float';
      case 'ref':
      case 'ref cursor':
      case 'rowid':
      case 'signed binary integer':
        return 'string';
      case 'smallint':
        return 'integer';
      case 'table':
        return 'string';
      case 'time':
      case 'time with tz':
        return 'time';
      case 'timestamp':
      case 'timestamp with local time zone':
      case 'timestamp with local tz':
      case 'timestamp with timezone':
      case 'timestamp with tz':
        return 'datetime';
      case 'unsigned binary integer':
      case 'urowid':
      case 'varchar':
      case 'varchar2':
        return 'string';
      case 'varray':
      case 'varying array':
        return 'string';
    }
  }

  static getUIType(col): any {
    switch (this.getAbstractType(col)) {
      case 'integer':
        return 'Number';
      case 'boolean':
        return 'Checkbox';
      case 'float':
        return 'Decimal';
      case 'date':
        return 'Date';
      case 'datetime':
        return 'CreateTime';
      case 'time':
        return 'Time';
      case 'year':
        return 'Year';
      case 'string':
        return 'SingleLineText';
      case 'text':
        return 'LongText';
      case 'blob':
        return 'Attachment';
      case 'enum':
        return 'SingleSelect';
      case 'set':
        return 'MultiSelect';
      case 'json':
        return 'LongText';
    }
  }

<<<<<<< HEAD
  static getDataTypeForUiType(col: { uidt?: UITypes }, idType?: IDType) {
=======
  static getDataTypeForUiType(
    col: { uidt: UITypes | NormalColumnRequestType['uidt'] },
    idType?: IDType
  ) {
>>>>>>> b5157317
    const colProp: any = {};
    switch (col.uidt) {
      case 'ID':
        {
          const isAutoIncId = idType === 'AI';
          const isAutoGenId = idType === 'AG';
          colProp.dt = isAutoGenId ? 'varchar' : 'integer';
          colProp.pk = true;
          colProp.un = isAutoIncId;
          colProp.ai = isAutoIncId;
          colProp.rqd = true;
          colProp.meta = isAutoGenId ? { ag: 'nc' } : undefined;
        }
        break;
      case 'ForeignKey':
        colProp.dt = 'varchar';
        break;
      case 'SingleLineText':
        colProp.dt = 'varchar';
        break;
      case 'LongText':
        colProp.dt = 'clob';
        break;
      case 'Attachment':
        colProp.dt = 'clob';
        break;
      case 'Checkbox':
        colProp.dt = 'tinyint';
        colProp.dtxp = 1;
        colProp.cdf = '0';
        break;
      case 'MultiSelect':
        colProp.dt = 'varchar2';
        break;
      case 'SingleSelect':
        colProp.dt = 'varchar2';
        break;
      case 'Collaborator':
        colProp.dt = 'varchar';
        break;
      case 'Date':
        colProp.dt = 'varchar';

        break;
      case 'Year':
        colProp.dt = 'year';
        break;
      case 'Time':
        colProp.dt = 'time';
        break;
      case 'PhoneNumber':
        colProp.dt = 'varchar';
        colProp.validate = {
          func: ['isMobilePhone'],
          args: [''],
          msg: ['Validation failed : isMobilePhone'],
        };
        break;
      case 'Email':
        colProp.dt = 'varchar';
        colProp.validate = {
          func: ['isEmail'],
          args: [''],
          msg: ['Validation failed : isEmail'],
        };
        break;
      case 'URL':
        colProp.dt = 'varchar';
        colProp.validate = {
          func: ['isURL'],
          args: [''],
          msg: ['Validation failed : isURL'],
        };
        break;
      case 'Number':
        colProp.dt = 'integer';
        break;
      case 'Decimal':
        colProp.dt = 'decimal';
        break;
      case 'Currency':
        colProp.dt = 'decimal';
        colProp.validate = {
          func: ['isCurrency'],
          args: [''],
          msg: ['Validation failed : isCurrency'],
        };
        break;
      case 'Percent':
        colProp.dt = 'double';
        break;
      case 'Duration':
        colProp.dt = 'integer';
        break;
      case 'Rating':
        colProp.dt = 'integer';
        colProp.cdf = '0';
        break;
      case 'Formula':
        colProp.dt = 'varchar';
        break;
      case 'Rollup':
        colProp.dt = 'varchar';
        break;
      case 'Count':
        colProp.dt = 'integer';
        break;
      case 'Lookup':
        colProp.dt = 'varchar';
        break;
      case 'DateTime':
        colProp.dt = 'timestamp';
        break;
      case 'CreateTime':
        colProp.dt = 'timestamp';
        break;
      case 'LastModifiedTime':
        colProp.dt = 'timestamp';
        break;
      case 'AutoNumber':
        colProp.dt = 'integer';
        break;
      case 'Barcode':
        colProp.dt = 'varchar';
        break;
      case 'Button':
        colProp.dt = 'varchar';
        break;
      default:
        colProp.dt = 'varchar';
        break;
    }
    return colProp;
  }

  static getUnsupportedFnList() {
    return [];
  }
}

// module.exports = PgUiHelp;<|MERGE_RESOLUTION|>--- conflicted
+++ resolved
@@ -795,14 +795,10 @@
     }
   }
 
-<<<<<<< HEAD
-  static getDataTypeForUiType(col: { uidt?: UITypes }, idType?: IDType) {
-=======
   static getDataTypeForUiType(
     col: { uidt: UITypes | NormalColumnRequestType['uidt'] },
     idType?: IDType
   ) {
->>>>>>> b5157317
     const colProp: any = {};
     switch (col.uidt) {
       case 'ID':
