--- conflicted
+++ resolved
@@ -35,10 +35,6 @@
 !.vscode/extensions.json
 /noco.db
 
-<<<<<<< HEAD
-/docker/main.js
-/docker/nc-gui/
-=======
 # export
 export/**
 
@@ -48,5 +44,4 @@
 # ignoring to avoid commiting those files
 # nc-gui dir is copied for building local docker.
 /docker/main.js
-/docker/nc-gui
->>>>>>> fecc12a3
+/docker/nc-gui/