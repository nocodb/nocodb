--- conflicted
+++ resolved
@@ -1,8 +1,5 @@
 ARG ACCESS_TOKEN
-<<<<<<< HEAD
-=======
 
->>>>>>> 3d488b98
 ###########
 # Litestream Builder
 ###########
@@ -26,10 +23,7 @@
 FROM node:16.17.0-alpine3.15 as builder
 ARG ACCESS_TOKEN
 ENV TOKEN_FOR_PACKAGES=${ACCESS_TOKEN}
-<<<<<<< HEAD
-=======
 
->>>>>>> 3d488b98
 WORKDIR /usr/src/app
 
 # install node-gyp dependencies
@@ -49,11 +43,8 @@
 # install production dependencies,
 # reduce node_module size with modclean & removing sqlite deps,
 # package built code into app.tar.gz & add execute permission to start.sh
-<<<<<<< HEAD
-RUN printf "@deep-consulting-solutions:registry=https://npm.pkg.github.com/\nalways-auth=true\n//npm.pkg.github.com/:_authToken=%s" $TOKEN_FOR_PACKAGES > .npmrc
-=======
 RUN printf "@deep-consulting-solutions:registry=https://npm.pkg.github.com/\nalways-auth=true\n//npm.pkg.github.com/:_authToken=%s" $TOKEN_FOR_PACKAGES >> .npmrc
->>>>>>> 3d488b98
+
 RUN npm ci --omit=dev --quiet \
     && npx modclean --patterns="default:*" --ignore="nc-lib-gui/**,dayjs/**,express-status-monitor/**,@azure/msal-node/dist/**" --run  \
     && rm -rf ./node_modules/sqlite3/deps \
