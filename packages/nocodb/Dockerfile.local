--- conflicted
+++ resolved
@@ -47,11 +47,7 @@
     curl \
     jq
 
-<<<<<<< HEAD
 # Copy production code & main entry file
-=======
-# Copy packaged production code & main entry file
->>>>>>> 1616c6bb
 COPY --from=builder /usr/src/app/ /usr/src/app/
 COPY --from=builder /usr/src/appEntry/ /usr/src/appEntry/
 
