--- conflicted
+++ resolved
@@ -30,11 +30,7 @@
 # remove sqlite deps, and add execute permission to start.sh
 RUN pnpm uninstall nocodb-sdk
 RUN pnpm install --prod --shamefully-hoist --reporter=silent \
-<<<<<<< HEAD
-    && pnpm dlx modclean --patterns="default:*" --ignore="nc-lib-gui/**,dayjs/**,express-status-monitor/**,@azure/msal-node/dist/**,@react-email/**" --run \
-=======
     && pnpm dlx modclean --patterns="default:*" --ignore="nc-lib-gui/**,dayjs/**,express-status-monitor/**,@azure/msal-node/dist/**,@react-email/**,@linear/**" --run  \
->>>>>>> 3ec0a519
     && rm -rf ./node_modules/sqlite3/deps \
     && chmod +x /usr/src/appEntry/start.sh
 
