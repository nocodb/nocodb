--- conflicted
+++ resolved
@@ -4,11 +4,7 @@
 ###########
 # Litestream Builder
 ###########
-<<<<<<< HEAD
-FROM --platform=$BUILDPLATFORM golang:alpine3.20 as lt-builder
-=======
 FROM --platform=$BUILDPLATFORM golang:bookworm as lt-builder
->>>>>>> 7e7a2ef7
 
 WORKDIR /usr/src/
 
