--- conflicted
+++ resolved
@@ -1,10 +1,6 @@
 {
   "name": "nocodb",
-<<<<<<< HEAD
-  "version": "0.90.7-finn.0",
-=======
-  "version": "0.90.10",
->>>>>>> 24703b9a
+  "version": "0.90.10-finn.0",
   "description": "NocoDB",
   "main": "dist/bundle.js",
   "repository": "https://github.com/finn-auto/nocodb",
@@ -155,11 +151,7 @@
     "nanoid": "^3.1.20",
     "nc-common": "0.0.6",
     "nc-help": "0.2.46",
-<<<<<<< HEAD
-    "nc-lib-gui": "npm:finn-nc-lib-gui@0.90.7-finn.1",
-=======
-    "nc-lib-gui": "0.90.10",
->>>>>>> 24703b9a
+    "nc-lib-gui": "npm:finn-nc-lib-gui@0.90.10-finn.0",
     "nc-plugin": "^0.1.1",
     "ncp": "^2.0.0",
     "nocodb-sdk": "0.90.10",
