--- conflicted
+++ resolved
@@ -1,10 +1,6 @@
 {
   "name": "nocodb",
-<<<<<<< HEAD
-  "version": "0.84.10-finn.3",
-=======
-  "version": "0.84.13",
->>>>>>> f3e952ad
+  "version": "0.84.13-finn.0",
   "description": "NocoDB",
   "main": "dist/bundle.js",
   "repository": "https://github.com/finn-auto/nocodb",
@@ -152,11 +148,7 @@
     "nanoid": "^3.1.20",
     "nc-common": "0.0.6",
     "nc-help": "^0.2.31",
-<<<<<<< HEAD
-    "nc-lib-gui": "npm:finn-nc-lib-gui@0.84.10-finn.6",
-=======
-    "nc-lib-gui": "0.84.13",
->>>>>>> f3e952ad
+    "nc-lib-gui": "npm:finn-nc-lib-gui@0.84.13-finn.0",
     "nc-plugin": "^0.1.1",
     "ncp": "^2.0.0",
     "nodemailer": "^6.4.10",
