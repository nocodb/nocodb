--- conflicted
+++ resolved
@@ -13,10 +13,6 @@
 import { GlobalGuard } from '~/guards/global/global.guard';
 import { PagedResponseImpl } from '~/helpers/PagedResponse';
 import { AuditsService } from '~/services/audits.service';
-<<<<<<< HEAD
-import { Audit } from '~/models';
-=======
->>>>>>> 90cbc13a
 import { Acl } from '~/middlewares/extract-ids/extract-ids.middleware';
 
 @Controller()
