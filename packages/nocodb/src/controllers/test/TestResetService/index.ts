--- conflicted
+++ resolved
@@ -159,11 +159,7 @@
 
   // todo: Remove this once user deletion improvement PR is merged
   removeProjectUsersFromCache = async (project: Project) => {
-<<<<<<< HEAD
-    const projectUsers: User[] = await ProjectUser.getUsersList({
-=======
     const projectUsers = await ProjectUser.getUsersList({
->>>>>>> 90cbc13a
       project_id: project.id,
       limit: 1000,
       offset: 0,
@@ -171,11 +167,7 @@
 
     for (const projectUser of projectUsers) {
       try {
-<<<<<<< HEAD
         const user: User = (await User.get(projectUser.id)) as any;
-=======
-        const user: User = (await User.get(projectUser.fk_user_id)) as any;
->>>>>>> 90cbc13a
         await NocoCache.del(
           `${CacheScope.PROJECT_USER}:${project.id}:${user.id}`,
         );
