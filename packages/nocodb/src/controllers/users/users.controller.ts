--- conflicted
+++ resolved
@@ -23,12 +23,9 @@
 } from '../../services/users/helpers';
 import { UsersService } from '../../services/users/users.service';
 import extractRolesObj from '../../utils/extractRolesObj';
-<<<<<<< HEAD
+import type { AppConfig } from '../../interface/config';
 import NocoCache from '../../cache/NocoCache';
 import { CacheGetType } from '../../utils/globals';
-=======
-import type { AppConfig } from '../../interface/config';
->>>>>>> 6bfa6e0a
 
 @Controller()
 export class UsersController {
