--- conflicted
+++ resolved
@@ -160,16 +160,7 @@
       data.__proto__ = proto;
     }
 
-<<<<<<< HEAD
-    // retrieve virtual column data as well
-    const view = this.viewId && (await View.get(this.viewId));
-    const model = this.model;
-
-    const { ast } = await getAst({ model, view });
-    return data ? await nocoExecute(ast, data, {}) : {};
-=======
     return data ? await nocoExecute(ast, data, {}, query) : {};
->>>>>>> 6dc26295
   }
 
   public async exist(id?: any): Promise<any> {
