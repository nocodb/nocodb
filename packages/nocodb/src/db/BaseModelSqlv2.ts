--- conflicted
+++ resolved
@@ -2558,13 +2558,8 @@
       modelId: this.model.id,
       tnPath: this.tnPath,
     });
-<<<<<<< HEAD
+
     /*
-
-=======
-
-    /*
->>>>>>> fecc12a3
     const view = await View.get(this.viewId);
 
     // handle form view data submission
