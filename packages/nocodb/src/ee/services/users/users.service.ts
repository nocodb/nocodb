--- conflicted
+++ resolved
@@ -233,7 +233,6 @@
     return workspace;
   }
 
-<<<<<<< HEAD
   async login(user: UserType) {
     const workspaces = await WorkspaceUser.workspaceList({
       fk_user_id: user.id,
@@ -244,12 +243,12 @@
     }
 
     return await super.login(user);
-=======
+  }
+
   protected clearCookie(param: { res: any; req: any }) {
     param.res.clearCookie('refresh_token', {
       httpOnly: true,
       domain: process.env.NC_BASE_HOST_NAME || undefined,
     });
->>>>>>> 7af8950e
   }
 }