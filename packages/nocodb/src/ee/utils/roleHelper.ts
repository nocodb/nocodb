--- conflicted
+++ resolved
@@ -2,10 +2,7 @@
   extractRolesObj,
   OrderedProjectRoles,
   OrderedWorkspaceRoles,
-<<<<<<< HEAD
-=======
   WorkspaceRolesToProjectRoles,
->>>>>>> c2a35412
 } from 'nocodb-sdk';
 import { NcError } from 'src/helpers/catchError';
 import type { ProjectRoles, WorkspaceUserRoles } from 'nocodb-sdk';
@@ -25,17 +22,6 @@
         role = r;
         power = ind;
       }
-<<<<<<< HEAD
-    }
-  } else if (user.workspace_roles) {
-    for (const r of Object.keys(user.workspace_roles)) {
-      const ind = reverseOrderedWorkspaceRoles.indexOf(r as WorkspaceUserRoles);
-      if (ind > power) {
-        role = r;
-        power = ind;
-      }
-=======
->>>>>>> c2a35412
     }
   } else if (user.workspace_roles) {
     for (const r of Object.keys(user.workspace_roles)) {
@@ -64,13 +50,10 @@
 export function getWorkspaceRolePower(user: any) {
   const reverseOrderedWorkspaceRoles = [...OrderedWorkspaceRoles].reverse();
 
-<<<<<<< HEAD
-=======
   if (!user.workspace_roles) {
     return -1;
   }
 
->>>>>>> c2a35412
   // get most powerful role of user (TODO moving forward we will confirm that user has only one role)
   let role = null;
   let power = -1;
@@ -96,16 +79,8 @@
   let projectRoles = null;
   if (wsRoles) {
     for (const r of Object.keys(wsRoles)) {
-<<<<<<< HEAD
-      const roleIndex = OrderedWorkspaceRoles.indexOf(r as WorkspaceUserRoles);
-      if (roleIndex !== -1) {
-        if (!projectRoles) projectRoles = {};
-        projectRoles[OrderedProjectRoles[roleIndex]] = wsRoles[r];
-      }
-=======
       if (!projectRoles) projectRoles = {};
       projectRoles[WorkspaceRolesToProjectRoles[r]] = wsRoles[r];
->>>>>>> c2a35412
     }
   }
   return projectRoles;
