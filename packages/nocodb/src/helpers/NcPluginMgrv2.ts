--- conflicted
+++ resolved
@@ -130,23 +130,9 @@
     /*
      * NC_S3_BUCKET_NAME
      * NC_S3_REGION
-<<<<<<< HEAD
-     * NC_S3_ENDPOINT
-     * NC_S3_ACCESS_KEY
-     * NC_S3_ACCESS_SECRET
      * */
 
-    if (
-      process.env.NC_S3_BUCKET_NAME &&
-      (process.env.NC_S3_REGION || process.env.NC_S3_ENDPOINT) &&
-      process.env.NC_S3_ACCESS_KEY &&
-      process.env.NC_S3_ACCESS_SECRET
-    ) {
-      const s3Plugin = await Plugin.getPluginByTitle(S3PluginConfig.title);
-=======
-     * */
-
-    if (process.env.NC_S3_BUCKET_NAME && process.env.NC_S3_REGION) {
+    if (process.env.NC_S3_BUCKET_NAME && (process.env.NC_S3_REGION || process.env.NC_S3_ENDPOINT)) {
       const s3Plugin = await Plugin.getPlugin(S3PluginConfig.id);
       const s3CfgData: Record<string, any> = {
         bucket: process.env.NC_S3_BUCKET_NAME,
@@ -159,7 +145,6 @@
         s3CfgData.access_key = process.env.NC_S3_ACCESS_KEY;
         s3CfgData.access_secret = process.env.NC_S3_ACCESS_SECRET;
       }
->>>>>>> 8b78e7b8
       await Plugin.update(s3Plugin.id, {
         active: true,
         input: JSON.stringify(s3CfgData),
