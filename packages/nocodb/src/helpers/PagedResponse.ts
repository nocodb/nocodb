--- conflicted
+++ resolved
@@ -32,9 +32,8 @@
         (Math.ceil(this.pageInfo.totalRows / this.pageInfo.pageSize) || 1);
     }
 
-<<<<<<< HEAD
     if (additionalProps) Object.assign(this, additionalProps);
-=======
+
     if (offset && offset >= count) {
       this.errors = [
         {
@@ -42,7 +41,6 @@
         },
       ];
     }
->>>>>>> a5850067
   }
 
   list: Array<T>;
