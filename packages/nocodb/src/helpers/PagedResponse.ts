--- conflicted
+++ resolved
@@ -32,13 +32,9 @@
         (Math.ceil(this.pageInfo.totalRows / this.pageInfo.pageSize) || 1);
     }
 
-<<<<<<< HEAD
-    if (offset && offset >= +count) {
-=======
     if (additionalProps) Object.assign(this, additionalProps);
 
-    if (offset && offset >= count) {
->>>>>>> 5081345c
+    if (offset && offset >= +count) {
       this.errors = [
         {
           message: 'Offset is beyond the total number of rows',
