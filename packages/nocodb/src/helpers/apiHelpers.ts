import Ajv from 'ajv';
import addFormats from 'ajv-formats';
<<<<<<< HEAD
import * as swagger from '../schema/swagger.json';
import type { ErrorObject } from 'ajv';
import type { NextFunction, Request, Response } from 'express';
=======
import type { ErrorObject } from 'ajv';
import type { NextFunction, Request, Response } from 'express';
import swagger from '~/schema';
>>>>>>> 90cbc13a
import { NcError } from '~/helpers/catchError';

export function parseHrtimeToMilliSeconds(hrtime) {
  const milliseconds = (hrtime[0] * 1000 + hrtime[1] / 1e6).toFixed(3);
  return milliseconds;
}

const ajv = new Ajv({ strictSchema: false, strict: false }); // Initialize AJV

ajv.addSchema(swagger, 'swagger.json');
addFormats(ajv);

// A middleware generator to validate the request body
export const getAjvValidatorMw = (schema) => {
  return (req: Request, res: Response, next: NextFunction) => {
    // Validate the request body against the schema
    const valid = ajv.validate(
      typeof schema === 'string' ? { $ref: schema } : schema,
      req.body,
    );

    // If the request body is valid, call the next middleware
    if (valid) {
      next();
    } else {
      const errors: ErrorObject[] | null | undefined = ajv.errors;

      // If the request body is invalid, send a response with an error message
      res.status(400).json({
        message: 'Invalid request body',
        errors,
      });
    }
  };
};

// a function to validate the payload against the schema
export const validatePayload = (schema, payload) => {
  // Validate the request body against the schema
  const valid = ajv.validate(
    typeof schema === 'string' ? { $ref: schema } : schema,
    payload,
  );

  // If the request body is not valid, throw error
  if (!valid) {
    const errors: ErrorObject[] | null | undefined = ajv.errors;

    // If the request body is invalid, throw error with error message  and errors
    NcError.ajvValidationError({
      message: 'Invalid request body',
      errors,
    });
  }
};<|MERGE_RESOLUTION|>--- conflicted
+++ resolved
@@ -1,14 +1,8 @@
 import Ajv from 'ajv';
 import addFormats from 'ajv-formats';
-<<<<<<< HEAD
-import * as swagger from '../schema/swagger.json';
-import type { ErrorObject } from 'ajv';
-import type { NextFunction, Request, Response } from 'express';
-=======
 import type { ErrorObject } from 'ajv';
 import type { NextFunction, Request, Response } from 'express';
 import swagger from '~/schema';
->>>>>>> 90cbc13a
 import { NcError } from '~/helpers/catchError';
 
 export function parseHrtimeToMilliSeconds(hrtime) {
