--- conflicted
+++ resolved
@@ -793,8 +793,6 @@
     message: (_workspaceId: string) => 'SSO login required for workspace',
     code: 403,
   },
-<<<<<<< HEAD
-=======
   [NcErrorType.MAX_INSERT_LIMIT_EXCEEDED]: {
     message: (limit: string) => `Maximum ${limit} records during insert`,
     code: 422,
@@ -803,7 +801,6 @@
     message: (message: string) => message,
     code: 422,
   },
->>>>>>> bceb8b53
 };
 
 function generateError(
@@ -1278,13 +1275,11 @@
       params: ncWorkspaceId,
     });
   }
-<<<<<<< HEAD
-=======
+  
   static maxInsertLimitExceeded(limit: number, args?: NcErrorArgs) {
     throw new NcBaseErrorv2(NcErrorType.MAX_INSERT_LIMIT_EXCEEDED, {
       params: limit.toString(),
       ...args,
     });
   }
->>>>>>> bceb8b53
 }