import Handlebars from 'handlebars';
import { v4 as uuidv4 } from 'uuid';
import NcPluginMgrv2 from './NcPluginMgrv2';
import type { Column, FormView, Hook, Model, View } from '~/models';
import type { HookLogType } from 'nocodb-sdk';
<<<<<<< HEAD
import Noco from '~/Noco';
=======
>>>>>>> 90cbc13a
import { Filter, HookLog } from '~/models';

Handlebars.registerHelper('json', function (context) {
  return JSON.stringify(context);
});

export function parseBody(template: string, data: any): string {
  if (!template) {
    return template;
  }

  return Handlebars.compile(template, { noEscape: true })({
    data,
  });
}

export async function validateCondition(filters: Filter[], data: any) {
  if (!filters.length) {
    return true;
  }

  let isValid = true;
  for (const _filter of filters) {
    const filter = _filter instanceof Filter ? _filter : new Filter(_filter);
    let res;
    const field = await filter.getColumn().then((c) => c.title);
    let val = data[field];
    switch (typeof filter.value) {
      case 'boolean':
        val = !!data[field];
        break;
      case 'number':
        val = +data[field];
        break;
    }
    switch (filter.comparison_op) {
      case 'eq':
        res = val == filter.value;
        break;
      case 'neq':
        res = val != filter.value;
        break;
      case 'like':
        res =
          data[field]?.toLowerCase()?.indexOf(filter.value?.toLowerCase()) > -1;
        break;
      case 'nlike':
        res =
          data[field]?.toLowerCase()?.indexOf(filter.value?.toLowerCase()) ===
          -1;
        break;
      case 'empty':
      case 'blank':
        res =
          data[field] === '' ||
          data[field] === null ||
          data[field] === undefined;
        break;
      case 'notempty':
      case 'notblank':
        res = !(
          data[field] === '' ||
          data[field] === null ||
          data[field] === undefined
        );
        break;
      case 'checked':
        res = !!data[field];
        break;
      case 'notchecked':
        res = !data[field];
        break;
      case 'null':
        res = res = data[field] === null;
        break;
      case 'notnull':
        res = data[field] !== null;
        break;
      case 'allof':
        res = (filter.value?.split(',').map((item) => item.trim()) ?? []).every(
          (item) => (data[field]?.split(',') ?? []).includes(item),
        );
        break;
      case 'anyof':
        res = (filter.value?.split(',').map((item) => item.trim()) ?? []).some(
          (item) => (data[field]?.split(',') ?? []).includes(item),
        );
        break;
      case 'nallof':
        res = !(
          filter.value?.split(',').map((item) => item.trim()) ?? []
        ).every((item) => (data[field]?.split(',') ?? []).includes(item));
        break;
      case 'nanyof':
        res = !(filter.value?.split(',').map((item) => item.trim()) ?? []).some(
          (item) => (data[field]?.split(',') ?? []).includes(item),
        );
        break;
      case 'lt':
        res = +data[field] < +filter.value;
        break;
      case 'lte':
      case 'le':
        res = +data[field] <= +filter.value;
        break;
      case 'gt':
        res = +data[field] > +filter.value;
        break;
      case 'gte':
      case 'ge':
        res = +data[field] >= +filter.value;
        break;
    }

    switch (filter.logical_op) {
      case 'or':
        isValid = isValid || res;
        break;
      case 'not':
        isValid = isValid && !res;
        break;
      case 'and':
      default:
        isValid = isValid && res;
        break;
    }
  }

  return isValid;
}

export function constructWebHookData(hook, model, view, prevData, newData) {
  if (hook.version === 'v2') {
    // extend in the future - currently only support records
    const scope = 'records';

    return {
      type: `${scope}.${hook.event}.${hook.operation}`,
      id: uuidv4(),
      data: {
        table_id: model.id,
        table_name: model.title,
        // webhook are table specific, so no need to send view_id and view_name
        // view_id: view?.id,
        // view_name: view?.title,
        ...(prevData && {
          previous_rows: Array.isArray(prevData) ? prevData : [prevData],
        }),
        ...(hook.operation !== 'bulkInsert' &&
          newData && { rows: Array.isArray(newData) ? newData : [newData] }),
        ...(hook.operation === 'bulkInsert' && {
          rows_inserted: Array.isArray(newData)
            ? newData.length
            : newData
            ? 1
            : 0,
        }),
      },
    };
  }

  // for v1, keep it as it is
  return newData;
}

export async function handleHttpWebHook(
  hook,
  model,
  view,
  apiMeta,
  user,
  prevData,
  newData,
) {
  const req = axiosRequestMake(
    apiMeta,
    user,
    constructWebHookData(hook, model, view, prevData, newData),
  );
  return require('axios')(req);
}

export function axiosRequestMake(_apiMeta, _user, data) {
  const apiMeta = { ..._apiMeta };
  // if it's a string try to parse and apply handlebar
  // or if object then convert into JSON string and parse it
  if (apiMeta.body) {
    try {
      apiMeta.body = JSON.parse(
        typeof apiMeta.body === 'string'
          ? apiMeta.body
          : JSON.stringify(apiMeta.body),
        (_key, value) => {
          return typeof value === 'string' ? parseBody(value, data) : value;
        },
      );
    } catch (e) {
      // if string parsing failed then directly apply the handlebar
      apiMeta.body = parseBody(apiMeta.body, data);
    }
  }
  if (apiMeta.auth) {
    try {
      apiMeta.auth = JSON.parse(
        typeof apiMeta.auth === 'string'
          ? apiMeta.auth
          : JSON.stringify(apiMeta.auth),
        (_key, value) => {
          return typeof value === 'string' ? parseBody(value, data) : value;
        },
      );
    } catch (e) {
      apiMeta.auth = parseBody(apiMeta.auth, data);
    }
  }
  apiMeta.response = {};
  const req = {
    params: apiMeta.parameters
      ? apiMeta.parameters.reduce((paramsObj, param) => {
          if (param.name && param.enabled) {
            paramsObj[param.name] = parseBody(param.value, data);
          }
          return paramsObj;
        }, {})
      : {},
    url: parseBody(apiMeta.path, data),
    method: apiMeta.method,
    data: apiMeta.body,
    headers: apiMeta.headers
      ? apiMeta.headers.reduce((headersObj, header) => {
          if (header.name && header.enabled) {
            headersObj[header.name] = parseBody(header.value, data);
          }
          return headersObj;
        }, {})
      : {},
    withCredentials: true,
  };
  return req;
}

export async function invokeWebhook(
  hook: Hook,
  model: Model,
  view: View,
  prevData,
  newData,
  user,
  testFilters = null,
  throwErrorOnFailure = false,
  testHook = false,
) {
  let hookLog: HookLogType;
  const startTime = process.hrtime();
  let notification;
  try {
    notification =
      typeof hook.notification === 'string'
        ? JSON.parse(hook.notification)
        : hook.notification;

    const isBulkOperation = Array.isArray(newData);

    if (isBulkOperation && notification?.type !== 'URL') {
      // only URL hook is supported for bulk operations
      return;
    }

    if (hook.condition && !testHook) {
      if (isBulkOperation) {
        const filteredData = [];
        for (const data of newData) {
          if (
            await validateCondition(
              testFilters || (await hook.getFilters()),
              data,
            )
          ) {
            filteredData.push(data);
          }
          if (!filteredData.length) {
            return;
          }
          newData = filteredData;
        }
      } else {
        if (
          !(await validateCondition(
            testFilters || (await hook.getFilters()),
            newData,
          ))
        ) {
          return;
        }
      }
    }

    switch (notification?.type) {
      case 'Email':
        {
          const res = await (
            await NcPluginMgrv2.emailAdapter(false)
          )?.mailSend({
            to: parseBody(notification?.payload?.to, newData),
            subject: parseBody(notification?.payload?.subject, newData),
            html: parseBody(notification?.payload?.body, newData),
          });
          if (process.env.NC_AUTOMATION_LOG_LEVEL === 'ALL') {
            hookLog = {
              ...hook,
              fk_hook_id: hook.id,
              type: notification.type,
              payload: JSON.stringify(notification?.payload),
              response: JSON.stringify(res),
              triggered_by: user?.email,
            };
          }
        }
        break;
      case 'URL':
        {
          const res = await handleHttpWebHook(
            hook,
            model,
            view,
            notification?.payload,
            user,
            prevData,
            newData,
          );

          if (process.env.NC_AUTOMATION_LOG_LEVEL === 'ALL') {
            hookLog = {
              ...hook,
              fk_hook_id: hook.id,
              type: notification.type,
              payload: JSON.stringify(notification?.payload),
              response: JSON.stringify({
                status: res.status,
                statusText: res.statusText,
                headers: res.headers,
                config: {
                  url: res.config.url,
                  method: res.config.method,
                  data: res.config.data,
                  headers: res.config.headers,
                  params: res.config.params,
                },
              }),
              triggered_by: user?.email,
            };
          }
        }
        break;
      default:
        {
          const res = await (
            await NcPluginMgrv2.webhookNotificationAdapters(notification.type)
          ).sendMessage(
            parseBody(notification?.payload?.body, newData),
            JSON.parse(JSON.stringify(notification?.payload), (_key, value) => {
              return typeof value === 'string'
                ? parseBody(value, newData)
                : value;
            }),
          );

          if (process.env.NC_AUTOMATION_LOG_LEVEL === 'ALL') {
            hookLog = {
              ...hook,
              fk_hook_id: hook.id,
              type: notification.type,
              payload: JSON.stringify(notification?.payload),
              response: JSON.stringify({
                status: res.status,
                statusText: res.statusText,
                headers: res.headers,
                config: {
                  url: res.config.url,
                  method: res.config.method,
                  data: res.config.data,
                  headers: res.config.headers,
                  params: res.config.params,
                },
              }),
              triggered_by: user?.email,
            };
          }
        }
        break;
    }
  } catch (e) {
    console.log(e);
    if (['ERROR', 'ALL'].includes(process.env.NC_AUTOMATION_LOG_LEVEL)) {
      hookLog = {
        ...hook,
        type: notification.type,
        payload: JSON.stringify(notification?.payload),
        fk_hook_id: hook.id,
        error_code: e.error_code,
        error_message: e.message,
        error: JSON.stringify(e),
        triggered_by: user?.email,
      };
    }
    if (throwErrorOnFailure) throw e;
  } finally {
    if (hookLog) {
      hookLog.execution_time = parseHrtimeToMilliSeconds(
        process.hrtime(startTime),
      );
      HookLog.insert({ ...hookLog, test_call: testHook });
    }
  }
}

export function _transformSubmittedFormDataForEmail(
  data,
  // @ts-ignore
  formView,
  // @ts-ignore
  columns: (Column<any> & FormView<any>)[],
) {
  const transformedData = { ...data };

  for (const col of columns) {
    if (col.uidt === 'Attachment') {
      if (typeof transformedData[col.title] === 'string') {
        transformedData[col.title] = JSON.parse(transformedData[col.title]);
      }
      transformedData[col.title] = (transformedData[col.title] || [])
        .map((attachment) => {
          if (
            ['jpeg', 'gif', 'png', 'apng', 'svg', 'bmp', 'ico', 'jpg'].includes(
              attachment.title.split('.').pop(),
            )
          ) {
            return `<a href="${attachment.url}" target="_blank"><img height="50px" src="${attachment.url}"/></a>`;
          }
          return `<a href="${attachment.url}" target="_blank">${attachment.title}</a>`;
        })
        .join('&nbsp;');
    } else if (
      transformedData[col.title] &&
      typeof transformedData[col.title] === 'object'
    ) {
      transformedData[col.title] = JSON.stringify(transformedData[col.title]);
    }
  }
  return transformedData;
}

function parseHrtimeToMilliSeconds(hrtime) {
  const milliseconds = (hrtime[0] + hrtime[1] / 1e6).toFixed(3);
  return milliseconds;
}<|MERGE_RESOLUTION|>--- conflicted
+++ resolved
@@ -3,10 +3,6 @@
 import NcPluginMgrv2 from './NcPluginMgrv2';
 import type { Column, FormView, Hook, Model, View } from '~/models';
 import type { HookLogType } from 'nocodb-sdk';
-<<<<<<< HEAD
-import Noco from '~/Noco';
-=======
->>>>>>> 90cbc13a
 import { Filter, HookLog } from '~/models';
 
 Handlebars.registerHelper('json', function (context) {
