/* eslint-disable @typescript-eslint/ban-types */
import fs from 'fs';
import path from 'path';

import * as Sentry from '@sentry/node';
import bodyParser from 'body-parser';
import clear from 'clear';
import cookieParser from 'cookie-parser';
import debug from 'debug';
import * as express from 'express';
import { Router } from 'express';
import importFresh from 'import-fresh';
import morgan from 'morgan';
import NcToolGui from 'nc-lib-gui';
import requestIp from 'request-ip';
import { v4 as uuidv4 } from 'uuid';

import { NcConfig } from '../interface/config';
import Migrator from './db/sql-migrator/lib/KnexMigrator';
import NcConfigFactory from './utils/NcConfigFactory';

import NcProjectBuilderCE from './v1-legacy/NcProjectBuilder';
import NcProjectBuilderEE from './v1-legacy/NcProjectBuilderEE';
import { GqlApiBuilder } from './v1-legacy/gql/GqlApiBuilder';
import NcMetaIO from './meta/NcMetaIO';
import NcMetaImplCE from './meta/NcMetaIOImpl';
import NcMetaImplEE from './meta/NcMetaIOImplEE';
import NcMetaMgrCE from './meta/NcMetaMgr';
import NcMetaMgrEE from './meta/NcMetaMgrEE';
import { RestApiBuilder } from './v1-legacy/rest/RestApiBuilder';
import RestAuthCtrlCE from './v1-legacy/rest/RestAuthCtrl';
import RestAuthCtrlEE from './v1-legacy/rest/RestAuthCtrlEE';
import mkdirp from 'mkdirp';
import MetaAPILogger from './meta/MetaAPILogger';
import NcUpgrader from './version-upgrader/NcUpgrader';
import NcMetaMgrv2 from './meta/NcMetaMgrv2';
import NocoCache from './cache/NocoCache';
import registerMetaApis from './meta/api';
import NcPluginMgrv2 from './meta/helpers/NcPluginMgrv2';
import User from './models/User';
import { Tele } from 'nc-help';
import * as http from 'http';
// import weAreHiring from './utils/weAreHiring';
import getInstance from './utils/getInstance';
import initAdminFromEnv from './meta/api/userApi/initAdminFromEnv';

const log = debug('nc:app');
require('dotenv').config();

const NcProjectBuilder = process.env.EE
  ? NcProjectBuilderEE
  : NcProjectBuilderCE;

export default class Noco {
  private static _this: Noco;

  public static get dashboardUrl(): string {
    let siteUrl = `http://localhost:${process.env.PORT || 8080}`;
    // if (Noco._this?.config?.envs?.[Noco._this?.env]?.publicUrl) {
    //   siteUrl = Noco._this?.config?.envs?.[Noco._this?.env]?.publicUrl;
    // }
    if (Noco._this?.config?.envs?.['_noco']?.publicUrl) {
      siteUrl = Noco._this?.config?.envs?.['_noco']?.publicUrl;
    }

    return `${siteUrl}${Noco._this?.config?.dashboardPath}`;
  }

  public static async init(
    args?: {
      progressCallback?: Function;
      registerRoutes?: Function;
      registerGql?: Function;
      registerContext?: Function;
      afterMetaMigrationInit?: Function;
    },
    server?: http.Server,
    app?: express.Express
  ): Promise<Router> {
    if (Noco._this) {
      return Noco._this.router;
    }
    Noco._this = new Noco();
    return Noco._this.init(args, server, app);
  }

  private static config: NcConfig;
  public readonly router: express.Router;
  public readonly projectRouter: express.Router;
  public static _ncMeta: NcMetaIO;
  public readonly metaMgr: NcMetaMgrEE | NcMetaMgrCE;
  public readonly metaMgrv2: NcMetaMgrv2;
  public env: string;

  public projectBuilders: Array<NcProjectBuilderCE | NcProjectBuilderEE> = [];
  private apiBuilders: Array<RestApiBuilder | GqlApiBuilder> = [];
  private ncToolApi;
  private config: NcConfig;
  private requestContext: any;

  constructor() {
    process.env.PORT = process.env.PORT || '8080';
    // todo: move
    process.env.NC_VERSION = '0090000';

    this.router = express.Router();
    this.projectRouter = express.Router();

    /* prepare config */
    Noco.config = this.config = NcConfigFactory.make();

    /******************* setup : start *******************/
    this.env = '_noco'; //process.env['NODE_ENV'] || this.config.workingEnv || 'dev';
    this.config.workingEnv = this.env;

    this.config.type = 'docker';
    if (!this.config.toolDir) {
      this.config.toolDir = process.cwd();
    }

    this.ncToolApi = new NcToolGui(this.config);
    // if (server) {
    //   server.set('view engine', 'ejs');
    // }

    const NcMetaImpl = process.env.EE ? NcMetaImplEE : NcMetaImplCE;
    // const NcMetaMgr = process.env.EE ? NcMetaMgrEE : NcMetaMgrCE;

    Noco._ncMeta = new NcMetaImpl(this, this.config);
    // this.metaMgr = new NcMetaMgr(this, this.config, Noco._ncMeta);
    // this.metaMgrv2 = new NcMetaMgrv2(this, this.config, Noco._ncMeta);

    /******************* setup : end *******************/

    /******************* prints : start *******************/
    // this.sumTable = new Table({
    //   head: ['#DBs', '#Tables',
    //     '#GQL\nServers', '#REST\nServers',
    //     '#APIs',
    //     'Time\ntaken',
    //     // 'If avg manual effort\nper api = 15 minutes\nand\nAPI developer salary = $76k'
    //   ].map(v => colors.green(v))
    //   , colWidths: [10, 12, 9, 9, 12, 12]
    // });
    // this.table = new Table({
    //   colWidths: [4, 8, 8, 20, 9, 7, 35, 9],
    //   head: ['#', 'DB\nType', 'API\nType', 'Database', '#Tables', '#APIs', 'APIs URL', 'Time\ntaken'].map(v => colors.green(v))
    // });
    clear();
    /******************* prints : end *******************/
  }

  public async init(
    args?: {
      progressCallback?: Function;
      registerRoutes?: Function;
      registerGql?: Function;
      registerContext?: Function;
      afterMetaMigrationInit?: Function;
    },
    server?: http.Server,
    _app?: express.Express
  ) {
    // @ts-ignore
    const {
      progressCallback,
      // registerRoutes,
      // registerContext,
      // registerGql
    } = args || {};

    log('Initializing app');

    // create tool directory if missing
    mkdirp.sync(this.config.toolDir);

    this.initSentry();
    NocoCache.init();

    // this.apiInfInfoList = [];
    //
    // this.startTime = Date.now();

    if (!this.config.try) {
      await NcConfigFactory.metaDbCreateIfNotExist(this.config);
      await this.syncMigration();
    }

    await Noco._ncMeta.metaInit();
    await this.readOrGenJwtSecret();
    await initAdminFromEnv();

    await NcUpgrader.upgrade({ ncMeta: Noco._ncMeta });

    if (args?.afterMetaMigrationInit) {
      await args.afterMetaMigrationInit();
    }

    /******************* Middlewares : start *******************/
    this.router.use((req: any, _res, next) => {
      req.nc = this.requestContext;
      req.ncSiteUrl =
        this.config?.envs?.[this.env]?.publicUrl ||
        this.config?.publicUrl ||
        req.protocol + '://' + req.get('host');
      req.ncFullUrl = req.protocol + '://' + req.get('host') + req.originalUrl;
      next();
    });

    // to get ip addresses

    this.router.use(requestIp.mw());
    this.router.use(cookieParser());
    this.router.use(
      bodyParser.json({
        limit: process.env.NC_REQUEST_BODY_SIZE || '50mb',
      })
    );
    this.router.use(morgan('tiny'));
    this.router.use(express.static(path.join(__dirname, './public')));

    this.router.use((req: any, _res, next) => {
      req.ncProjectId = req?.query?.project_id || req?.body?.project_id;
      next();
    });
    /*    this.router.use(this.config.dashboardPath, (req: any, _res, next) => {
          req.ncProjectId = req?.body?.project_id;
          next();
        })*/
    this.router.use(`/nc/:project_id/*`, (req: any, _res, next) => {
      req.ncProjectId = req.ncProjectId || req.params.project_id;
      next();
    });
    this.router.use(MetaAPILogger.mw);

    /******************* Middlewares : end *******************/

    // await this.initProjectBuilders();

    // const runTimeHandler = this.handleRuntimeChanges(progressCallback);

    // this.ncToolApi.addListener(runTimeHandler);
    // this.metaMgr.setListener(runTimeHandler);
    // this.metaMgrv2.setListener(runTimeHandler);
    // await this.metaMgr.initHandler(this.router);
    // await this.metaMgrv2.initHandler(this.router);

    await NcPluginMgrv2.init(Noco.ncMeta);
    registerMetaApis(this.router, server);

    this.router.use(
      this.config.dashboardPath,
      await this.ncToolApi.expressMiddleware()
    );
    this.router.get('/', (_req, res) =>
      res.redirect(this.config.dashboardPath)
    );

    this.initSentryErrorHandler();

    /* catch error */
    this.router.use((err, _req, res, next) => {
      if (err) {
        return res.status(400).json({ msg: err.message });
      }
      next();
    });
    Tele.init({
      instance: getInstance,
    });
    Tele.emit('evt_app_started', await User.count());
    // weAreHiring();
    return this.router;
  }

  private initSentryErrorHandler() {
    if (process.env.NC_SENTRY_DSN) {
      this.router.use(Sentry.Handlers.errorHandler());
    }
  }

  private initSentry() {
    if (process.env.NC_SENTRY_DSN) {
      Sentry.init({ dsn: process.env.NC_SENTRY_DSN });

      // The request handler must be the first middleware on the app
      this.router.use(Sentry.Handlers.requestHandler());
    }
  }

  async initServerless() {}

  public getBuilders(): Array<RestApiBuilder | GqlApiBuilder> {
    return this.apiBuilders;
  }

  public getConfig(): NcConfig {
    return this.config;
  }

  public getToolDir(): string {
    return this.getConfig()?.toolDir;
  }

  public addToContext(context: any) {
    this.requestContext = context;
  }

  protected handleRuntimeChanges(_progressCallback: Function) {
    return async (data): Promise<any> => {
      switch (data?.req?.api) {
        case 'projectCreateByWeb':
        case 'projectCreateByOneClick':
        case 'projectCreateByWebWithXCDB':
          {
            //  || data?.req?.args?.project?.title || data?.req?.args?.title
            const project = await Noco.ncMeta.projectGetById(data?.res?.id);
            const builder = new NcProjectBuilder(this, this.config, project);
            this.projectBuilders.push(builder);
            await builder.init(true);
          }
          break;
        // create project builder for newly imported project
        // duplicated code - projectCreateByWeb
        case 'xcMetaTablesImportZipToLocalFsAndDb':
          {
            if (data.req?.freshImport) {
              const project = await Noco.ncMeta.projectGetById(
                data?.req?.project_id
              );
              const builder = new NcProjectBuilder(this, this.config, project);
              this.projectBuilders.push(builder);
              await builder.init(true);
            } else {
              const projectBuilder = this.projectBuilders.find(
                (pb) => pb.id == data.req?.project_id
              );
              return projectBuilder?.handleRunTimeChanges(data);
            }
          }
          break;

        case 'projectUpdateByWeb':
          {
            const projectId = data.req?.project_id;
            const project = await Noco._ncMeta.projectGetById(
              data?.req?.project_id
            );
            const projectBuilder = this.projectBuilders.find(
              (pb) => pb.id === projectId
            );

            projectBuilder.updateConfig(project.config);
            await projectBuilder.reInit();
          }
          break;

        case 'projectChangeEnv':
          try {
            this.config = importFresh(
              path.join(process.cwd(), 'config.xc.json')
            ) as NcConfig;
            this.config.toolDir = this.config.toolDir || process.cwd();
            Noco._ncMeta.setConfig(this.config);
            this.metaMgr.setConfig(this.config);
            Object.assign(process.env, {
              NODE_ENV: (this.env = this.config.workingEnv),
            });
            this.router.stack.splice(0, this.router.stack.length);
            this.ncToolApi.destroy();
            this.ncToolApi.reInitialize(this.config);
            // await this.init({progressCallback});
          } catch (e) {
            console.log(e);
          }
          break;

        default: {
          const projectBuilder = this.projectBuilders.find(
            (pb) => pb.id == data.req?.project_id
          );
          return projectBuilder?.handleRunTimeChanges(data);
        }
      }
    };
  }

  protected async initProjectBuilders() {
    // @ts-ignore
    const RestAuthCtrl = process.env.EE ? RestAuthCtrlEE : RestAuthCtrlCE;

    this.projectBuilders.splice(0, this.projectBuilders.length);

    // await new RestAuthCtrl(
    //   this as any,
    //   Noco._ncMeta?.knex,
    //   this.config?.meta?.db,
    //   this.config,
    //   Noco._ncMeta
    // ).init();

    this.router.use(this.projectRouter);
    const projects = await Noco._ncMeta.projectList();

    for (const project of projects) {
      const projectBuilder = new NcProjectBuilder(this, this.config, project);
      this.projectBuilders.push(projectBuilder);
    }
    let i = 0;
    for (const builder of this.projectBuilders) {
      if (
        projects[i].status === 'started' ||
        projects[i].status === 'starting'
      ) {
        await builder.init();
      }
      i++;
    }
  }

  private async syncMigration(): Promise<void> {
    if (
      this.config?.toolDir
      // && !('NC_MIGRATIONS_DISABLED' in process.env)
    ) {
      const dbs = this.config?.envs?.[this.env]?.db;

      if (!dbs || !dbs.length) {
        log(
          `'${this.env}' environment doesn't have any database configuration.`
        );
        return;
      }

      for (const connectionConfig of dbs) {
        log(
          `Migrations start >> ${connectionConfig?.connection?.['database']} (${connectionConfig.meta?.dbAlias})`
        );

        try {
          /* Update database migrations */
          const migrator = new Migrator();

          /* initialize migration if folder doesn't exist */
          const migrationFolder = path.join(
            this.config.toolDir,
            'server',
            'tool',
            connectionConfig.meta.dbAlias,
            'migrations'
          );
          if (!fs.existsSync(migrationFolder)) {
            await migrator.init({
              folder: this.config?.toolDir,
              env: this.env,
              dbAlias: connectionConfig.meta.dbAlias,
            });
          }

          await migrator.sync({
            folder: this.config?.toolDir,
            env: this.env,
            dbAlias: connectionConfig.meta.dbAlias,
          });

          await migrator.migrationsUp({
            folder: this.config?.toolDir,
            env: this.env,
            dbAlias: connectionConfig.meta.dbAlias,
            migrationSteps: 99999,
            sqlContentMigrate: 1,
          });

          log(
            `Migrations end << ${connectionConfig?.connection?.['database']} (${connectionConfig.meta?.dbAlias})`
          );
        } catch (e) {
          log(
            `Migrations Failed !! ${connectionConfig?.connection?.['database']} (${connectionConfig.meta?.dbAlias})`
          );
          console.log(e);
          // throw e;
        }
      }
    } else {
      log(
        'Warning : ignoring migrations on boot since tools directory not defined'
      );
    }
  }

<<<<<<< HEAD
  private async readOrGenJwtSecret(): Promise<any> {
    if (this.config?.auth?.jwt && !this.config.auth.jwt.secret) {
      let secret = (
        await Noco._ncMeta.metaGet('', '', 'nc_store', {
          key: 'nc_auth_jwt_secret'
        })
      )?.value;
      if (!secret) {
        await Noco._ncMeta.metaInsert('', '', 'nc_store', {
          key: 'nc_auth_jwt_secret',
          value: secret = uuidv4()
        });
=======
  private async initJwt(): Promise<any> {
    if (this.config?.auth?.jwt) {
      if (!this.config.auth.jwt.secret) {
        let secret = (
          await Noco._ncMeta.metaGet('', '', 'nc_store', {
            key: 'nc_auth_jwt_secret',
          })
        )?.value;
        if (!secret) {
          await Noco._ncMeta.metaInsert('', '', 'nc_store', {
            key: 'nc_auth_jwt_secret',
            value: (secret = uuidv4()),
          });
        }
        this.config.auth.jwt.secret = secret;
      }

      this.config.auth.jwt.options = this.config.auth.jwt.options || {};
      if (!this.config.auth.jwt.options?.expiresIn) {
        this.config.auth.jwt.options.expiresIn =
          process.env.NC_JWT_EXPIRES_IN ?? '10h';
>>>>>>> 66e82a39
      }
      this.config.auth.jwt.secret = secret;
    }
    let serverId = (
      await Noco._ncMeta.metaGet('', '', 'nc_store', {
        key: 'nc_server_id',
      })
    )?.value;
    if (!serverId) {
      await Noco._ncMeta.metaInsert('', '', 'nc_store', {
        key: 'nc_server_id',
        value: (serverId = Tele.id),
      });
    }
    process.env.NC_SERVER_UUID = serverId;
  }

  public static get ncMeta(): NcMetaIO {
    return this._ncMeta;
  }

  public get ncMeta(): NcMetaIO {
    return Noco._ncMeta;
  }

  public static getConfig(): NcConfig {
    return Noco.config;
  }
}

/**
 * @copyright Copyright (c) 2021, Xgene Cloud Ltd
 *
 * @author Naveen MR <oof1lab@gmail.com>
 * @author Pranav C Balan <pranavxc@gmail.com>
 *
 * @license GNU AGPL version 3 or any later version
 *
 * This program is free software: you can redistribute it and/or modify
 * it under the terms of the GNU Affero General Public License as
 * published by the Free Software Foundation, either version 3 of the
 * License, or (at your option) any later version.
 *
 * This program is distributed in the hope that it will be useful,
 * but WITHOUT ANY WARRANTY; without even the implied warranty of
 * MERCHANTABILITY or FITNESS FOR A PARTICULAR PURPOSE.  See the
 * GNU Affero General Public License for more details.
 *
 * You should have received a copy of the GNU Affero General Public License
 * along with this program. If not, see <http://www.gnu.org/licenses/>.
 *
 */<|MERGE_RESOLUTION|>--- conflicted
+++ resolved
@@ -13,7 +13,6 @@
 import morgan from 'morgan';
 import NcToolGui from 'nc-lib-gui';
 import requestIp from 'request-ip';
-import { v4 as uuidv4 } from 'uuid';
 
 import { NcConfig } from '../interface/config';
 import Migrator from './db/sql-migrator/lib/KnexMigrator';
@@ -187,7 +186,6 @@
     }
 
     await Noco._ncMeta.metaInit();
-    await this.readOrGenJwtSecret();
     await initAdminFromEnv();
 
     await NcUpgrader.upgrade({ ncMeta: Noco._ncMeta });
@@ -489,59 +487,6 @@
     }
   }
 
-<<<<<<< HEAD
-  private async readOrGenJwtSecret(): Promise<any> {
-    if (this.config?.auth?.jwt && !this.config.auth.jwt.secret) {
-      let secret = (
-        await Noco._ncMeta.metaGet('', '', 'nc_store', {
-          key: 'nc_auth_jwt_secret'
-        })
-      )?.value;
-      if (!secret) {
-        await Noco._ncMeta.metaInsert('', '', 'nc_store', {
-          key: 'nc_auth_jwt_secret',
-          value: secret = uuidv4()
-        });
-=======
-  private async initJwt(): Promise<any> {
-    if (this.config?.auth?.jwt) {
-      if (!this.config.auth.jwt.secret) {
-        let secret = (
-          await Noco._ncMeta.metaGet('', '', 'nc_store', {
-            key: 'nc_auth_jwt_secret',
-          })
-        )?.value;
-        if (!secret) {
-          await Noco._ncMeta.metaInsert('', '', 'nc_store', {
-            key: 'nc_auth_jwt_secret',
-            value: (secret = uuidv4()),
-          });
-        }
-        this.config.auth.jwt.secret = secret;
-      }
-
-      this.config.auth.jwt.options = this.config.auth.jwt.options || {};
-      if (!this.config.auth.jwt.options?.expiresIn) {
-        this.config.auth.jwt.options.expiresIn =
-          process.env.NC_JWT_EXPIRES_IN ?? '10h';
->>>>>>> 66e82a39
-      }
-      this.config.auth.jwt.secret = secret;
-    }
-    let serverId = (
-      await Noco._ncMeta.metaGet('', '', 'nc_store', {
-        key: 'nc_server_id',
-      })
-    )?.value;
-    if (!serverId) {
-      await Noco._ncMeta.metaInsert('', '', 'nc_store', {
-        key: 'nc_server_id',
-        value: (serverId = Tele.id),
-      });
-    }
-    process.env.NC_SERVER_UUID = serverId;
-  }
-
   public static get ncMeta(): NcMetaIO {
     return this._ncMeta;
   }
