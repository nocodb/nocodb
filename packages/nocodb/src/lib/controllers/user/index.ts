--- conflicted
+++ resolved
@@ -1,450 +1,3 @@
 import userController from './user.ctl';
 
-<<<<<<< HEAD
-const { isEmail } = require('validator');
-import * as ejs from 'ejs';
-
-import bcrypt from 'bcryptjs';
-import { promisify } from 'util';
-
-const { v4: uuidv4 } = require('uuid');
-
-import passport from 'passport';
-import { getAjvValidatorMw } from '../../meta/api/helpers';
-import catchError, { NcError } from '../../meta/helpers/catchError';
-import extractProjectIdAndAuthenticate from '../../meta/helpers/extractProjectIdAndAuthenticate';
-import ncMetaAclMw from '../../meta/helpers/ncMetaAclMw';
-import NcPluginMgrv2 from '../../meta/helpers/NcPluginMgrv2';
-import { Audit, User } from '../../models';
-import Noco from '../../Noco';
-import { userService } from '../../services';
-
-export async function signup(req: Request, res: Response<TableType>) {
-  const {
-    email: _email,
-    avatar,
-    user_name,
-    display_name,
-    token,
-    ignore_subscribe,
-  } = req.body;
-  let { password } = req.body;
-
-  // validate password and throw error if password is satisfying the conditions
-  const { valid, error } = validatePassword(password);
-  if (!valid) {
-    NcError.badRequest(`Password : ${error}`);
-  }
-
-  if (!isEmail(_email)) {
-    NcError.badRequest(`Invalid email`);
-  }
-
-  const email = _email.toLowerCase();
-
-  let user = await User.getByEmail(email);
-
-  if (user) {
-    if (token) {
-      if (token !== user.invite_token) {
-        NcError.badRequest(`Invalid invite url`);
-      } else if (user.invite_token_expires < new Date()) {
-        NcError.badRequest(
-          'Expired invite url, Please contact super admin to get a new invite url'
-        );
-      }
-    } else {
-      // todo : opening up signup for timebeing
-      // return next(new Error(`Email '${email}' already registered`));
-    }
-  }
-
-  const salt = await promisify(bcrypt.genSalt)(10);
-  password = await promisify(bcrypt.hash)(password, salt);
-  const email_verification_token = uuidv4();
-
-  if (!ignore_subscribe) {
-    T.emit('evt_subscribe', email);
-  }
-
-  if (user) {
-    if (token) {
-      await User.update(user.id, {
-        avatar,
-        user_name,
-        display_name,
-        salt,
-        password,
-        email_verification_token,
-        invite_token: null,
-        invite_token_expires: null,
-        email: user.email,
-      });
-    } else {
-      NcError.badRequest('User already exist');
-    }
-  } else {
-    await userService.registerNewUserIfAllowed({
-      avatar,
-      user_name,
-      display_name,
-      email,
-      salt,
-      password,
-      email_verification_token,
-    });
-  }
-  user = await User.getByEmail(email);
-
-  try {
-    const template = (await import('./ui/emailTemplates/verify')).default;
-    await (
-      await NcPluginMgrv2.emailAdapter()
-    ).mailSend({
-      to: email,
-      subject: 'Verify email',
-      html: ejs.render(template, {
-        verifyLink:
-          (req as any).ncSiteUrl +
-          `/email/verify/${user.email_verification_token}`,
-      }),
-    });
-  } catch (e) {
-    console.log(
-      'Warning : `mailSend` failed, Please configure emailClient configuration.'
-    );
-  }
-  await promisify((req as any).login.bind(req))(user);
-  const refreshToken = userService.randomTokenString();
-  await User.update(user.id, {
-    refresh_token: refreshToken,
-    email: user.email,
-  });
-
-  setTokenCookie(res, refreshToken);
-
-  user = (req as any).user;
-
-  await Audit.insert({
-    op_type: 'AUTHENTICATION',
-    op_sub_type: 'SIGNUP',
-    user: user.email,
-    description: `signed up `,
-    ip: (req as any).clientIp,
-  });
-
-  res.json({
-    token: userService.genJwt(user, Noco.getConfig()),
-  } as any);
-}
-
-async function successfulSignIn({
-  user,
-  err,
-  info,
-  req,
-  res,
-  auditDescription,
-}) {
-  try {
-    if (!user || !user.email) {
-      if (err) {
-        return res.status(400).send(err);
-      }
-      if (info) {
-        return res.status(400).send(info);
-      }
-      return res.status(400).send({ msg: 'Your signin has failed' });
-    }
-
-    await promisify((req as any).login.bind(req))(user);
-    const refreshToken = userService.randomTokenString();
-
-    if (!user.token_version) {
-      user.token_version = userService.randomTokenString();
-    }
-
-    await User.update(user.id, {
-      refresh_token: refreshToken,
-      email: user.email,
-      token_version: user.token_version,
-    });
-    setTokenCookie(res, refreshToken);
-
-    await Audit.insert({
-      op_type: 'AUTHENTICATION',
-      op_sub_type: 'SIGNIN',
-      user: user.email,
-      ip: req.clientIp,
-      description: auditDescription,
-    });
-
-    res.json({
-      token: userService.genJwt(user, Noco.getConfig()),
-    } as any);
-  } catch (e) {
-    console.log(e);
-    throw e;
-  }
-}
-
-async function signin(req, res, next) {
-  passport.authenticate(
-    'local',
-    { session: false },
-    async (err, user, info): Promise<any> =>
-      await successfulSignIn({
-        user,
-        err,
-        info,
-        req,
-        res,
-        auditDescription: 'signed in',
-      })
-  )(req, res, next);
-}
-
-async function googleSignin(req, res, next) {
-  passport.authenticate(
-    'google',
-    {
-      session: false,
-      callbackURL: req.ncSiteUrl + Noco.getConfig().dashboardPath,
-    },
-    async (err, user, info): Promise<any> =>
-      await successfulSignIn({
-        user,
-        err,
-        info,
-        req,
-        res,
-        auditDescription: 'signed in using Google Auth',
-      })
-  )(req, res, next);
-}
-
-function setTokenCookie(res: Response, token): void {
-  // create http only cookie with refresh token that expires in 7 days
-  const cookieOptions = {
-    httpOnly: true,
-    expires: new Date(Date.now() + 7 * 24 * 60 * 60 * 1000),
-  };
-  res.cookie('refresh_token', token, cookieOptions);
-}
-
-async function me(req, res): Promise<any> {
-  res.json(req?.session?.passport?.user ?? {});
-}
-
-async function passwordChange(req: Request<any, any>, res): Promise<any> {
-  if (!(req as any).isAuthenticated()) {
-    NcError.forbidden('Not allowed');
-  }
-
-  await userService.passwordChange({
-    user: req['user'],
-    req,
-    body: req.body,
-  });
-
-  res.json({ msg: 'Password updated successfully' });
-}
-
-async function passwordForgot(req: Request<any, any>, res): Promise<any> {
-  await userService.passwordForgot({
-    siteUrl: (req as any).ncSiteUrl,
-    body: req.body,
-    req,
-  });
-
-  res.json({ msg: 'Please check your email to reset the password' });
-}
-
-async function tokenValidate(req, res): Promise<any> {
-  await userService.tokenValidate({
-    token: req.params.tokenId,
-  });
-  res.json(true);
-}
-
-async function passwordReset(req, res): Promise<any> {
-  await userService.passwordReset({
-    token: req.params.tokenId,
-    body: req.body,
-    req,
-  });
-
-  res.json({ msg: 'Password reset successful' });
-}
-
-async function emailVerification(req, res): Promise<any> {
-  await userService.emailVerification({
-    token: req.params.tokenId,
-    req,
-  });
-
-  res.json({ msg: 'Email verified successfully' });
-}
-
-async function refreshToken(req, res): Promise<any> {
-  try {
-    if (!req?.cookies?.refresh_token) {
-      return res.status(400).json({ msg: 'Missing refresh token' });
-    }
-
-    const user = await User.getByRefreshToken(req.cookies.refresh_token);
-
-    if (!user) {
-      return res.status(400).json({ msg: 'Invalid refresh token' });
-    }
-
-    const refreshToken = userService.randomTokenString();
-
-    await User.update(user.id, {
-      email: user.email,
-      refresh_token: refreshToken,
-    });
-
-    setTokenCookie(res, refreshToken);
-
-    res.json({
-      token: userService.genJwt(user, Noco.getConfig()),
-    } as any);
-  } catch (e) {
-    return res.status(400).json({ msg: e.message });
-  }
-}
-
-async function renderPasswordReset(req, res): Promise<any> {
-  try {
-    res.send(
-      ejs.render((await import('./ui/auth/resetPassword')).default, {
-        ncPublicUrl: process.env.NC_PUBLIC_URL || '',
-        token: JSON.stringify(req.params.tokenId),
-        baseUrl: `/`,
-      })
-    );
-  } catch (e) {
-    return res.status(400).json({ msg: e.message });
-  }
-}
-
-const mapRoutes = (router) => {
-  // todo: old api - /auth/signup?tool=1
-  router.post(
-    '/auth/user/signup',
-    getAjvValidatorMw('swagger.json#/components/schemas/SignUpReq'),
-    catchError(signup)
-  );
-  router.post(
-    '/auth/user/signin',
-    getAjvValidatorMw('swagger.json#/components/schemas/SignInReq'),
-    catchError(signin)
-  );
-  router.get('/auth/user/me', extractProjectIdAndAuthenticate, catchError(me));
-  router.post('/auth/password/forgot', catchError(passwordForgot));
-  router.post('/auth/token/validate/:tokenId', catchError(tokenValidate));
-  router.post(
-    '/auth/password/reset/:tokenId',
-    getAjvValidatorMw('swagger.json#/components/schemas/PasswordResetReq'),
-    catchError(passwordReset)
-  );
-  router.post('/auth/email/validate/:tokenId', catchError(emailVerification));
-  router.post(
-    '/user/password/change',
-    ncMetaAclMw(passwordChange, 'passwordChange')
-  );
-  router.post('/auth/token/refresh', catchError(refreshToken));
-
-  /* Google auth apis */
-
-  router.post(`/auth/google/genTokenByCode`, catchError(googleSignin));
-
-  router.get('/auth/google', (req: any, res, next) =>
-    passport.authenticate('google', {
-      scope: ['profile', 'email'],
-      state: req.query.state,
-      callbackURL: req.ncSiteUrl + Noco.getConfig().dashboardPath,
-    })(req, res, next)
-  );
-
-  // deprecated APIs
-  router.post(
-    '/api/v1/db/auth/user/signup',
-    getAjvValidatorMw('swagger.json#/components/schemas/SignUpReq'),
-    catchError(signup)
-  );
-  router.post(
-    '/api/v1/db/auth/user/signin',
-    getAjvValidatorMw('swagger.json#/components/schemas/SignInReq'),
-    catchError(signin)
-  );
-  router.get(
-    '/api/v1/db/auth/user/me',
-    extractProjectIdAndAuthenticate,
-    catchError(me)
-  );
-  router.post('/api/v1/db/auth/password/forgot', catchError(passwordForgot));
-  router.post(
-    '/api/v1/db/auth/token/validate/:tokenId',
-    catchError(tokenValidate)
-  );
-  router.post(
-    '/api/v1/db/auth/password/reset/:tokenId',
-    catchError(passwordReset)
-  );
-  router.post(
-    '/api/v1/db/auth/email/validate/:tokenId',
-    catchError(emailVerification)
-  );
-  router.post(
-    '/api/v1/db/auth/password/change',
-    ncMetaAclMw(passwordChange, 'passwordChange')
-  );
-  router.post('/api/v1/db/auth/token/refresh', catchError(refreshToken));
-  router.get(
-    '/api/v1/db/auth/password/reset/:tokenId',
-    catchError(renderPasswordReset)
-  );
-
-  // new API
-  router.post(
-    '/api/v1/auth/user/signup',
-    getAjvValidatorMw('swagger.json#/components/schemas/SignUpReq'),
-    catchError(signup)
-  );
-  router.post(
-    '/api/v1/auth/user/signin',
-    getAjvValidatorMw('swagger.json#/components/schemas/SignInReq'),
-    catchError(signin)
-  );
-  router.get(
-    '/api/v1/auth/user/me',
-    extractProjectIdAndAuthenticate,
-    catchError(me)
-  );
-  router.post('/api/v1/auth/password/forgot', catchError(passwordForgot));
-  router.post(
-    '/api/v1/auth/token/validate/:tokenId',
-    catchError(tokenValidate)
-  );
-  router.post(
-    '/api/v1/auth/password/reset/:tokenId',
-    catchError(passwordReset)
-  );
-  router.post(
-    '/api/v1/auth/email/validate/:tokenId',
-    catchError(emailVerification)
-  );
-  router.post(
-    '/api/v1/auth/password/change',
-    ncMetaAclMw(passwordChange, 'passwordChange')
-  );
-  router.post('/api/v1/auth/token/refresh', catchError(refreshToken));
-  // respond with password reset page
-  router.get('/auth/password/reset/:tokenId', catchError(renderPasswordReset));
-};
-export { mapRoutes as userController };
-=======
-export { userController };
->>>>>>> 7da8114c
+export { userController };