import autoBind from 'auto-bind';
import _ from 'lodash';

import Model from '../../../../models/Model';
import SelectOption from '../../../../models/SelectOption';
import { XKnex } from '../../index';
import LinkToAnotherRecordColumn from '../../../../models/LinkToAnotherRecordColumn';
import RollupColumn from '../../../../models/RollupColumn';
import LookupColumn from '../../../../models/LookupColumn';
import DataLoader from 'dataloader';
import Column from '../../../../models/Column';
import { XcFilter, XcFilterWithAlias } from '../BaseModel';
import conditionV2 from './conditionV2';
import Filter from '../../../../models/Filter';
import sortV2 from './sortV2';
import Sort from '../../../../models/Sort';
import FormulaColumn from '../../../../models/FormulaColumn';
import genRollupSelectv2 from './genRollupSelectv2';
import formulaQueryBuilderv2 from './formulav2/formulaQueryBuilderv2';
import { QueryBuilder } from 'knex';
import View from '../../../../models/View';
import {
  AuditOperationSubTypes,
  AuditOperationTypes,
  isVirtualCol,
  RelationTypes,
  SortType,
  UITypes,
  ViewTypes,
} from 'nocodb-sdk';
import formSubmissionEmailTemplate from '../../../../utils/common/formSubmissionEmailTemplate';
import ejs from 'ejs';
import Audit from '../../../../models/Audit';
import FormView from '../../../../models/FormView';
import Hook from '../../../../models/Hook';
import NcPluginMgrv2 from '../../../../meta/helpers/NcPluginMgrv2';
import {
  _transformSubmittedFormDataForEmail,
  invokeWebhook,
} from '../../../../meta/helpers/webhookHelpers';
import Validator from 'validator';
import { customValidators } from './customValidators';
import { NcError } from '../../../../meta/helpers/catchError';
import { customAlphabet } from 'nanoid';
import { generateS3SignedUrls } from './decorators/GenerateS3SignedUrls';
import DOMPurify from 'isomorphic-dompurify';
import { sanitize, unsanitize } from './helpers/sanitize';

const GROUP_COL = '__nc_group_id';

const nanoidv2 = customAlphabet('1234567890abcdefghijklmnopqrstuvwxyz', 14);
const { v4: uuidv4 } = require('uuid');

async function populatePk(model: Model, insertObj: any) {
  await model.getColumns();
  for (const pkCol of model.primaryKeys) {
    if (!pkCol.meta?.ag || insertObj[pkCol.title]) continue;
    insertObj[pkCol.title] =
      pkCol.meta?.ag === 'nc' ? `rc_${nanoidv2()}` : uuidv4();
  }
}

/**
 * Base class for models
 *
 * @class
 * @classdesc Base class for models
 */
class BaseModelSqlv2 {
  protected dbDriver: XKnex;
  protected model: Model;
  protected viewId: string;
  private _proto: any;
  private _columns = {};

  private config: any = {
    limitDefault: Math.max(+process.env.DB_QUERY_LIMIT_DEFAULT || 25, 1),
    limitMin: Math.max(+process.env.DB_QUERY_LIMIT_MIN || 1, 1),
    limitMax: Math.max(+process.env.DB_QUERY_LIMIT_MAX || 1000, 1),
  };

  constructor({
    dbDriver,
    model,
    viewId,
  }: {
    [key: string]: any;
    model: Model;
  }) {
    this.dbDriver = dbDriver;
    this.model = model;
    this.viewId = viewId;
    autoBind(this);
  }

  public async readByPk(id?: any): Promise<any> {
    const qb = this.dbDriver(this.tnPath);

    await this.selectObject({ qb });

    qb.where(await this._wherePk(id));

    const data = (await this.extractRawQueryAndExec(qb))?.[0];

    if (data) {
      const proto = await this.getProto();
      data.__proto__ = proto;
    }
    return data;
  }

  public async exist(id?: any): Promise<any> {
    const qb = this.dbDriver(this.tnPath);
    await this.selectObject({ qb });
    const pks = this.model.primaryKeys;
    if ((id + '').split('___').length != pks.length) {
      return false;
    }
    return !!(await qb.where(_wherePk(pks, id)).first());
  }

  // todo: add support for sortArrJson
  public async findOne(
    args: {
      where?: string;
      filterArr?: Filter[];
      sort?: string | string[];
    } = {}
  ): Promise<any> {
    const { where, ...rest } = this._getListArgs(args as any);
    const qb = this.dbDriver(this.tnPath);
    await this.selectObject({ qb });

    const aliasColObjMap = await this.model.getAliasColObjMap();
    const sorts = extractSortsObject(rest?.sort, aliasColObjMap);
    const filterObj = extractFilterFromXwhere(where, aliasColObjMap);

    await conditionV2(
      [
        new Filter({
          children: args.filterArr || [],
          is_group: true,
          logical_op: 'and',
        }),
        new Filter({
          children: filterObj,
          is_group: true,
          logical_op: 'and',
        }),
      ],
      qb,
      this.dbDriver
    );

    if (Array.isArray(sorts) && sorts?.length) {
      await sortV2(sorts, qb, this.dbDriver);
    } else if (this.model.primaryKey) {
      qb.orderBy(this.model.primaryKey.column_name);
    }
    const data = await this.extractRawQueryAndExec(qb.first());

    if (data) {
      const proto = await this.getProto();
      data.__proto__ = proto;
    }
    return data;
  }

  public async list(
    args: {
      where?: string;
      limit?;
      offset?;
      filterArr?: Filter[];
      sortArr?: Sort[];
      sort?: string | string[];
      nested?;
    } = {},
    ignoreFilterSort = false
  ): Promise<any> {
    const { where, ...rest } = this._getListArgs(args as any);

    const qb = this.dbDriver(this.tnPath);
    await this.selectObject({ qb });
    if (+rest?.shuffle) {
      await this.shuffle({ qb });
    }

    const aliasColObjMap = await this.model.getAliasColObjMap();
    let sorts = extractSortsObject(rest?.sort, aliasColObjMap);
    const filterObj = extractFilterFromXwhere(where, aliasColObjMap);
    // todo: replace with view id
    if (!ignoreFilterSort && this.viewId) {
      await conditionV2(
        [
          new Filter({
            children:
              (await Filter.rootFilterList({ viewId: this.viewId })) || [],
            is_group: true,
          }),
          new Filter({
            children: args.filterArr || [],
            is_group: true,
            logical_op: 'and',
          }),
          new Filter({
            children: filterObj,
            is_group: true,
            logical_op: 'and',
          }),
        ],
        qb,
        this.dbDriver
      );

      if (!sorts)
        sorts = args.sortArr?.length
          ? args.sortArr
          : await Sort.list({ viewId: this.viewId });

      await sortV2(sorts, qb, this.dbDriver);
    } else {
      await conditionV2(
        [
          new Filter({
            children: args.filterArr || [],
            is_group: true,
            logical_op: 'and',
          }),
          new Filter({
            children: filterObj,
            is_group: true,
            logical_op: 'and',
          }),
        ],
        qb,
        this.dbDriver
      );

      if (!sorts) sorts = args.sortArr;

      await sortV2(sorts, qb, this.dbDriver);
    }

    // sort by primary key if not autogenerated string
    // if autogenerated string sort by created_at column if present
    if (this.model.primaryKey && this.model.primaryKey.ai) {
      qb.orderBy(this.model.primaryKey.column_name);
    } else if (this.model.columns.find((c) => c.column_name === 'created_at')) {
      qb.orderBy('created_at');
    }

    if (!ignoreFilterSort) applyPaginate(qb, rest);
    const proto = await this.getProto(args?.nested);
    const data = await this.extractRawQueryAndExec(qb);

    return data?.map((d) => {
      d.__proto__ = proto;
      return d;
    });
  }

  public async count(
    args: { where?: string; limit?; filterArr?: Filter[] } = {},
    ignoreFilterSort = false
  ): Promise<any> {
    await this.model.getColumns();
    const { where } = this._getListArgs(args);

    const qb = this.dbDriver(this.tnPath);

    // qb.xwhere(where, await this.model.getAliasColMapping());
    const aliasColObjMap = await this.model.getAliasColObjMap();
    const filterObj = extractFilterFromXwhere(where, aliasColObjMap);

    if (!ignoreFilterSort && this.viewId) {
      await conditionV2(
        [
          new Filter({
            children:
              (await Filter.rootFilterList({ viewId: this.viewId })) || [],
            is_group: true,
          }),
          new Filter({
            children: args.filterArr || [],
            is_group: true,
            logical_op: 'and',
          }),
          new Filter({
            children: filterObj,
            is_group: true,
            logical_op: 'and',
          }),
          ...(args.filterArr || []),
        ],
        qb,
        this.dbDriver
      );
    } else {
      await conditionV2(
        [
          new Filter({
            children: args.filterArr || [],
            is_group: true,
            logical_op: 'and',
          }),
          new Filter({
            children: filterObj,
            is_group: true,
            logical_op: 'and',
          }),
          ...(args.filterArr || []),
        ],
        qb,
        this.dbDriver
      );
    }

    qb.count(sanitize(this.model.primaryKey?.column_name) || '*', {
      as: 'count',
    }).first();
    const res = (await this.dbDriver.raw(unsanitize(qb.toQuery()))) as any;
    return (this.isPg ? res.rows[0] : res[0][0] ?? res[0]).count;
  }

  // todo: add support for sortArrJson and filterArrJson
  async groupBy(
    args: {
      where?: string;
      column_name: string;
      limit?;
      offset?;
      sort?: string | string[];
    } = {
      column_name: '',
    }
  ) {
    const { where, ...rest } = this._getListArgs(args as any);

    const qb = this.dbDriver(this.tnPath);
    qb.count(`${this.model.primaryKey?.column_name || '*'} as count`);
    qb.select(args.column_name);

    if (+rest?.shuffle) {
      await this.shuffle({ qb });
    }

    const aliasColObjMap = await this.model.getAliasColObjMap();

    const sorts = extractSortsObject(rest?.sort, aliasColObjMap);

    const filterObj = extractFilterFromXwhere(where, aliasColObjMap);
    await conditionV2(
      [
        new Filter({
          children: filterObj,
          is_group: true,
          logical_op: 'and',
        }),
      ],
      qb,
      this.dbDriver
    );
    qb.groupBy(args.column_name);
    if (sorts) await sortV2(sorts, qb, this.dbDriver);
    applyPaginate(qb, rest);

    return await this.extractRawQueryAndExec(qb);
  }

  async multipleHmList(
    { colId, ids, where = null, sort = null },
    args?: { limit?; offset? }
  ) {
    try {
<<<<<<< HEAD
=======
      const { where, sort, ...rest } = this._getListArgs(args as any);
>>>>>>> b6514315
      // todo: get only required fields

      // const { cn } = this.hasManyRelations.find(({ tn }) => tn === child) || {};
      const relColumn = (await this.model.getColumns()).find(
        (c) => c.id === colId
      );

      const chilCol = await (
        (await relColumn.getColOptions()) as LinkToAnotherRecordColumn
      ).getChildColumn();
      const childTable = await chilCol.getModel();
      const parentCol = await (
        (await relColumn.getColOptions()) as LinkToAnotherRecordColumn
      ).getParentColumn();
      const parentTable = await parentCol.getModel();
      const childModel = await Model.getBaseModelSQL({
        model: childTable,
        dbDriver: this.dbDriver,
      });
      await parentTable.getColumns();

      const qb = this.dbDriver(childTable.table_name);
      await childModel.selectObject({ qb });
<<<<<<< HEAD
      const childColObjectMap = await childTable.getAliasColObjMap();
      await this.applyWhere(where, childColObjectMap, qb);
      await this.applySort(sort, childColObjectMap, qb);
=======
      await this.applySortAndFilter({ table: childTable, where, qb, sort });
>>>>>>> b6514315

      const childQb = this.dbDriver.queryBuilder().from(
        this.dbDriver
          .unionAll(
            ids.map((p) => {
              const query = qb
                .clone()
                .select(this.dbDriver.raw('? as ??', [p, GROUP_COL]))
                .whereIn(
                  chilCol.column_name,
                  this.dbDriver(parentTable.table_name)
                    .select(parentCol.column_name)
                    // .where(parentTable.primaryKey.cn, p)
                    .where(_wherePk(parentTable.primaryKeys, p))
                );
              // todo: sanitize
              query.limit(+args?.limit || 25);
              query.offset(+args?.offset || 0);

              return this.isSqlite ? this.dbDriver.select().from(query) : query;
            }),
            !this.isSqlite
          )
          .as('list')
      );

      const children = await this.extractRawQueryAndExec(childQb);
      const proto = await (
        await Model.getBaseModelSQL({
          id: childTable.id,
          dbDriver: this.dbDriver,
        })
      ).getProto();

      return _.groupBy(
        children.map((c) => {
          c.__proto__ = proto;
          return c;
        }),
        GROUP_COL
      );
    } catch (e) {
      console.log(e);
      throw e;
    }
  }

  private async applySortAndFilter({
    table,
    where,
    qb,
    sort,
  }: {
    table: Model;
    where: string;
    qb;
    sort: string;
  }) {
    const childAliasColMap = await table.getAliasColObjMap();

    const filter = extractFilterFromXwhere(where, childAliasColMap);
    await conditionV2(filter, qb, this.dbDriver);
    if (!sort) return;
    const sortObj = extractSortsObject(sort, childAliasColMap);
    if (sortObj) await sortV2(sortObj, qb, this.dbDriver);
  }

  async multipleHmListCount({ colId, ids }) {
    try {
      // const { cn } = this.hasManyRelations.find(({ tn }) => tn === child) || {};
      const relColumn = (await this.model.getColumns()).find(
        (c) => c.id === colId
      );
      const chilCol = await (
        (await relColumn.getColOptions()) as LinkToAnotherRecordColumn
      ).getChildColumn();
      const childTable = await chilCol.getModel();
      const parentCol = await (
        (await relColumn.getColOptions()) as LinkToAnotherRecordColumn
      ).getParentColumn();
      const parentTable = await parentCol.getModel();
      await parentTable.getColumns();

      const children = await this.dbDriver.unionAll(
        ids.map((p) => {
          const query = this.dbDriver(childTable.table_name)
            .count(`${chilCol?.column_name} as count`)
            .whereIn(
              chilCol.column_name,
              this.dbDriver(parentTable.table_name)
                .select(parentCol.column_name)
                // .where(parentTable.primaryKey.cn, p)
                .where(_wherePk(parentTable.primaryKeys, p))
            )
            .first();

          return this.isSqlite ? this.dbDriver.select().from(query) : query;
        }),
        !this.isSqlite
      );

      return children.map(({ count }) => count);
    } catch (e) {
      console.log(e);
      throw e;
    }
  }

  async hmList(
    { colId, id, where = null, sort = null },
    args?: { limit?; offset? }
  ) {
    try {
<<<<<<< HEAD
=======
      const { where, sort, ...rest } = this._getListArgs(args as any);
      // todo: get only required fields

>>>>>>> b6514315
      const relColumn = (await this.model.getColumns()).find(
        (c) => c.id === colId
      );

      const chilCol = await (
        (await relColumn.getColOptions()) as LinkToAnotherRecordColumn
      ).getChildColumn();
      const childTable = await chilCol.getModel();
      const parentCol = await (
        (await relColumn.getColOptions()) as LinkToAnotherRecordColumn
      ).getParentColumn();
      const parentTable = await parentCol.getModel();
      const childModel = await Model.getBaseModelSQL({
        model: childTable,
        dbDriver: this.dbDriver,
      });
      await parentTable.getColumns();

      const qb = this.dbDriver(childTable.table_name);
      await this.applySortAndFilter({ table: childTable, where, qb, sort });

      qb.whereIn(
        chilCol.column_name,
        this.dbDriver(parentTable.table_name)
          .select(parentCol.column_name)
          // .where(parentTable.primaryKey.cn, p)
          .where(_wherePk(parentTable.primaryKeys, id))
      );
      // todo: sanitize
      qb.limit(+args?.limit || 25);
      qb.offset(+args?.offset || 0);

      await childModel.selectObject({ qb });
      const childColObjectMap = await childTable.getAliasColObjMap();
      await this.applyWhere(where, childColObjectMap, qb);
      await this.applySort(sort, childColObjectMap, qb);

      const children = await this.extractRawQueryAndExec(qb);

      const proto = await (
        await Model.getBaseModelSQL({
          id: childTable.id,
          dbDriver: this.dbDriver,
        })
      ).getProto();

      return children.map((c) => {
        c.__proto__ = proto;
        return c;
      });
    } catch (e) {
      console.log(e);
      throw e;
    }
  }

  async hmListCount({ colId, id }) {
    try {
      // const { cn } = this.hasManyRelations.find(({ tn }) => tn === child) || {};
      const relColumn = (await this.model.getColumns()).find(
        (c) => c.id === colId
      );
      const chilCol = await (
        (await relColumn.getColOptions()) as LinkToAnotherRecordColumn
      ).getChildColumn();
      const childTable = await chilCol.getModel();
      const parentCol = await (
        (await relColumn.getColOptions()) as LinkToAnotherRecordColumn
      ).getParentColumn();
      const parentTable = await parentCol.getModel();
      await parentTable.getColumns();

      const query = this.dbDriver(childTable.table_name)
        .count(`${chilCol?.column_name} as count`)
        .whereIn(
          chilCol.column_name,
          this.dbDriver(parentTable.table_name)
            .select(parentCol.column_name)
            .where(_wherePk(parentTable.primaryKeys, id))
        )
        .first();
      const { count } = await query;
      return count;
      // return _.groupBy(children, cn);
    } catch (e) {
      console.log(e);
      throw e;
    }
  }

  public async multipleMmList(
    { colId, parentIds, where = null, sort = null },
    args?: { limit; offset }
  ) {
<<<<<<< HEAD
=======
    const { where, sort, ...rest } = this._getListArgs(args as any);
>>>>>>> b6514315
    const relColumn = (await this.model.getColumns()).find(
      (c) => c.id === colId
    );
    const relColOptions =
      (await relColumn.getColOptions()) as LinkToAnotherRecordColumn;

    // const tn = this.model.tn;
    // const cn = (await relColOptions.getChildColumn()).title;
    const vtn = (await relColOptions.getMMModel()).table_name;
    const vcn = (await relColOptions.getMMChildColumn()).column_name;
    const vrcn = (await relColOptions.getMMParentColumn()).column_name;
    const rcn = (await relColOptions.getParentColumn()).column_name;
    const cn = (await relColOptions.getChildColumn()).column_name;
    const childTable = await (await relColOptions.getParentColumn()).getModel();
    const parentTable = await (await relColOptions.getChildColumn()).getModel();
    await parentTable.getColumns();
    const childModel = await Model.getBaseModelSQL({
      dbDriver: this.dbDriver,
      model: childTable,
    });
    const rtn = childTable.table_name;
    const rtnId = childTable.id;

    const qb = this.dbDriver(rtn).join(vtn, `${vtn}.${vrcn}`, `${rtn}.${rcn}`);

    await childModel.selectObject({ qb });
<<<<<<< HEAD
    const childColObjectMap = await childTable.getAliasColObjMap();
    await this.applyWhere(where, childColObjectMap, qb);
    await this.applySort(sort, childColObjectMap, qb);
=======

    await this.applySortAndFilter({ table: childTable, where, qb, sort });

>>>>>>> b6514315
    const finalQb = this.dbDriver.unionAll(
      parentIds.map((id) => {
        const query = qb
          .clone()
          .whereIn(
            `${vtn}.${vcn}`,
            this.dbDriver(parentTable.table_name)
              .select(cn)
              // .where(parentTable.primaryKey.cn, id)
              .where(_wherePk(parentTable.primaryKeys, id))
          )
          .select(this.dbDriver.raw('? as ??', [id, GROUP_COL]));

        // todo: sanitize
        query.limit(+args?.limit || 25);
        query.offset(+args?.offset || 0);

        return this.isSqlite ? this.dbDriver.select().from(query) : query;
      }),
      !this.isSqlite
    );

    let children = await this.extractRawQueryAndExec(finalQb);
    if (this.isMySQL) {
      children = children[0];
    }
    const proto = await (
      await Model.getBaseModelSQL({
        id: rtnId,
        dbDriver: this.dbDriver,
      })
    ).getProto();
    const gs = _.groupBy(
      children.map((c) => {
        c.__proto__ = proto;
        return c;
      }),
      GROUP_COL
    );
    return parentIds.map((id) => gs[id] || []);
  }

<<<<<<< HEAD
  public async mmList(
    { colId, parentId, where = null, sort = null },
    args?: { limit; offset }
  ) {
=======
  public async mmList({ colId, parentId }, args: { limit?; offset? } = {}) {
    const { where, sort, ...rest } = this._getListArgs(args as any);
>>>>>>> b6514315
    const relColumn = (await this.model.getColumns()).find(
      (c) => c.id === colId
    );
    const relColOptions =
      (await relColumn.getColOptions()) as LinkToAnotherRecordColumn;

    // const tn = this.model.tn;
    // const cn = (await relColOptions.getChildColumn()).title;
    const vtn = (await relColOptions.getMMModel()).table_name;
    const vcn = (await relColOptions.getMMChildColumn()).column_name;
    const vrcn = (await relColOptions.getMMParentColumn()).column_name;
    const rcn = (await relColOptions.getParentColumn()).column_name;
    const cn = (await relColOptions.getChildColumn()).column_name;
    const childTable = await (await relColOptions.getParentColumn()).getModel();
    const parentTable = await (await relColOptions.getChildColumn()).getModel();
    await parentTable.getColumns();
    const childModel = await Model.getBaseModelSQL({
      dbDriver: this.dbDriver,
      model: childTable,
    });
    const rtn = childTable.table_name;
    const rtnId = childTable.id;

    const qb = this.dbDriver(rtn)
      .join(vtn, `${vtn}.${vrcn}`, `${rtn}.${rcn}`)
      .whereIn(
        `${vtn}.${vcn}`,
        this.dbDriver(parentTable.table_name)
          .select(cn)
          // .where(parentTable.primaryKey.cn, id)
          .where(_wherePk(parentTable.primaryKeys, parentId))
      );

    await childModel.selectObject({ qb });
<<<<<<< HEAD
    const childColObjectMap = await childTable.getAliasColObjMap();
    await this.applyWhere(where, childColObjectMap, qb);
    await this.applySort(sort, childColObjectMap, qb);
=======

    await this.applySortAndFilter({ table: childTable, where, qb, sort });

>>>>>>> b6514315
    // todo: sanitize
    qb.limit(+args?.limit || 25);
    qb.offset(+args?.offset || 0);

    const children = await this.extractRawQueryAndExec(qb);
    const proto = await (
      await Model.getBaseModelSQL({ id: rtnId, dbDriver: this.dbDriver })
    ).getProto();

    return children.map((c) => {
      c.__proto__ = proto;
      return c;
    });
  }

  public async multipleMmListCount({ colId, parentIds }) {
    const relColumn = (await this.model.getColumns()).find(
      (c) => c.id === colId
    );
    const relColOptions =
      (await relColumn.getColOptions()) as LinkToAnotherRecordColumn;

    const vtn = (await relColOptions.getMMModel()).table_name;
    const vcn = (await relColOptions.getMMChildColumn()).column_name;
    const vrcn = (await relColOptions.getMMParentColumn()).column_name;
    const rcn = (await relColOptions.getParentColumn()).column_name;
    const cn = (await relColOptions.getChildColumn()).column_name;
    const childTable = await (await relColOptions.getParentColumn()).getModel();
    const rtn = childTable.table_name;
    const parentTable = await (await relColOptions.getChildColumn()).getModel();
    await parentTable.getColumns();

    const qb = this.dbDriver(rtn)
      .join(vtn, `${vtn}.${vrcn}`, `${rtn}.${rcn}`)
      // .select({
      //   [`${tn}_${vcn}`]: `${vtn}.${vcn}`
      // })
      .count(`${vtn}.${vcn}`, { as: 'count' });

    // await childModel.selectObject({ qb });
    const children = await this.dbDriver.unionAll(
      parentIds.map((id) => {
        const query = qb
          .clone()
          .whereIn(
            `${vtn}.${vcn}`,
            this.dbDriver(parentTable.table_name)
              .select(cn)
              // .where(parentTable.primaryKey.cn, id)
              .where(_wherePk(parentTable.primaryKeys, id))
          )
          .select(this.dbDriver.raw('? as ??', [id, GROUP_COL]));
        // this._paginateAndSort(query, { sort, limit, offset }, null, true);
        return this.isSqlite ? this.dbDriver.select().from(query) : query;
      }),
      !this.isSqlite
    );

    const gs = _.groupBy(children, GROUP_COL);
    return parentIds.map((id) => gs?.[id]?.[0] || []);
  }

  public async mmListCount({ colId, parentId }) {
    const relColumn = (await this.model.getColumns()).find(
      (c) => c.id === colId
    );
    const relColOptions =
      (await relColumn.getColOptions()) as LinkToAnotherRecordColumn;

    const vtn = (await relColOptions.getMMModel()).table_name;
    const vcn = (await relColOptions.getMMChildColumn()).column_name;
    const vrcn = (await relColOptions.getMMParentColumn()).column_name;
    const rcn = (await relColOptions.getParentColumn()).column_name;
    const cn = (await relColOptions.getChildColumn()).column_name;
    const childTable = await (await relColOptions.getParentColumn()).getModel();
    const rtn = childTable.table_name;
    const parentTable = await (await relColOptions.getChildColumn()).getModel();
    await parentTable.getColumns();

    const qb = this.dbDriver(rtn)
      .join(vtn, `${vtn}.${vrcn}`, `${rtn}.${rcn}`)
      // .select({
      //   [`${tn}_${vcn}`]: `${vtn}.${vcn}`
      // })
      .count(`${vtn}.${vcn}`, { as: 'count' })
      .whereIn(
        `${vtn}.${vcn}`,
        this.dbDriver(parentTable.table_name)
          .select(cn)
          // .where(parentTable.primaryKey.cn, id)
          .where(_wherePk(parentTable.primaryKeys, parentId))
      )
      .first();

    const { count } = await this.extractRawQueryAndExec(qb);

    return count;
  }

  // todo: naming & optimizing
  public async getMmChildrenExcludedListCount(
    { colId, pid = null },
    args
  ): Promise<any> {
    const { where } = this._getListArgs(args as any);
    const relColumn = (await this.model.getColumns()).find(
      (c) => c.id === colId
    );
    const relColOptions =
      (await relColumn.getColOptions()) as LinkToAnotherRecordColumn;

    const vtn = (await relColOptions.getMMModel()).table_name;
    const vcn = (await relColOptions.getMMChildColumn()).column_name;
    const vrcn = (await relColOptions.getMMParentColumn()).column_name;
    const rcn = (await relColOptions.getParentColumn()).column_name;
    const cn = (await relColOptions.getChildColumn()).column_name;
    const childTable = await (await relColOptions.getParentColumn()).getModel();
    const parentTable = await (await relColOptions.getChildColumn()).getModel();
    await parentTable.getColumns();
    const rtn = childTable.table_name;
    const qb = this.dbDriver(rtn)
      .count(`*`, { as: 'count' })
      .where((qb) => {
        qb.whereNotIn(
          rcn,
          this.dbDriver(rtn)
            .select(`${rtn}.${rcn}`)
            .join(vtn, `${rtn}.${rcn}`, `${vtn}.${vrcn}`)
            .whereIn(
              `${vtn}.${vcn}`,
              this.dbDriver(parentTable.table_name)
                .select(cn)
                // .where(parentTable.primaryKey.cn, pid)
                .where(_wherePk(parentTable.primaryKeys, pid))
            )
        ).orWhereNull(rcn);
      });

    const aliasColObjMap = await childTable.getAliasColObjMap();
    const filterObj = extractFilterFromXwhere(where, aliasColObjMap);

    await conditionV2(filterObj, qb, this.dbDriver);
    return (await qb.first())?.count;
  }

  // todo: naming & optimizing
  public async getMmChildrenExcludedList(
    { colId, pid = null },
    args
  ): Promise<any> {
    const { where, ...rest } = this._getListArgs(args as any);
    const relColumn = (await this.model.getColumns()).find(
      (c) => c.id === colId
    );
    const relColOptions =
      (await relColumn.getColOptions()) as LinkToAnotherRecordColumn;

    const vtn = (await relColOptions.getMMModel()).table_name;
    const vcn = (await relColOptions.getMMChildColumn()).column_name;
    const vrcn = (await relColOptions.getMMParentColumn()).column_name;
    const rcn = (await relColOptions.getParentColumn()).column_name;
    const cn = (await relColOptions.getChildColumn()).column_name;
    const childTable = await (await relColOptions.getParentColumn()).getModel();
    const childModel = await Model.getBaseModelSQL({
      dbDriver: this.dbDriver,
      model: childTable,
    });
    const parentTable = await (await relColOptions.getChildColumn()).getModel();
    await parentTable.getColumns();
    const rtn = childTable.table_name;

    const qb = this.dbDriver(rtn).where((qb) =>
      qb
        .whereNotIn(
          rcn,
          this.dbDriver(rtn)
            .select(`${rtn}.${rcn}`)
            .join(vtn, `${rtn}.${rcn}`, `${vtn}.${vrcn}`)
            .whereIn(
              `${vtn}.${vcn}`,
              this.dbDriver(parentTable.table_name)
                .select(cn)
                // .where(parentTable.primaryKey.cn, pid)
                .where(_wherePk(parentTable.primaryKeys, pid))
            )
        )
        .orWhereNull(rcn)
    );

    if (+rest?.shuffle) {
      await this.shuffle({ qb });
    }

    await childModel.selectObject({ qb });

    const aliasColObjMap = await childTable.getAliasColObjMap();
    const filterObj = extractFilterFromXwhere(where, aliasColObjMap);
    await conditionV2(filterObj, qb, this.dbDriver);

    // sort by primary key if not autogenerated string
    // if autogenerated string sort by created_at column if present
    if (childTable.primaryKey && childTable.primaryKey.ai) {
      qb.orderBy(childTable.primaryKey.column_name);
    } else if (childTable.columns.find((c) => c.column_name === 'created_at')) {
      qb.orderBy('created_at');
    }

    applyPaginate(qb, rest);

    const proto = await childModel.getProto();

    return (await this.extractRawQueryAndExec(qb)).map((c) => {
      c.__proto__ = proto;
      return c;
    });
  }

  // todo: naming & optimizing
  public async getHmChildrenExcludedListCount(
    { colId, pid = null },
    args
  ): Promise<any> {
    const { where } = this._getListArgs(args as any);
    const relColumn = (await this.model.getColumns()).find(
      (c) => c.id === colId
    );
    const relColOptions =
      (await relColumn.getColOptions()) as LinkToAnotherRecordColumn;

    const cn = (await relColOptions.getChildColumn()).column_name;
    const rcn = (await relColOptions.getParentColumn()).column_name;
    const childTable = await (await relColOptions.getChildColumn()).getModel();
    const parentTable = await (
      await relColOptions.getParentColumn()
    ).getModel();
    const tn = childTable.table_name;
    const rtn = parentTable.table_name;
    await parentTable.getColumns();

    const qb = this.dbDriver(tn)
      .count(`*`, { as: 'count' })
      .where((qb) => {
        qb.whereNotIn(
          cn,
          this.dbDriver(rtn)
            .select(rcn)
            // .where(parentTable.primaryKey.cn, pid)
            .where(_wherePk(parentTable.primaryKeys, pid))
        ).orWhereNull(cn);
      });

    const aliasColObjMap = await childTable.getAliasColObjMap();
    const filterObj = extractFilterFromXwhere(where, aliasColObjMap);

    await conditionV2(filterObj, qb, this.dbDriver);

    return (await qb.first())?.count;
  }

  // todo: naming & optimizing
  public async getHmChildrenExcludedList(
    { colId, pid = null },
    args
  ): Promise<any> {
    const { where, ...rest } = this._getListArgs(args as any);
    const relColumn = (await this.model.getColumns()).find(
      (c) => c.id === colId
    );
    const relColOptions =
      (await relColumn.getColOptions()) as LinkToAnotherRecordColumn;

    const cn = (await relColOptions.getChildColumn()).column_name;
    const rcn = (await relColOptions.getParentColumn()).column_name;
    const childTable = await (await relColOptions.getChildColumn()).getModel();
    const parentTable = await (
      await relColOptions.getParentColumn()
    ).getModel();
    const childModel = await Model.getBaseModelSQL({
      dbDriver: this.dbDriver,
      model: childTable,
    });
    await parentTable.getColumns();

    const tn = childTable.table_name;
    const rtn = parentTable.table_name;

    const qb = this.dbDriver(tn).where((qb) => {
      qb.whereNotIn(
        cn,
        this.dbDriver(rtn)
          .select(rcn)
          // .where(parentTable.primaryKey.cn, pid)
          .where(_wherePk(parentTable.primaryKeys, pid))
      ).orWhereNull(cn);
    });

    if (+rest?.shuffle) {
      await this.shuffle({ qb });
    }

    await childModel.selectObject({ qb });

    const aliasColObjMap = await childTable.getAliasColObjMap();
    const filterObj = extractFilterFromXwhere(where, aliasColObjMap);
    await conditionV2(filterObj, qb, this.dbDriver);

    // sort by primary key if not autogenerated string
    // if autogenerated string sort by created_at column if present
    if (childTable.primaryKey && childTable.primaryKey.ai) {
      qb.orderBy(childTable.primaryKey.column_name);
    } else if (childTable.columns.find((c) => c.column_name === 'created_at')) {
      qb.orderBy('created_at');
    }

    applyPaginate(qb, rest);

    const proto = await childModel.getProto();
    const data = await this.extractRawQueryAndExec(qb);

    return data.map((c) => {
      c.__proto__ = proto;
      return c;
    });
  }

  // todo: naming & optimizing
  public async getBtChildrenExcludedListCount(
    { colId, cid = null },
    args
  ): Promise<any> {
    const { where } = this._getListArgs(args as any);
    const relColumn = (await this.model.getColumns()).find(
      (c) => c.id === colId
    );
    const relColOptions =
      (await relColumn.getColOptions()) as LinkToAnotherRecordColumn;

    const rcn = (await relColOptions.getParentColumn()).column_name;
    const parentTable = await (
      await relColOptions.getParentColumn()
    ).getModel();
    const cn = (await relColOptions.getChildColumn()).column_name;
    const childTable = await (await relColOptions.getChildColumn()).getModel();

    const rtn = parentTable.table_name;
    const tn = childTable.table_name;
    await childTable.getColumns();

    const qb = this.dbDriver(rtn)
      .where((qb) => {
        qb.whereNotIn(
          rcn,
          this.dbDriver(tn)
            .select(cn)
            // .where(childTable.primaryKey.cn, cid)
            .where(_wherePk(childTable.primaryKeys, cid))
            .whereNotNull(cn)
        );
      })
      .count(`*`, { as: 'count' });

    const aliasColObjMap = await parentTable.getAliasColObjMap();
    const filterObj = extractFilterFromXwhere(where, aliasColObjMap);

    await conditionV2(filterObj, qb, this.dbDriver);
    return (await qb.first())?.count;
  }

  // todo: naming & optimizing
  public async getBtChildrenExcludedList(
    { colId, cid = null },
    args
  ): Promise<any> {
    const { where, ...rest } = this._getListArgs(args as any);
    const relColumn = (await this.model.getColumns()).find(
      (c) => c.id === colId
    );
    const relColOptions =
      (await relColumn.getColOptions()) as LinkToAnotherRecordColumn;

    const rcn = (await relColOptions.getParentColumn()).column_name;
    const parentTable = await (
      await relColOptions.getParentColumn()
    ).getModel();
    const cn = (await relColOptions.getChildColumn()).column_name;
    const childTable = await (await relColOptions.getChildColumn()).getModel();
    const parentModel = await Model.getBaseModelSQL({
      dbDriver: this.dbDriver,
      model: parentTable,
    });
    const rtn = parentTable.table_name;
    const tn = childTable.table_name;
    await childTable.getColumns();

    const qb = this.dbDriver(rtn).where((qb) => {
      qb.whereNotIn(
        rcn,
        this.dbDriver(tn)
          .select(cn)
          // .where(childTable.primaryKey.cn, cid)
          .where(_wherePk(childTable.primaryKeys, cid))
          .whereNotNull(cn)
      ).orWhereNull(rcn);
    });

    if (+rest?.shuffle) {
      await this.shuffle({ qb });
    }

    await parentModel.selectObject({ qb });

    const aliasColObjMap = await parentTable.getAliasColObjMap();
    const filterObj = extractFilterFromXwhere(where, aliasColObjMap);
    await conditionV2(filterObj, qb, this.dbDriver);

    // sort by primary key if not autogenerated string
    // if autogenerated string sort by created_at column if present
    if (parentTable.primaryKey && parentTable.primaryKey.ai) {
      qb.orderBy(parentTable.primaryKey.column_name);
    } else if (
      parentTable.columns.find((c) => c.column_name === 'created_at')
    ) {
      qb.orderBy('created_at');
    }

    applyPaginate(qb, rest);

    const proto = await parentModel.getProto();
    const data = await this.extractRawQueryAndExec(qb);

    return data.map((c) => {
      c.__proto__ = proto;
      return c;
    });
  }

  async getProto(nested?) {
    if (this._proto) {
      return this._proto;
    }

    const proto: any = { __columnAliases: {} };
    const columns = await this.model.getColumns();
    for (const column of columns) {
      switch (column.uidt) {
        case UITypes.Rollup:
          {
            // @ts-ignore
            const colOptions: RollupColumn = await column.getColOptions();
          }
          break;
        case UITypes.Lookup:
          {
            // @ts-ignore
            const colOptions: LookupColumn = await column.getColOptions();
            proto.__columnAliases[column.title] = {
              path: [
                (await Column.get({ colId: colOptions.fk_relation_column_id }))
                  ?.title,
                (await Column.get({ colId: colOptions.fk_lookup_column_id }))
                  ?.title,
              ],
            };
          }
          break;
        case UITypes.LinkToAnotherRecord:
          {
            this._columns[column.title] = column;
            const colOptions =
              (await column.getColOptions()) as LinkToAnotherRecordColumn;
            // const parentColumn = await colOptions.getParentColumn();

            if (colOptions?.type === 'hm') {
              const listLoader = new DataLoader(async (ids: string[]) => {
                try {
                  if (ids.length > 1) {
                    const data = await this.multipleHmList(
                      {
                        colId: column.id,
                        ids,
                        where: nested?.[column.title]?.where,
                        sort: nested?.[column.title]?.sort,
                      },
                      (listLoader as any).args
                    );
                    return ids.map((id: string) => (data[id] ? data[id] : []));
                  } else {
                    return [
                      await this.hmList(
                        {
                          colId: column.id,
                          id: ids[0],
                          where: nested?.[column.title]?.where,
                          sort: nested?.[column.title]?.sort,
                        },
                        (listLoader as any).args
                      ),
                    ];
                  }
                } catch (e) {
                  console.log(e);
                  return [];
                }
              });
              const self: BaseModelSqlv2 = this;

              proto[column.title] = async function (args): Promise<any> {
                (listLoader as any).args = args;
                return listLoader.load(
                  getCompositePk(self.model.primaryKeys, this)
                );
              };

              // defining HasMany count method within GQL Type class
              // Object.defineProperty(type.prototype, column.alias, {
              //   async value(): Promise<any> {
              //     return listLoader.load(this[model.pk.alias]);
              //   },
              //   configurable: true
              // });
            } else if (colOptions.type === 'mm') {
              const listLoader = new DataLoader(async (ids: string[]) => {
                try {
                  if (ids?.length > 1) {
                    const data = await this.multipleMmList(
                      {
                        parentIds: ids,
                        colId: column.id,
                        where: nested?.[column.title]?.where,
                        sort: nested?.[column.title]?.sort,
                      },
                      (listLoader as any).args
                    );

                    return data;
                  } else {
                    return [
                      await this.mmList(
                        {
                          parentId: ids[0],
                          colId: column.id,
                          where: nested?.[column.title]?.where,
                          sort: nested?.[column.title]?.sort,
                        },
                        (listLoader as any).args
                      ),
                    ];
                  }
                } catch (e) {
                  console.log(e);
                  return [];
                }
              });

              const self: BaseModelSqlv2 = this;
              // const childColumn = await colOptions.getChildColumn();
              proto[column.title] = async function (args): Promise<any> {
                (listLoader as any).args = args;
                return await listLoader.load(
                  getCompositePk(self.model.primaryKeys, this)
                );
              };
            } else if (colOptions.type === 'bt') {
              // @ts-ignore
              const colOptions =
                (await column.getColOptions()) as LinkToAnotherRecordColumn;
              const pCol = await Column.get({
                colId: colOptions.fk_parent_column_id,
              });
              const cCol = await Column.get({
                colId: colOptions.fk_child_column_id,
              });
              const readLoader = new DataLoader(async (ids: string[]) => {
                try {
                  const data = await (
                    await Model.getBaseModelSQL({
                      id: pCol.fk_model_id,
                      dbDriver: this.dbDriver,
                    })
                  ).list(
                    {
                      // limit: ids.length,
                      where: `(${pCol.column_name},in,${ids.join(',')})`,
                    },
                    true
                  );
                  const gs = _.groupBy(data, pCol.title);
                  return ids.map(async (id: string) => gs?.[id]?.[0]);
                } catch (e) {
                  console.log(e);
                  return [];
                }
              });

              // defining HasMany count method within GQL Type class
              proto[column.title] = async function () {
                if (
                  this?.[cCol?.title] === null ||
                  this?.[cCol?.title] === undefined
                )
                  return null;

                return await readLoader.load(this?.[cCol?.title]);
              };
              // todo : handle mm
            }
          }
          break;
      }
    }
    this._proto = proto;
    return proto;
  }

  _getListArgs(args: XcFilterWithAlias): XcFilter {
    const obj: XcFilter = {};
    obj.where = args.where || args.w || '';
    obj.having = args.having || args.h || '';
    obj.shuffle = args.shuffle || args.r || '';
    obj.condition = args.condition || args.c || {};
    obj.conditionGraph = args.conditionGraph || {};
    obj.limit = Math.max(
      Math.min(
        args.limit || args.l || this.config.limitDefault,
        this.config.limitMax
      ),
      this.config.limitMin
    );
    obj.offset = Math.max(+(args.offset || args.o) || 0, 0);
    obj.fields = args.fields || args.f || '*';
    obj.sort = args.sort || args.s;
    return obj;
  }

  public async shuffle({ qb }: { qb: QueryBuilder }): Promise<void> {
    if (this.isMySQL) {
      qb.orderByRaw('RAND()');
    } else if (this.isPg || this.isSqlite) {
      qb.orderByRaw('RANDOM()');
    } else if (this.isMssql) {
      qb.orderByRaw('NEWID()');
    }
  }

  public async selectObject({
    qb,
    columns: _columns,
  }: {
    qb: QueryBuilder;
    columns?: Column[];
  }): Promise<void> {
    const res = {};
    const columns = _columns ?? (await this.model.getColumns());
    for (const column of columns) {
      switch (column.uidt) {
        case 'LinkToAnotherRecord':
        case 'Lookup':
          break;
        case 'Formula':
          {
            const formula = await column.getColOptions<FormulaColumn>();
            if (formula.error) continue;
            const selectQb = await formulaQueryBuilderv2(
              formula.formula,
              null,
              this.dbDriver,
              this.model
              // this.aliasToColumn
            );
            // todo:  verify syntax of as ? / ??
            qb.select(
              this.dbDriver.raw(`?? as ??`, [
                selectQb.builder,
                sanitize(column.title),
              ])
            );
          }
          break;
        case 'Rollup':
          qb.select(
            (
              await genRollupSelectv2({
                // tn: this.title,
                knex: this.dbDriver,
                // column,
                columnOptions: (await column.getColOptions()) as RollupColumn,
              })
            ).builder.as(sanitize(column.title))
          );
          break;
        default:
          res[sanitize(column.title || column.column_name)] = sanitize(
            `${this.model.table_name}.${column.column_name}`
          );
          break;
      }
    }
    qb.select(res);
  }

  async insert(data, trx?, cookie?) {
    try {
      await populatePk(this.model, data);

      // todo: filter based on view
      const insertObj = await this.model.mapAliasToColumn(data);

      await this.validate(insertObj);

      if ('beforeInsert' in this) {
        await this.beforeInsert(insertObj, trx, cookie);
      }

      // if ('beforeInsert' in this) {
      //   await this.beforeInsert(insertObj, trx, cookie);
      // }
      await this.model.getColumns();
      let response;
      // const driver = trx ? trx : this.dbDriver;

      const query = this.dbDriver(this.tnPath).insert(insertObj);
      if ((this.isPg || this.isMssql) && this.model.primaryKey) {
        query.returning(
          `${this.model.primaryKey.column_name} as ${this.model.primaryKey.title}`
        );
        response = await this.extractRawQueryAndExec(query);
      }

      const ai = this.model.columns.find((c) => c.ai);

      let ag: Column;
      if (!ai) ag = this.model.columns.find((c) => c.meta?.ag);

      // handle if autogenerated primary key is used
      if (ag) {
        if (!response) await this.extractRawQueryAndExec(query);
        response = await this.readByPk(data[ag.title]);
      } else if (
        !response ||
        (typeof response?.[0] !== 'object' && response?.[0] !== null)
      ) {
        let id;
        if (response?.length) {
          id = response[0];
        } else {
          const res = await this.extractRawQueryAndExec(query);
          id = res?.id ?? res[0]?.insertId;
        }

        if (ai) {
          if (this.isSqlite) {
            // sqlite doesnt return id after insert
            id = (
              await this.dbDriver(this.tnPath)
                .select(ai.column_name)
                .max(ai.column_name, { as: 'id' })
            )[0].id;
          }
          response = await this.readByPk(id);
        } else {
          response = data;
        }
      } else if (
        this.model.primaryKey?.title &&
        (response?.[0]?.[this.model.primaryKey.title] ||
          response?.[this.model.primaryKey.title])
      ) {
        response = await this.readByPk(
          response?.[0]?.[this.model.primaryKey.title] ||
            response?.[this.model.primaryKey.title]
        );
      } else if (ai) {
        response = await this.readByPk(
          Array.isArray(response)
            ? response?.[0]?.[ai.title]
            : response?.[ai.title]
        );
      }

      await this.afterInsert(response, trx, cookie);
      return Array.isArray(response) ? response[0] : response;
    } catch (e) {
      console.log(e);
      await this.errorInsert(e, data, trx, cookie);
      throw e;
    }
  }

  async delByPk(id, trx?, cookie?) {
    try {
      // retrieve data for handling paramas in hook
      const data = await this.readByPk(id);
      await this.beforeDelete(id, trx, cookie);
      const response = await this.dbDriver(this.tnPath)
        .del()
        .where(await this._wherePk(id));
      await this.afterDelete(data, trx, cookie);
      return response;
    } catch (e) {
      console.log(e);
      await this.errorDelete(e, id, trx, cookie);
      throw e;
    }
  }

  async hasLTARData(rowId, model: Model): Promise<any> {
    const res = [];
    const LTARColumns = (await model.getColumns()).filter(
      (c) => c.uidt === UITypes.LinkToAnotherRecord
    );
    let i = 0;
    for (const column of LTARColumns) {
      const colOptions =
        (await column.getColOptions()) as LinkToAnotherRecordColumn;
      const childColumn = await colOptions.getChildColumn();
      const parentColumn = await colOptions.getParentColumn();
      const childModel = await childColumn.getModel();
      await childModel.getColumns();
      const parentModel = await parentColumn.getModel();
      await parentModel.getColumns();
      let cnt = 0;
      if (colOptions.type === RelationTypes.HAS_MANY) {
        cnt = +(
          await this.dbDriver(childModel.table_name)
            .count(childColumn.column_name, { as: 'cnt' })
            .where(childColumn.column_name, rowId)
        )[0].cnt;
      } else if (colOptions.type === RelationTypes.MANY_TO_MANY) {
        const mmModel = await colOptions.getMMModel();
        const mmChildColumn = await colOptions.getMMChildColumn();
        cnt = +(
          await this.dbDriver(mmModel.table_name)
            .where(`${mmModel.table_name}.${mmChildColumn.column_name}`, rowId)
            .count(mmChildColumn.column_name, { as: 'cnt' })
        )[0].cnt;
      }
      if (cnt) {
        res.push(
          `${i++ + 1}. ${model.title}.${
            column.title
          } is a LinkToAnotherRecord of ${childModel.title}`
        );
      }
    }
    return res;
  }

  async updateByPk(id, data, trx?, cookie?) {
    try {
      const updateObj = await this.model.mapAliasToColumn(data);

      await this.validate(data);

      await this.beforeUpdate(data, trx, cookie);

      const query = this.dbDriver(this.tnPath)
        .update(updateObj)
        .where(await this._wherePk(id));

      await this.extractRawQueryAndExec(query);

      const response = await this.readByPk(id);
      await this.afterUpdate(response, trx, cookie);
      return response;
    } catch (e) {
      console.log(e);
      await this.errorUpdate(e, data, trx, cookie);
      throw e;
    }
  }

  async _wherePk(id) {
    await this.model.getColumns();
    return _wherePk(this.model.primaryKeys, id);
  }

  public get tnPath() {
    const schema = (this.dbDriver as any).searchPath?.();
    const table =
      this.isMssql && schema
        ? this.dbDriver.raw('??.??', [schema, this.model.table_name])
        : this.model.table_name;
    return table;
  }

  get isSqlite() {
    return this.clientType === 'sqlite3';
  }

  get isMssql() {
    return this.clientType === 'mssql';
  }

  get isPg() {
    return this.clientType === 'pg';
  }

  get isMySQL() {
    return this.clientType === 'mysql2' || this.clientType === 'mysql';
  }

  get clientType() {
    return this.dbDriver.clientType();
  }

  async nestedInsert(data, _trx = null, cookie?) {
    // const driver = trx ? trx : await this.dbDriver.transaction();
    try {
      await populatePk(this.model, data);
      const insertObj = await this.model.mapAliasToColumn(data);

      let rowId = null;
      const postInsertOps = [];

      const nestedCols = (await this.model.getColumns()).filter(
        (c) => c.uidt === UITypes.LinkToAnotherRecord
      );

      for (const col of nestedCols) {
        if (col.title in data) {
          const colOptions =
            await col.getColOptions<LinkToAnotherRecordColumn>();

          // parse data if it's JSON string
          const nestedData =
            typeof data[col.title] === 'string'
              ? JSON.parse(data[col.title])
              : data[col.title];

          switch (colOptions.type) {
            case RelationTypes.BELONGS_TO:
              {
                const childCol = await colOptions.getChildColumn();
                const parentCol = await colOptions.getParentColumn();
                insertObj[childCol.column_name] = nestedData?.[parentCol.title];
              }
              break;
            case RelationTypes.HAS_MANY:
              {
                const childCol = await colOptions.getChildColumn();
                const childModel = await childCol.getModel();
                await childModel.getColumns();

                postInsertOps.push(async () => {
                  await this.dbDriver(childModel.table_name)
                    .update({
                      [childCol.column_name]: rowId,
                    })
                    .whereIn(
                      childModel.primaryKey.column_name,
                      nestedData?.map((r) => r[childModel.primaryKey.title])
                    );
                });
              }
              break;
            case RelationTypes.MANY_TO_MANY: {
              postInsertOps.push(async () => {
                const parentModel = await colOptions
                  .getParentColumn()
                  .then((c) => c.getModel());
                await parentModel.getColumns();
                const parentMMCol = await colOptions.getMMParentColumn();
                const childMMCol = await colOptions.getMMChildColumn();
                const mmModel = await colOptions.getMMModel();

                const rows = nestedData.map((r) => ({
                  [parentMMCol.column_name]: r[parentModel.primaryKey.title],
                  [childMMCol.column_name]: rowId,
                }));
                await this.dbDriver(mmModel.table_name).insert(rows);
              });
            }
          }
        }
      }

      await this.validate(insertObj);

      await this.beforeInsert(insertObj, this.dbDriver, cookie);

      let response;
      const query = this.dbDriver(this.tnPath).insert(insertObj);

      if (this.isPg || this.isMssql) {
        query.returning(
          `${this.model.primaryKey.column_name} as ${this.model.primaryKey.title}`
        );
        response = await query;
      }

      const ai = this.model.columns.find((c) => c.ai);
      if (
        !response ||
        (typeof response?.[0] !== 'object' && response?.[0] !== null)
      ) {
        let id;
        if (response?.length) {
          id = response[0];
        } else {
          id = (await query)[0];
        }

        if (ai) {
          // response = await this.readByPk(id)
          response = await this.readByPk(id);
        } else {
          response = data;
        }
      } else if (ai) {
        response = await this.readByPk(
          Array.isArray(response)
            ? response?.[0]?.[ai.title]
            : response?.[ai.title]
        );
      }
      response = Array.isArray(response) ? response[0] : response;
      if (response)
        rowId =
          response[this.model.primaryKey.title] ||
          response[this.model.primaryKey.column_name];
      await Promise.all(postInsertOps.map((f) => f()));

      // if (!trx) {
      //   await driver.commit();
      // }

      await this.afterInsert(response, this.dbDriver, cookie);

      return response;
    } catch (e) {
      console.log(e);
      // await this.errorInsert(e, data, trx, cookie);
      // if (!trx) {
      //   await driver.rollback(e);
      // }
      throw e;
    }
  }

  async bulkInsert(
    datas: any[],
    {
      chunkSize: _chunkSize = 100,
      cookie,
    }: {
      chunkSize?: number;
      cookie?: any;
    } = {}
  ) {
    try {
      const insertDatas = await Promise.all(
        datas.map(async (d) => {
          await populatePk(this.model, d);
          return this.model.mapAliasToColumn(d);
        })
      );

      // await this.beforeInsertb(insertDatas, null);

      for (const data of datas) {
        await this.validate(data);
      }
      // let chunkSize = 50;
      //
      // if (this.isSqlite && datas[0]) {
      //   chunkSize = Math.max(1, Math.floor(999 / Object.keys(datas[0]).length));
      // }

      // fallbacks to `10` if database client is sqlite
      // to avoid `too many SQL variables` error
      // refer : https://www.sqlite.org/limits.html
      const chunkSize = this.isSqlite ? 10 : _chunkSize;

      const response = await this.dbDriver
        .batchInsert(this.model.table_name, insertDatas, chunkSize)
        .returning(this.model.primaryKey?.column_name);

      await this.afterBulkInsert(insertDatas, this.dbDriver, cookie);

      return response;
    } catch (e) {
      // await this.errorInsertb(e, data, null);
      throw e;
    }
  }

  deletePrimaryKeyFromData(data) {
    const { primaryKey } = this.model;
    if (primaryKey) {
      delete data[primaryKey.title];
    }
  }

  async bulkUpdate(datas: any[], { cookie }: { cookie?: any } = {}) {
    let transaction;
    try {
      const updateDatas = await Promise.all(
        datas.map((d) => this.model.mapAliasToColumn(d))
      );

      transaction = await this.dbDriver.transaction();

      // await this.beforeUpdateb(updateDatas, transaction);
      const res = [];
      for (const d of updateDatas) {
        const pkValues = await this._extractPksValues(d);
        if (!pkValues) {
          // pk not specified - bypass
          continue;
        }
        // removing primary key from data because it's not an updateable column
        this.deletePrimaryKeyFromData(d);
        await this.validate(d);
        const wherePk = await this._wherePk(pkValues);
        const response = await transaction(this.model.table_name)
          .update(d)
          .where(wherePk);
        res.push(response);
      }

      await this.afterBulkUpdate(updateDatas.length, this.dbDriver, cookie);
      transaction.commit();

      return res;
    } catch (e) {
      if (transaction) transaction.rollback();
      // console.log(e);
      // await this.errorUpdateb(e, data, null);
      throw e;
    }
  }

  async bulkUpdateAll(
    args: { where?: string; filterArr?: Filter[] } = {},
    data,
    { cookie }: { cookie?: any } = {}
  ) {
    let queryResponse;
    try {
      const updateData = await this.model.mapAliasToColumn(data);
      await this.validate(updateData);
      const pkValues = await this._extractPksValues(updateData);
      if (pkValues) {
        // pk is specified - by pass
      } else {
        await this.model.getColumns();
        const { where } = this._getListArgs(args);
        const qb = this.dbDriver(this.tnPath);
        const aliasColObjMap = await this.model.getAliasColObjMap();
        const filterObj = extractFilterFromXwhere(where, aliasColObjMap);

        await conditionV2(
          [
            new Filter({
              children: args.filterArr || [],
              is_group: true,
              logical_op: 'and',
            }),
            new Filter({
              children: filterObj,
              is_group: true,
              logical_op: 'and',
            }),
          ],
          qb,
          this.dbDriver
        );

        qb.update(updateData);
        queryResponse = ((await this.extractRawQueryAndExec(qb)) as any).count;
      }

      const count = queryResponse ?? 0;
      await this.afterBulkUpdate(count, this.dbDriver, cookie);

      return count;
    } catch (e) {
      throw e;
    }
  }

  async bulkDelete(ids: any[], { cookie }: { cookie?: any } = {}) {
    let transaction;
    try {
      transaction = await this.dbDriver.transaction();
      // await this.beforeDeleteb(ids, transaction);

      const res = [];
      for (const d of ids) {
        if (Object.keys(d).length) {
          const response = await transaction(this.model.table_name)
            .del()
            .where(d);
          res.push(response);
        }
      }
      // await this.afterDeleteb(res, transaction);

      transaction.commit();

      await this.afterBulkDelete(ids.length, this.dbDriver, cookie);

      return res;
    } catch (e) {
      if (transaction) transaction.rollback();
      console.log(e);
      // await this.errorDeleteb(e, ids);
      throw e;
    }
  }

  async bulkDeleteAll(
    args: { where?: string; filterArr?: Filter[] } = {},
    { cookie }: { cookie?: any } = {}
  ) {
    try {
      await this.model.getColumns();
      const { where } = this._getListArgs(args);
      const qb = this.dbDriver(this.tnPath);
      const aliasColObjMap = await this.model.getAliasColObjMap();
      const filterObj = extractFilterFromXwhere(where, aliasColObjMap);

      await conditionV2(
        [
          new Filter({
            children: args.filterArr || [],
            is_group: true,
            logical_op: 'and',
          }),
          new Filter({
            children: filterObj,
            is_group: true,
            logical_op: 'and',
          }),
        ],
        qb,
        this.dbDriver
      );
      qb.del();
      const count = ((await this.extractRawQueryAndExec(qb)) as any).count;

      await this.afterBulkDelete(count, this.dbDriver, cookie);

      return count;
    } catch (e) {
      throw e;
    }
  }

  /**
   *  Hooks
   * */

  public async beforeInsert(data: any, _trx: any, req): Promise<void> {
    await this.handleHooks('Before.insert', data, req);
  }

  public async afterInsert(data: any, _trx: any, req): Promise<void> {
    await this.handleHooks('After.insert', data, req);
    // if (req?.headers?.['xc-gui']) {
    const id = this._extractPksValues(data);
    await Audit.insert({
      fk_model_id: this.model.id,
      row_id: id,
      op_type: AuditOperationTypes.DATA,
      op_sub_type: AuditOperationSubTypes.INSERT,
      description: DOMPurify.sanitize(
        `${id} inserted into ${this.model.title}`
      ),
      // details: JSON.stringify(data),
      ip: req?.clientIp,
      user: req?.user?.email,
    });
    // }
  }

  public async afterBulkUpdate(count: number, _trx: any, req): Promise<void> {
    await Audit.insert({
      fk_model_id: this.model.id,
      op_type: AuditOperationTypes.DATA,
      op_sub_type: AuditOperationSubTypes.BULK_UPDATE,
      description: DOMPurify.sanitize(
        `${count} records bulk updated in ${this.model.title}`
      ),
      // details: JSON.stringify(data),
      ip: req?.clientIp,
      user: req?.user?.email,
    });
  }

  public async afterBulkDelete(count: number, _trx: any, req): Promise<void> {
    await Audit.insert({
      fk_model_id: this.model.id,
      op_type: AuditOperationTypes.DATA,
      op_sub_type: AuditOperationSubTypes.BULK_DELETE,
      description: DOMPurify.sanitize(
        `${count} records bulk deleted in ${this.model.title}`
      ),
      // details: JSON.stringify(data),
      ip: req?.clientIp,
      user: req?.user?.email,
    });
  }

  public async afterBulkInsert(data: any[], _trx: any, req): Promise<void> {
    await Audit.insert({
      fk_model_id: this.model.id,
      op_type: AuditOperationTypes.DATA,
      op_sub_type: AuditOperationSubTypes.BULK_INSERT,
      description: DOMPurify.sanitize(
        `${data.length} records bulk inserted into ${this.model.title}`
      ),
      // details: JSON.stringify(data),
      ip: req?.clientIp,
      user: req?.user?.email,
    });
  }

  public async beforeUpdate(data: any, _trx: any, req): Promise<void> {
    req.oldData = await this.readByPk(req.params.rowId);
    const ignoreWebhook = req.query?.ignoreWebhook;
    if (ignoreWebhook) {
      if (ignoreWebhook != 'true' && ignoreWebhook != 'false') {
        throw new Error('ignoreWebhook value can be either true or false');
      }
    }
    if (ignoreWebhook === undefined || ignoreWebhook === 'false') {
      await this.handleHooks('Before.update', data, req);
    }
  }

  public async afterUpdate(data: any, _trx: any, req): Promise<void> {
    await this.auditRowUpdate(req);
    // const id = this._extractPksValues(data);
    // Audit.insert({
    //   fk_model_id: this.model.id,
    //   row_id: id,
    //   op_type: AuditOperationTypes.DATA,
    //   op_sub_type: AuditOperationSubTypes.UPDATE,
    //   description: DOMPurify.sanitize(`${id} updated in ${this.model.title}`),
    //   // details: JSON.stringify(data),
    //   ip: req?.clientIp,
    //   user: req?.user?.email,
    // });

    const ignoreWebhook = req.query?.ignoreWebhook;
    if (ignoreWebhook) {
      if (ignoreWebhook != 'true' && ignoreWebhook != 'false') {
        throw new Error('ignoreWebhook value can be either true or false');
      }
    }
    if (ignoreWebhook === undefined || ignoreWebhook === 'false') {
      await this.handleHooks('After.update', data, req);
    }
  }

  private async auditRowUpdate(req): Promise<void> {
    await Audit.insert({
      fk_model_id: this.model.id,
      row_id: req.params.rowId,
      op_type: AuditOperationTypes.DATA,
      op_sub_type: AuditOperationSubTypes.UPDATE,
      description: this._updateAuditDescription(req),
      details: this._updateAuditDetails(req),
      ip: (req as any).clientIp,
      user: (req as any).user?.email,
    });
  }

  private _updateAuditDescription(req) {
    const data = req.body;
    const oldData = req.oldData;
    return `Table ${this.model.table_name} : ${req.params.rowId} ${(() => {
      const keys = Object.keys(data);
      const result = [];
      keys.forEach((key) => {
        if (req.oldData[key] !== data[key]) {
          result.push(
            `field ${key} got changed from ${oldData[key]} to ${data[key]}`
          );
        }
      });
      return result.join(',\n');
    })()}`;
  }

  private _updateAuditDetails(req) {
    const data = req.body;
    const oldData = req.oldData;
    return (() => {
      const keys = Object.keys(data);
      const result = [];
      keys.forEach((key) => {
        if (oldData[key] !== data[key]) {
          result.push(`<span class="">${key}</span>
          : <span class="text-decoration-line-through red px-2 lighten-4 black--text">${oldData[key]}</span>
          <span class="black--text green lighten-4 px-2">${data[key]}</span>`);
        }
      });
      return result.join(',<br/>');
    })();
  }

  public async beforeDelete(data: any, _trx: any, req): Promise<void> {
    await this.handleHooks('Before.delete', data, req);
  }

  public async afterDelete(data: any, _trx: any, req): Promise<void> {
    // if (req?.headers?.['xc-gui']) {
    const id = req?.params?.id;
    await Audit.insert({
      fk_model_id: this.model.id,
      row_id: id,
      op_type: AuditOperationTypes.DATA,
      op_sub_type: AuditOperationSubTypes.DELETE,
      description: DOMPurify.sanitize(`${id} deleted from ${this.model.title}`),
      // details: JSON.stringify(data),
      ip: req?.clientIp,
      user: req?.user?.email,
    });
    // }
    await this.handleHooks('After.delete', data, req);
  }

  private async handleHooks(hookName, data, req): Promise<void> {
    // const data = _data;

    const view = await View.get(this.viewId);

    // handle form view data submission
    if (hookName === 'After.insert' && view.type === ViewTypes.FORM) {
      try {
        const formView = await view.getView<FormView>();
        const { columns } = await FormView.getWithInfo(formView.fk_view_id);
        const allColumns = await this.model.getColumns();
        const fieldById = columns.reduce(
          (o: Record<string, any>, f: Record<string, any>) => ({
            ...o,
            [f.fk_column_id]: f,
          }),
          {}
        );
        let order = 1;
        const filteredColumns = allColumns
          ?.map((c: Record<string, any>) => ({
            ...c,
            fk_column_id: c.id,
            fk_view_id: formView.fk_view_id,
            ...(fieldById[c.id] ? fieldById[c.id] : {}),
            order: (fieldById[c.id] && fieldById[c.id].order) || order++,
            id: fieldById[c.id] && fieldById[c.id].id,
          }))
          .sort(
            (a: Record<string, any>, b: Record<string, any>) =>
              a.order - b.order
          )
          .filter(
            (f: Record<string, any>) =>
              f.show &&
              f.uidt !== UITypes.Rollup &&
              f.uidt !== UITypes.Lookup &&
              f.uidt !== UITypes.Formula &&
              f.uidt !== UITypes.SpecificDBType
          )
          .sort(
            (a: Record<string, any>, b: Record<string, any>) =>
              a.order - b.order
          )
          .map((c: Record<string, any>) => ({
            ...c,
            required: !!(c.required || 0),
          }));

        const emails = Object.entries(JSON.parse(formView?.email) || {})
          .filter((a) => a[1])
          .map((a) => a[0]);
        if (emails?.length) {
          const transformedData = _transformSubmittedFormDataForEmail(
            data,
            formView,
            filteredColumns
          );
          (await NcPluginMgrv2.emailAdapter())?.mailSend({
            to: emails.join(','),
            subject: 'NocoDB Form',
            html: ejs.render(formSubmissionEmailTemplate, {
              data: transformedData,
              tn: this.model.table_name,
              _tn: this.model.title,
            }),
          });
        }
      } catch (e) {
        console.log(e);
      }
    }

    try {
      const [event, operation] = hookName.split('.');
      const hooks = await Hook.list({
        fk_model_id: this.model.id,
        event,
        operation,
      });
      for (const hook of hooks) {
        invokeWebhook(hook, this.model, data, req?.user);
      }
    } catch (e) {
      console.log('hooks :: error', hookName, e);
    }
  }

  // @ts-ignore
  protected async errorInsert(e, data, trx, cookie) {}

  // @ts-ignore
  protected async errorUpdate(e, data, trx, cookie) {}

  // todo: handle composite primary key
  protected _extractPksValues(data: any) {
    // data can be still inserted without PK
    // TODO: return a meaningful value
    if (!this.model.primaryKey) return 'N/A';
    return (
      data[this.model.primaryKey.title] ||
      data[this.model.primaryKey.column_name]
    );
  }

  // @ts-ignore
  protected async errorDelete(e, id, trx, cookie) {}

  async validate(columns) {
    await this.model.getColumns();
    // let cols = Object.keys(this.columns);
    for (let i = 0; i < this.model.columns.length; ++i) {
      const column = this.model.columns[i];
      const cn = column.column_name;
      const columnTitle = column.title;
      if (
        (cn in columns || columnTitle in columns) &&
        column.isSystemColumnExceptForeignKey()
      ) {
        NcError.badRequest(
          `Editing system column ${columnTitle} is not allowed`
        );
      }
      // skip validation if `validate` is undefined or false
      if (!column?.meta?.validate && !column?.validate) continue;

      const validate = column.getValidators();
      if (!validate) continue;
      const { func, msg } = validate;
      for (let j = 0; j < func.length; ++j) {
        const fn =
          typeof func[j] === 'string'
            ? customValidators[func[j]]
              ? customValidators[func[j]]
              : Validator[func[j]]
            : func[j];
        const columnValue = columns?.[cn] || columns?.[columnTitle];
        const arg =
          typeof func[j] === 'string' ? columnValue + '' : columnValue;
        if (
          !(fn.constructor.name === 'AsyncFunction'
            ? await fn(arg)
            : fn(arg)) &&
          columnValue
        ) {
          NcError.badRequest(
            msg[j]
              .replace(/\{VALUE}/g, columnValue)
              .replace(/\{cn}/g, columnTitle)
          );
        }
      }
    }
    return true;
  }

  async addChild({
    colId,
    rowId,
    childId,
    cookie,
  }: {
    colId: string;
    rowId: string;
    childId: string;
    cookie?: any;
  }) {
    const columns = await this.model.getColumns();
    const column = columns.find((c) => c.id === colId);

    if (!column || column.uidt !== UITypes.LinkToAnotherRecord)
      NcError.notFound('Column not found');

    const colOptions = await column.getColOptions<LinkToAnotherRecordColumn>();

    const childColumn = await colOptions.getChildColumn();
    const parentColumn = await colOptions.getParentColumn();
    const parentTable = await parentColumn.getModel();
    const childTable = await childColumn.getModel();
    await childTable.getColumns();
    await parentTable.getColumns();

    switch (colOptions.type) {
      case RelationTypes.MANY_TO_MANY:
        {
          const vChildCol = await colOptions.getMMChildColumn();
          const vParentCol = await colOptions.getMMParentColumn();
          const vTable = await colOptions.getMMModel();

          await this.dbDriver(vTable.table_name).insert({
            [vParentCol.column_name]: this.dbDriver(parentTable.table_name)
              .select(parentColumn.column_name)
              .where(_wherePk(parentTable.primaryKeys, childId))
              .first(),
            [vChildCol.column_name]: this.dbDriver(childTable.table_name)
              .select(childColumn.column_name)
              .where(_wherePk(childTable.primaryKeys, rowId))
              .first(),
          });
        }
        break;
      case RelationTypes.HAS_MANY:
        {
          await this.dbDriver(childTable.table_name)
            .update({
              [childColumn.column_name]: this.dbDriver.from(
                this.dbDriver(parentTable.table_name)
                  .select(parentColumn.column_name)
                  .where(_wherePk(parentTable.primaryKeys, rowId))
                  .first()
                  .as('___cn_alias')
              ),
            })
            .where(_wherePk(childTable.primaryKeys, childId));
        }
        break;
      case RelationTypes.BELONGS_TO:
        {
          await this.dbDriver(childTable.table_name)
            .update({
              [childColumn.column_name]: this.dbDriver.from(
                this.dbDriver(parentTable.table_name)
                  .select(parentColumn.column_name)
                  .where(_wherePk(parentTable.primaryKeys, childId))
                  .first()
                  .as('___cn_alias')
              ),
            })
            .where(_wherePk(childTable.primaryKeys, rowId));
        }
        break;
    }

    await this.afterAddChild(rowId, childId, cookie);
  }

  public async afterAddChild(rowId, childId, req): Promise<void> {
    await Audit.insert({
      fk_model_id: this.model.id,
      op_type: AuditOperationTypes.DATA,
      op_sub_type: AuditOperationSubTypes.LINK_RECORD,
      row_id: rowId,
      description: DOMPurify.sanitize(
        `Record [id:${childId}] record linked with record [id:${rowId}] record in ${this.model.title}`
      ),
      // details: JSON.stringify(data),
      ip: req?.clientIp,
      user: req?.user?.email,
    });
  }

  async removeChild({
    colId,
    rowId,
    childId,
    cookie,
  }: {
    colId: string;
    rowId: string;
    childId: string;
    cookie?: any;
  }) {
    const columns = await this.model.getColumns();
    const column = columns.find((c) => c.id === colId);

    if (!column || column.uidt !== UITypes.LinkToAnotherRecord)
      NcError.notFound('Column not found');

    const colOptions = await column.getColOptions<LinkToAnotherRecordColumn>();

    const childColumn = await colOptions.getChildColumn();
    const parentColumn = await colOptions.getParentColumn();
    const parentTable = await parentColumn.getModel();
    const childTable = await childColumn.getModel();
    await childTable.getColumns();
    await parentTable.getColumns();

    switch (colOptions.type) {
      case RelationTypes.MANY_TO_MANY:
        {
          const vChildCol = await colOptions.getMMChildColumn();
          const vParentCol = await colOptions.getMMParentColumn();
          const vTable = await colOptions.getMMModel();

          await this.dbDriver(vTable.table_name)
            .where({
              [vParentCol.column_name]: this.dbDriver(parentTable.table_name)
                .select(parentColumn.column_name)
                .where(_wherePk(parentTable.primaryKeys, childId))
                .first(),
              [vChildCol.column_name]: this.dbDriver(childTable.table_name)
                .select(childColumn.column_name)
                .where(_wherePk(childTable.primaryKeys, rowId))
                .first(),
            })
            .delete();
        }
        break;
      case RelationTypes.HAS_MANY:
        {
          await this.dbDriver(childTable.table_name)
            // .where({
            //   [childColumn.cn]: this.dbDriver(parentTable.tn)
            //     .select(parentColumn.cn)
            //     .where(parentTable.primaryKey.cn, rowId)
            //     .first()
            // })
            .where(_wherePk(childTable.primaryKeys, childId))
            .update({ [childColumn.column_name]: null });
        }
        break;
      case RelationTypes.BELONGS_TO:
        {
          await this.dbDriver(childTable.table_name)
            // .where({
            //   [childColumn.cn]: this.dbDriver(parentTable.tn)
            //     .select(parentColumn.cn)
            //     .where(parentTable.primaryKey.cn, childId)
            //     .first()
            // })
            .where(_wherePk(childTable.primaryKeys, rowId))
            .update({ [childColumn.column_name]: null });
        }
        break;
    }

    await this.afterRemoveChild(rowId, childId, cookie);
  }

  public async afterRemoveChild(rowId, childId, req): Promise<void> {
    await Audit.insert({
      fk_model_id: this.model.id,
      op_type: AuditOperationTypes.DATA,
      op_sub_type: AuditOperationSubTypes.UNLINK_RECORD,
      row_id: rowId,
      description: DOMPurify.sanitize(
        `Record [id:${childId}] record unlinked with record [id:${rowId}] record in ${this.model.title}`
      ),
      // details: JSON.stringify(data),
      ip: req?.clientIp,
      user: req?.user?.email,
    });
  }

  public async groupedList(
    args: {
      groupColumnId: string;
      ignoreFilterSort?: boolean;
      options?: (string | number | null | boolean)[];
    } & Partial<XcFilter>
  ): Promise<
    {
      key: string;
      value: Record<string, unknown>[];
    }[]
  > {
    try {
      const { where, ...rest } = this._getListArgs(args as any);
      const column = await this.model
        .getColumns()
        .then((cols) => cols?.find((col) => col.id === args.groupColumnId));

      if (!column) NcError.notFound('Column not found');
      if (isVirtualCol(column))
        NcError.notImplemented('Grouping for virtual columns not implemented');

      // extract distinct group column values
      let groupingValues: Set<any>;
      if (args.options?.length) {
        groupingValues = new Set(args.options);
      } else if (column.uidt === UITypes.SingleSelect) {
        const colOptions = await column.getColOptions<{
          options: SelectOption[];
        }>();
        groupingValues = new Set(
          (colOptions?.options ?? []).map((opt) => opt.title)
        );
        groupingValues.add(null);
      } else {
        groupingValues = new Set(
          (
            await this.dbDriver(this.model.table_name)
              .select(column.column_name)
              .distinct()
          ).map((row) => row[column.column_name])
        );
        groupingValues.add(null);
      }

      const qb = this.dbDriver(this.model.table_name);
      qb.limit(+rest?.limit || 25);
      qb.offset(+rest?.offset || 0);

      await this.selectObject({ qb });

      // todo: refactor and move to a method (applyFilterAndSort)
      const aliasColObjMap = await this.model.getAliasColObjMap();
      let sorts = extractSortsObject(args?.sort, aliasColObjMap);
      const filterObj = extractFilterFromXwhere(where, aliasColObjMap);
      // todo: replace with view id
      if (!args.ignoreFilterSort && this.viewId) {
        await conditionV2(
          [
            new Filter({
              children:
                (await Filter.rootFilterList({ viewId: this.viewId })) || [],
              is_group: true,
            }),
            new Filter({
              children: args.filterArr || [],
              is_group: true,
              logical_op: 'and',
            }),
            new Filter({
              children: filterObj,
              is_group: true,
              logical_op: 'and',
            }),
          ],
          qb,
          this.dbDriver
        );

        if (!sorts)
          sorts = args.sortArr?.length
            ? args.sortArr
            : await Sort.list({ viewId: this.viewId });

        if (sorts?.['length']) await sortV2(sorts, qb, this.dbDriver);
      } else {
        await conditionV2(
          [
            new Filter({
              children: args.filterArr || [],
              is_group: true,
              logical_op: 'and',
            }),
            new Filter({
              children: filterObj,
              is_group: true,
              logical_op: 'and',
            }),
          ],
          qb,
          this.dbDriver
        );

        if (!sorts) sorts = args.sortArr;

        if (sorts?.['length']) await sortV2(sorts, qb, this.dbDriver);
      }

      // sort by primary key if not autogenerated string
      // if autogenerated string sort by created_at column if present
      if (this.model.primaryKey && this.model.primaryKey.ai) {
        qb.orderBy(this.model.primaryKey.column_name);
      } else if (
        this.model.columns.find((c) => c.column_name === 'created_at')
      ) {
        qb.orderBy('created_at');
      }

      const groupedQb = this.dbDriver.from(
        this.dbDriver
          .unionAll(
            [...groupingValues].map((r) => {
              const query = qb.clone();
              if (r === null) {
                query.whereNull(column.column_name);
              } else {
                query.where(column.column_name, r);
              }

              return this.isSqlite ? this.dbDriver.select().from(query) : query;
            }),
            !this.isSqlite
          )
          .as('__nc_grouped_list')
      );

      const proto = await this.getProto();

      //missing s3 url rewrite
      const result = (await groupedQb)?.map((d) => {
        d.__proto__ = proto;
        return d;
      });

      const groupedResult = result.reduce<Map<string | number | null, any[]>>(
        (aggObj, row) => {
          if (!aggObj.has(row[column.title])) {
            aggObj.set(row[column.title], []);
          }

          aggObj.get(row[column.title]).push(row);

          return aggObj;
        },
        new Map()
      );

      const r = [...groupingValues].map((key) => ({
        key,
        value: groupedResult.get(key) ?? [],
      }));

      return r;
    } catch (e) {
      console.log(e);
      throw e;
    }
  }

  public async groupedListCount(
    args: { groupColumnId: string; ignoreFilterSort?: boolean } & XcFilter
  ) {
    const column = await this.model
      .getColumns()
      .then((cols) => cols?.find((col) => col.id === args.groupColumnId));

    if (!column) NcError.notFound('Column not found');
    if (isVirtualCol(column))
      NcError.notImplemented('Grouping for virtual columns not implemented');

    const qb = this.dbDriver(this.model.table_name)
      .count('*', { as: 'count' })
      .groupBy(column.column_name);

    // todo: refactor and move to a common method (applyFilterAndSort)
    const aliasColObjMap = await this.model.getAliasColObjMap();
    const filterObj = extractFilterFromXwhere(args.where, aliasColObjMap);
    // todo: replace with view id

    if (!args.ignoreFilterSort && this.viewId) {
      await conditionV2(
        [
          new Filter({
            children:
              (await Filter.rootFilterList({ viewId: this.viewId })) || [],
            is_group: true,
          }),
          new Filter({
            children: args.filterArr || [],
            is_group: true,
            logical_op: 'and',
          }),
          new Filter({
            children: filterObj,
            is_group: true,
            logical_op: 'and',
          }),
        ],
        qb,
        this.dbDriver
      );
    } else {
      await conditionV2(
        [
          new Filter({
            children: args.filterArr || [],
            is_group: true,
            logical_op: 'and',
          }),
          new Filter({
            children: filterObj,
            is_group: true,
            logical_op: 'and',
          }),
        ],
        qb,
        this.dbDriver
      );
    }

    await this.selectObject({
      qb,
      columns: [new Column({ ...column, title: 'key' })],
    });

    return await qb;
  }

  @generateS3SignedUrls()
  private async extractRawQueryAndExec(qb: QueryBuilder) {
    let query = qb.toQuery();
    if (!this.isPg && !this.isMssql) {
      query = unsanitize(qb.toQuery());
    } else {
      query = sanitize(query);
    }
    return this.isPg
      ? (await this.dbDriver.raw(query))?.rows
      : query.slice(0, 6) === 'select' && !this.isMssql
      ? await this.dbDriver.from(
          this.dbDriver.raw(query).wrap('(', ') __nc_alias')
        )
      : await this.dbDriver.raw(query);
  }

  /**
   * Apply where condition to query builder
   * @param where condition
   * @param table table model
   * @param queryBuilder query builder
   * @returns {Promise<void>}
   */
  private async applyWhere(where, columnObjectMap, queryBuilder) {
    if (!where) return;

    await conditionV2(
      new Filter({
        children: extractFilterFromXwhere(where, columnObjectMap),
        is_group: true,
        logical_op: 'and',
      }),
      queryBuilder,
      this.dbDriver
    );
  }

  /**
   * Apply sort to query builder
   * @param sort sort condition
   * @param columnObjectMap column object map of the table
   * @param queryBuilder query builder
   */
  private async applySort(sort, columnObjectMap, queryBuilder) {
    if (!sort) return;

    const sorts = extractSortsObject(sort, columnObjectMap);
    await sortV2(sorts as Sort[], queryBuilder, this.dbDriver);
  }
}

function extractSortsObject(
  _sorts: string | string[],
  aliasColObjMap: { [columnAlias: string]: Column }
): Sort[] | void {
  if (!_sorts?.length) return;

  let sorts = _sorts;

  if (!Array.isArray(sorts)) sorts = sorts.split(',');

  return sorts.map((s) => {
    const sort: SortType = { direction: 'asc' };
    if (s.startsWith('-')) {
      sort.direction = 'desc';
      sort.fk_column_id = aliasColObjMap[s.slice(1)]?.id;
    } else sort.fk_column_id = aliasColObjMap[s]?.id;

    return new Sort(sort);
  });
}

function extractFilterFromXwhere(
  str,
  aliasColObjMap: { [columnAlias: string]: Column }
) {
  if (!str) {
    return [];
  }

  let nestedArrayConditions = [];

  let openIndex = str.indexOf('((');

  if (openIndex === -1) openIndex = str.indexOf('(~');

  let nextOpenIndex = openIndex;
  let closingIndex = str.indexOf('))');

  // if it's a simple query simply return array of conditions
  if (openIndex === -1) {
    if (str && str != '~not')
      nestedArrayConditions = str.split(
        /(?=~(?:or(?:not)?|and(?:not)?|not)\()/
      );
    return extractCondition(nestedArrayConditions || [], aliasColObjMap);
  }

  // iterate until finding right closing
  while (
    (nextOpenIndex = str
      .substring(0, closingIndex)
      .indexOf('((', nextOpenIndex + 1)) != -1
  ) {
    closingIndex = str.indexOf('))', closingIndex + 1);
  }

  if (closingIndex === -1)
    throw new Error(
      `${str
        .substring(0, openIndex + 1)
        .slice(-10)} : Closing bracket not found`
    );

  // getting operand starting index
  const operandStartIndex = str.lastIndexOf('~', openIndex);
  const operator =
    operandStartIndex != -1
      ? str.substring(operandStartIndex + 1, openIndex)
      : '';
  const lhsOfNestedQuery = str.substring(0, openIndex);

  nestedArrayConditions.push(
    ...extractFilterFromXwhere(lhsOfNestedQuery, aliasColObjMap),
    // calling recursively for nested query
    new Filter({
      is_group: true,
      logical_op: operator,
      children: extractFilterFromXwhere(
        str.substring(openIndex + 1, closingIndex + 1),
        aliasColObjMap
      ),
    }),
    // RHS of nested query(recursion)
    ...extractFilterFromXwhere(str.substring(closingIndex + 2), aliasColObjMap)
  );
  return nestedArrayConditions;
}

function extractCondition(nestedArrayConditions, aliasColObjMap) {
  return nestedArrayConditions?.map((str) => {
    // eslint-disable-next-line prefer-const
    let [logicOp, alias, op, value] =
      str.match(/(?:~(and|or|not))?\((.*?),(\w+),(.*)\)/)?.slice(1) || [];
    if (op === 'in') value = value.split(',');

    return new Filter({
      comparison_op: op,
      fk_column_id: aliasColObjMap[alias]?.id,
      logical_op: logicOp,
      value,
    });
  });
}

function applyPaginate(
  query,
  {
    limit = 25,
    offset = 0,
    ignoreLimit = false,
  }: XcFilter & { ignoreLimit?: boolean }
) {
  query.offset(offset);
  if (!ignoreLimit) query.limit(limit);
  return query;
}

function _wherePk(primaryKeys: Column[], id) {
  const ids = (id + '').split('___');
  const where = {};
  for (let i = 0; i < primaryKeys.length; ++i) {
    where[primaryKeys[i].column_name] = ids[i];
  }
  return where;
}

function getCompositePk(primaryKeys: Column[], row) {
  return primaryKeys.map((c) => row[c.title]).join('___');
}

export { BaseModelSqlv2 };
/**
 * @copyright Copyright (c) 2021, Xgene Cloud Ltd
 *
 * @author Naveen MR <oof1lab@gmail.com>
 * @author Pranav C Balan <pranavxc@gmail.com>
 * @author Wing-Kam Wong <wingkwong.code@gmail.com>
 *
 * @license GNU AGPL version 3 or any later version
 *
 * This program is free software: you can redistribute it and/or modify
 * it under the terms of the GNU Affero General Public License as
 * published by the Free Software Foundation, either version 3 of the
 * License, or (at your option) any later version.
 *
 * This program is distributed in the hope that it will be useful,
 * but WITHOUT ANY WARRANTY; without even the implied warranty of
 * MERCHANTABILITY or FITNESS FOR A PARTICULAR PURPOSE.  See the
 * GNU Affero General Public License for more details.
 *
 * You should have received a copy of the GNU Affero General Public License
 * along with this program. If not, see <http://www.gnu.org/licenses/>.
 *
 */<|MERGE_RESOLUTION|>--- conflicted
+++ resolved
@@ -373,10 +373,7 @@
     args?: { limit?; offset? }
   ) {
     try {
-<<<<<<< HEAD
-=======
       const { where, sort, ...rest } = this._getListArgs(args as any);
->>>>>>> b6514315
       // todo: get only required fields
 
       // const { cn } = this.hasManyRelations.find(({ tn }) => tn === child) || {};
@@ -400,13 +397,7 @@
 
       const qb = this.dbDriver(childTable.table_name);
       await childModel.selectObject({ qb });
-<<<<<<< HEAD
-      const childColObjectMap = await childTable.getAliasColObjMap();
-      await this.applyWhere(where, childColObjectMap, qb);
-      await this.applySort(sort, childColObjectMap, qb);
-=======
       await this.applySortAndFilter({ table: childTable, where, qb, sort });
->>>>>>> b6514315
 
       const childQb = this.dbDriver.queryBuilder().from(
         this.dbDriver
@@ -515,17 +506,11 @@
     }
   }
 
-  async hmList(
-    { colId, id, where = null, sort = null },
-    args?: { limit?; offset? }
-  ) {
+  async hmList({ colId, id }, args?: { limit?; offset? }) {
     try {
-<<<<<<< HEAD
-=======
       const { where, sort, ...rest } = this._getListArgs(args as any);
       // todo: get only required fields
 
->>>>>>> b6514315
       const relColumn = (await this.model.getColumns()).find(
         (c) => c.id === colId
       );
@@ -555,8 +540,8 @@
           .where(_wherePk(parentTable.primaryKeys, id))
       );
       // todo: sanitize
-      qb.limit(+args?.limit || 25);
-      qb.offset(+args?.offset || 0);
+      qb.limit(+rest?.limit || 25);
+      qb.offset(+rest?.offset || 0);
 
       await childModel.selectObject({ qb });
       const childColObjectMap = await childTable.getAliasColObjMap();
@@ -616,14 +601,8 @@
     }
   }
 
-  public async multipleMmList(
-    { colId, parentIds, where = null, sort = null },
-    args?: { limit; offset }
-  ) {
-<<<<<<< HEAD
-=======
+  public async multipleMmList({ colId, parentIds }, args?: { limit; offset }) {
     const { where, sort, ...rest } = this._getListArgs(args as any);
->>>>>>> b6514315
     const relColumn = (await this.model.getColumns()).find(
       (c) => c.id === colId
     );
@@ -650,15 +629,9 @@
     const qb = this.dbDriver(rtn).join(vtn, `${vtn}.${vrcn}`, `${rtn}.${rcn}`);
 
     await childModel.selectObject({ qb });
-<<<<<<< HEAD
-    const childColObjectMap = await childTable.getAliasColObjMap();
-    await this.applyWhere(where, childColObjectMap, qb);
-    await this.applySort(sort, childColObjectMap, qb);
-=======
 
     await this.applySortAndFilter({ table: childTable, where, qb, sort });
 
->>>>>>> b6514315
     const finalQb = this.dbDriver.unionAll(
       parentIds.map((id) => {
         const query = qb
@@ -673,8 +646,8 @@
           .select(this.dbDriver.raw('? as ??', [id, GROUP_COL]));
 
         // todo: sanitize
-        query.limit(+args?.limit || 25);
-        query.offset(+args?.offset || 0);
+        query.limit(+rest?.limit || 25);
+        query.offset(+rest?.offset || 0);
 
         return this.isSqlite ? this.dbDriver.select().from(query) : query;
       }),
@@ -701,15 +674,8 @@
     return parentIds.map((id) => gs[id] || []);
   }
 
-<<<<<<< HEAD
-  public async mmList(
-    { colId, parentId, where = null, sort = null },
-    args?: { limit; offset }
-  ) {
-=======
   public async mmList({ colId, parentId }, args: { limit?; offset? } = {}) {
     const { where, sort, ...rest } = this._getListArgs(args as any);
->>>>>>> b6514315
     const relColumn = (await this.model.getColumns()).find(
       (c) => c.id === colId
     );
@@ -744,15 +710,9 @@
       );
 
     await childModel.selectObject({ qb });
-<<<<<<< HEAD
-    const childColObjectMap = await childTable.getAliasColObjMap();
-    await this.applyWhere(where, childColObjectMap, qb);
-    await this.applySort(sort, childColObjectMap, qb);
-=======
 
     await this.applySortAndFilter({ table: childTable, where, qb, sort });
 
->>>>>>> b6514315
     // todo: sanitize
     qb.limit(+args?.limit || 25);
     qb.offset(+args?.offset || 0);
@@ -1245,8 +1205,6 @@
                         {
                           colId: column.id,
                           id: ids[0],
-                          where: nested?.[column.title]?.where,
-                          sort: nested?.[column.title]?.sort,
                         },
                         (listLoader as any).args
                       ),
@@ -1281,8 +1239,6 @@
                       {
                         parentIds: ids,
                         colId: column.id,
-                        where: nested?.[column.title]?.where,
-                        sort: nested?.[column.title]?.sort,
                       },
                       (listLoader as any).args
                     );
@@ -1294,8 +1250,6 @@
                         {
                           parentId: ids[0],
                           colId: column.id,
-                          where: nested?.[column.title]?.where,
-                          sort: nested?.[column.title]?.sort,
                         },
                         (listLoader as any).args
                       ),
