--- conflicted
+++ resolved
@@ -251,11 +251,7 @@
     }
 
     if (!ignoreFilterSort) applyPaginate(qb, rest);
-<<<<<<< HEAD
     const proto = await this.getProto(args?.nested);
-=======
-    const proto = await this.getProto();
->>>>>>> bfc6c295
     const data = await this.extractRawQueryAndExec(qb);
 
     return data?.map((d) => {
@@ -367,13 +363,8 @@
     qb.groupBy(args.column_name);
     if (sorts) await sortV2(sorts, qb, this.dbDriver);
     applyPaginate(qb, rest);
-<<<<<<< HEAD
 
     return await this.extractRawQueryAndExec(qb);
-=======
-    const data = await qb;
-    return data;
->>>>>>> bfc6c295
   }
 
   async multipleHmList(
@@ -590,23 +581,11 @@
   }
 
   public async multipleMmList(
-<<<<<<< HEAD
     { colId, parentIds, where = null, sort = null },
     args?: { limit; offset }
   ) {
     const relColumn = (await this.model.getColumns()).find(c => c.id === colId);
     const relColOptions = (await relColumn.getColOptions()) as LinkToAnotherRecordColumn;
-=======
-    { colId, parentIds },
-    args: { limit?; offset? } = {}
-  ) {
-    const { where, ...rest } = this._getListArgs(args as any);
-    const relColumn = (await this.model.getColumns()).find(
-      (c) => c.id === colId
-    );
-    const relColOptions =
-      (await relColumn.getColOptions()) as LinkToAnotherRecordColumn;
->>>>>>> bfc6c295
 
     // const tn = this.model.tn;
     // const cn = (await relColOptions.getChildColumn()).title;
@@ -914,10 +893,6 @@
     applyPaginate(qb, rest);
 
     const proto = await childModel.getProto();
-<<<<<<< HEAD
-=======
-    const data = await qb;
->>>>>>> bfc6c295
 
     return (await this.extractRawQueryAndExec(qb)).map(c => {
       c.__proto__ = proto;
