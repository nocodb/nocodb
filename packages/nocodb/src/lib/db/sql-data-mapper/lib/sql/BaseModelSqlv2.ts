--- conflicted
+++ resolved
@@ -99,11 +99,7 @@
 
     await this.selectObject({ qb });
 
-<<<<<<< HEAD
-    qb.where(await this._wherePk(id));
-=======
     qb.where(_wherePk(this.model.primaryKeys, id));
->>>>>>> d6817ed7
 
     let data = (await this.extractRawQueryAndExec(qb))?.[0];
 
@@ -163,12 +159,8 @@
     } else if (this.model.primaryKey) {
       qb.orderBy(this.model.primaryKey.column_name);
     }
-<<<<<<< HEAD
-    const data = await this.extractRawQueryAndExec(qb.first());
-=======
-
-    let data = await qb.first();
->>>>>>> d6817ed7
+
+    let data = await this.extractRawQueryAndExec(qb.first());
 
     if (data) {
       data = this.convertAttachmentType(data);
@@ -376,12 +368,7 @@
     qb.groupBy(args.column_name);
     if (sorts) await sortV2(sorts, qb, this.dbDriver);
     applyPaginate(qb, rest);
-<<<<<<< HEAD
-
-    return await this.extractRawQueryAndExec(qb);
-=======
-    return this.convertAttachmentType(await qb);
->>>>>>> d6817ed7
+    return this.convertAttachmentType(await this.extractRawQueryAndExec(qb));
   }
 
   async multipleHmList({ colId, ids }, args: { limit?; offset? } = {}) {
@@ -982,14 +969,9 @@
     applyPaginate(qb, rest);
 
     const proto = await childModel.getProto();
-<<<<<<< HEAD
-
-    return (await this.extractRawQueryAndExec(qb)).map((c) => {
-=======
-    let data = await qb;
+    let data = await this.extractRawQueryAndExec(qb);
     data = this.convertAttachmentType(data);
     return data.map((c) => {
->>>>>>> d6817ed7
       c.__proto__ = proto;
       return c;
     });
@@ -2389,17 +2371,9 @@
         );
       }
       // skip validation if `validate` is undefined or false
-<<<<<<< HEAD
-      if (!column?.meta?.validate && !column?.validate) continue;
+      if (!column?.meta?.validate || !column?.validate) continue;
 
       const validate = column.getValidators();
-=======
-      if (!column?.meta?.validate || !column?.validate) continue;
-
-      const validate = column.getValidators();
-      const cn = column.column_name;
-      const columnTitle = column.title;
->>>>>>> d6817ed7
       if (!validate) continue;
 
       const { func, msg } = validate;
@@ -2414,15 +2388,8 @@
         const arg =
           typeof func[j] === 'string' ? columnValue + '' : columnValue;
         if (
-<<<<<<< HEAD
-          !(fn.constructor.name === 'AsyncFunction'
-            ? await fn(arg)
-            : fn(arg)) &&
-          columnValue
-=======
           ![null, undefined, ''].includes(columnValue) &&
           !(fn.constructor.name === 'AsyncFunction' ? await fn(arg) : fn(arg))
->>>>>>> d6817ed7
         ) {
           NcError.badRequest(
             msg[j]
@@ -2771,14 +2738,10 @@
 
       const proto = await this.getProto();
 
-<<<<<<< HEAD
       //missing s3 url rewrite
-      const result = (await groupedQb)?.map((d) => {
-=======
       let data = await groupedQb;
       data = this.convertAttachmentType(data);
       const result = data?.map((d) => {
->>>>>>> d6817ed7
         d.__proto__ = proto;
         return d;
       });
