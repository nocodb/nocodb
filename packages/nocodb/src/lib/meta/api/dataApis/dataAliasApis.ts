import { Request, Response, Router } from 'express';
import Model from '../../../models/Model';
import { nocoExecute } from 'nc-help';
import Base from '../../../models/Base';
import NcConnectionMgrv2 from '../../../utils/common/NcConnectionMgrv2';
import { PagedResponseImpl } from '../../helpers/PagedResponse';
import View from '../../../models/View';
import ncMetaAclMw from '../../helpers/ncMetaAclMw';
import { getViewAndModelFromRequestByAliasOrId } from './helpers';
import apiMetrics from '../../helpers/apiMetrics';
import getAst from '../../../db/sql-data-mapper/lib/sql/helpers/getAst';

async function dataList(req: Request, res: Response) {
  const { model, view } = await getViewAndModelFromRequestByAliasOrId(req);
  res.json(await getDataList(model, view, req));
}

async function dataFindOne(req: Request, res: Response) {
  const { model, view } = await getViewAndModelFromRequestByAliasOrId(req);
  res.json(await getFindOne(model, view, req));
}

async function dataGroupBy(req: Request, res: Response) {
  const { model, view } = await getViewAndModelFromRequestByAliasOrId(req);
  res.json(await getDataGroupBy(model, view, req));
}

async function dataCount(req: Request, res: Response) {
  const { model, view } = await getViewAndModelFromRequestByAliasOrId(req);

  const base = await Base.get(model.base_id);

  const baseModel = await Model.getBaseModelSQL({
    id: model.id,
    viewId: view?.id,
    dbDriver: NcConnectionMgrv2.get(base),
  });

  const countArgs: any = { ...req.query };
  try {
    countArgs.filterArr = JSON.parse(countArgs.filterArrJson);
  } catch (e) {}

  const count = await baseModel.count(countArgs);

  res.json({ count });
}

async function dataInsert(req: Request, res: Response) {
  const { model, view } = await getViewAndModelFromRequestByAliasOrId(req);

  const base = await Base.get(model.base_id);

  const baseModel = await Model.getBaseModelSQL({
    id: model.id,
    viewId: view?.id,
    dbDriver: NcConnectionMgrv2.get(base),
  });

  res.json(await baseModel.insert(req.body, null, req));
}

async function dataUpdate(req: Request, res: Response) {
  const { model, view } = await getViewAndModelFromRequestByAliasOrId(req);
  const base = await Base.get(model.base_id);

  const baseModel = await Model.getBaseModelSQL({
    id: model.id,
    viewId: view?.id,
    dbDriver: NcConnectionMgrv2.get(base),
  });

  res.json(await baseModel.updateByPk(req.params.rowId, req.body, null, req));
}

async function dataDelete(req: Request, res: Response) {
  const { model, view } = await getViewAndModelFromRequestByAliasOrId(req);
  const base = await Base.get(model.base_id);
  const baseModel = await Model.getBaseModelSQL({
    id: model.id,
    viewId: view?.id,
    dbDriver: NcConnectionMgrv2.get(base),
  });
  const message = await baseModel.hasLTARData(req.params.rowId, model);
  if (message.length) {
    res.json({ message });
    return;
  }
  res.json(await baseModel.delByPk(req.params.rowId, null, req));
}

async function getDataList(model, view: View, req) {
  const base = await Base.get(model.base_id);

  const baseModel = await Model.getBaseModelSQL({
    id: model.id,
    viewId: view?.id,
    dbDriver: NcConnectionMgrv2.get(base),
  });

  const requestObj = await getAst({ model, query: req.query, view });

  const listArgs: any = { ...req.query };
  try {
    listArgs.filterArr = JSON.parse(listArgs.filterArrJson);
  } catch (e) {}
  try {
    listArgs.sortArr = JSON.parse(listArgs.sortArrJson);
  } catch (e) {}

  const data = await nocoExecute(
    requestObj,
    await baseModel.list(listArgs),
    {},
    listArgs
  );

  const count = await baseModel.count(listArgs);

  return new PagedResponseImpl(data, {
    ...req.query,
    count,
  });
}

async function getDataGroupBy(model, view: View, req) {
  const base = await Base.get(model.base_id);

  const baseModel = await Model.getBaseModelSQL({
    id: model.id,
    viewId: view?.id,
    dbDriver: NcConnectionMgrv2.get(base),
  });

  const listArgs: any = { ...req.query };
  const data = await baseModel.groupBy({ ...req.query });
  const count = await baseModel.count(listArgs);

<<<<<<< HEAD
  return new PagedResponseImpl(data, {
    ...req.query,
    count
  });
=======
  const data = await baseModel.findOne(args);
  return data
    ? await nocoExecute(
        await getAst({ model, query: args, view }),
        data,
        {},
        {}
      )
    : {};
>>>>>>> 66e82a39
}

async function getFindOne(model, view: View, req) {
  const base = await Base.get(model.base_id);

  const baseModel = await Model.getBaseModelSQL({
    id: model.id,
    viewId: view?.id,
    dbDriver: NcConnectionMgrv2.get(base),
  });

  const args: any = { ...req.query };
  try {
    args.filterArr = JSON.parse(args.filterArrJson);
  } catch (e) {}
  try {
    args.sortArr = JSON.parse(args.sortArrJson);
  } catch (e) {}

<<<<<<< HEAD
  const data = await baseModel.findOne(args);

  return data?.[0]
    ? await nocoExecute(
        await getAst({ model, query: args, view }),
        data?.[0],
        {},
        {}
      )
    : {};
=======
  return new PagedResponseImpl(data, {
    ...req.query,
    count,
  });
>>>>>>> 66e82a39
}

async function dataRead(req: Request, res: Response) {
  const { model, view } = await getViewAndModelFromRequestByAliasOrId(req);

  const base = await Base.get(model.base_id);

  const baseModel = await Model.getBaseModelSQL({
    id: model.id,
    viewId: view?.id,
    dbDriver: NcConnectionMgrv2.get(base),
  });

  const data = await baseModel.readByPk(req.params.rowId);
  if (!data) return res.json({});

  return res.json(
    await nocoExecute(
      await getAst({ model, query: req.query, view }),
      data,
      {},
      {}
    )
  );
}

async function dataExist(req: Request, res: Response) {
  const { model, view } = await getViewAndModelFromRequestByAliasOrId(req);

  const base = await Base.get(model.base_id);

  const baseModel = await Model.getBaseModelSQL({
    id: model.id,
    viewId: view?.id,
    dbDriver: NcConnectionMgrv2.get(base),
  });

  res.json(await baseModel.exist(req.params.rowId));
}
const router = Router({ mergeParams: true });

// table data crud apis
router.get(
  '/api/v1/db/data/:orgs/:projectName/:tableName',
  apiMetrics,
  ncMetaAclMw(dataList, 'dataList')
);

router.get(
  '/api/v1/db/data/:orgs/:projectName/:tableName/find-one',
  apiMetrics,
  ncMetaAclMw(dataFindOne, 'dataFindOne')
);

router.get(
  '/api/v1/db/data/:orgs/:projectName/:tableName/groupby',
  apiMetrics,
  ncMetaAclMw(dataGroupBy, 'dataGroupBy')
);

router.get(
  '/api/v1/db/data/:orgs/:projectName/:tableName/:rowId/exist',
  apiMetrics,
  ncMetaAclMw(dataExist, 'dataExist')
);

router.get(
  '/api/v1/db/data/:orgs/:projectName/:tableName/count',
  apiMetrics,
  ncMetaAclMw(dataCount, 'dataCount')
);

router.get(
  '/api/v1/db/data/:orgs/:projectName/:tableName/views/:viewName/count',
  apiMetrics,
  ncMetaAclMw(dataCount, 'dataCount')
);

router.get(
  '/api/v1/db/data/:orgs/:projectName/:tableName/:rowId',
  apiMetrics,
  ncMetaAclMw(dataRead, 'dataRead')
);

router.patch(
  '/api/v1/db/data/:orgs/:projectName/:tableName/:rowId',
  apiMetrics,
  ncMetaAclMw(dataUpdate, 'dataUpdate')
);

router.delete(
  '/api/v1/db/data/:orgs/:projectName/:tableName/:rowId',
  apiMetrics,
  ncMetaAclMw(dataDelete, 'dataDelete')
);

router.get(
  '/api/v1/db/data/:orgs/:projectName/:tableName',
  apiMetrics,
  ncMetaAclMw(dataList, 'dataList')
);

// table view data crud apis
router.get(
  '/api/v1/db/data/:orgs/:projectName/:tableName/views/:viewName',
  apiMetrics,
  ncMetaAclMw(dataList, 'dataList')
);

router.get(
  '/api/v1/db/data/:orgs/:projectName/:tableName/views/:viewName/find-one',
  apiMetrics,
  ncMetaAclMw(dataFindOne, 'dataFindOne')
);

router.get(
  '/api/v1/db/data/:orgs/:projectName/:tableName/views/:viewName/groupby',
  apiMetrics,
  ncMetaAclMw(dataGroupBy, 'dataGroupBy')
);

router.get(
  '/api/v1/db/data/:orgs/:projectName/:tableName/views/:viewName/:rowId/exist',
  apiMetrics,
  ncMetaAclMw(dataExist, 'dataExist')
);

router.post(
  '/api/v1/db/data/:orgs/:projectName/:tableName',
  apiMetrics,
  ncMetaAclMw(dataInsert, 'dataInsert')
);

router.post(
  '/api/v1/db/data/:orgs/:projectName/:tableName/views/:viewName',
  apiMetrics,
  ncMetaAclMw(dataInsert, 'dataInsert')
);

router.patch(
  '/api/v1/db/data/:orgs/:projectName/:tableName/views/:viewName/:rowId',
  apiMetrics,
  ncMetaAclMw(dataUpdate, 'dataUpdate')
);

router.get(
  '/api/v1/db/data/:orgs/:projectName/:tableName/views/:viewName/:rowId',
  apiMetrics,
  ncMetaAclMw(dataRead, 'dataRead')
);

router.delete(
  '/api/v1/db/data/:orgs/:projectName/:tableName/views/:viewName/:rowId',
  apiMetrics,
  ncMetaAclMw(dataDelete, 'dataDelete')
);

export default router;<|MERGE_RESOLUTION|>--- conflicted
+++ resolved
@@ -136,22 +136,10 @@
   const data = await baseModel.groupBy({ ...req.query });
   const count = await baseModel.count(listArgs);
 
-<<<<<<< HEAD
   return new PagedResponseImpl(data, {
     ...req.query,
     count
   });
-=======
-  const data = await baseModel.findOne(args);
-  return data
-    ? await nocoExecute(
-        await getAst({ model, query: args, view }),
-        data,
-        {},
-        {}
-      )
-    : {};
->>>>>>> 66e82a39
 }
 
 async function getFindOne(model, view: View, req) {
@@ -171,7 +159,6 @@
     args.sortArr = JSON.parse(args.sortArrJson);
   } catch (e) {}
 
-<<<<<<< HEAD
   const data = await baseModel.findOne(args);
 
   return data?.[0]
@@ -182,12 +169,6 @@
         {}
       )
     : {};
-=======
-  return new PagedResponseImpl(data, {
-    ...req.query,
-    count,
-  });
->>>>>>> 66e82a39
 }
 
 async function dataRead(req: Request, res: Response) {
