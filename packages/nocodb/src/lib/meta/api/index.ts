import { T } from 'nc-help';
import orgLicenseController from '../../controllers/orgLicense.ctl';
import orgTokenController from '../../controllers/orgToken.ctl';
import orgUserController from '../../controllers/orgUser.ctl';
import projectController from '../../controllers/project.ctl';
import baseController from '../../controllers/base.ctl';
import tableController from '../../controllers/table.ctl';
import columnController from '../../controllers/column.ctl';
import { Router } from 'express';
<<<<<<< HEAD
import sortApis from './sortApis';
import filterApis from './filterApis';
import viewColumnApis from './viewColumnApis';
import gridViewApis from './gridViewApis';
import viewApis from './viewApis';
import galleryViewApis from './galleryViewApis';
import formViewApis from './formViewApis';
import formViewColumnApis from './formViewColumnApis';
import attachmentApis from './attachmentApis';
import exportApis from './exportApis';
import auditApis from './auditApis';
import hookApis from './hookApis';
import pluginApis from './pluginApis';
import gridViewColumnApis from './gridViewColumnApis';
import kanbanViewApis from './kanbanViewApis';
import workspaceApis from './workspaceApis';
import cowriterApis from './cowriterApis';
import { userApis } from './userApi';
// import extractProjectIdAndAuthenticate from './helpers/extractProjectIdAndAuthenticate';
import utilApis from './utilApis';
import projectUserApis from './projectUserApis';
import sharedBaseApis from './sharedBaseApis';
import { initStrategies } from './userApi/initStrategies';
import modelVisibilityApis from './modelVisibilityApis';
import metaDiffApis from './metaDiffApis';
import cacheApis from './cacheApis';
import apiTokenApis from './apiTokenApis';
import hookFilterApis from './hookFilterApis';
import testApis from './testApis';
import { docsPageApis } from './docsApis';
import commandPaletteApis from './commandPaletteApis';
import sqlViewApis from './sqlViewApis';
=======
import sortController from '../../controllers/sort.ctl';
import filterController from '../../controllers/filter.ctl';
import viewColumnController from '../../controllers/viewColumn.ctl';
import gridViewController from '../../controllers/views/gridView.ctl';
import viewController from '../../controllers/view.ctl';
import galleryViewController from '../../controllers/views/galleryView.ctl';
import formViewController from '../../controllers/views/formView.ctl';
import formViewColumnController from '../../controllers/views/formViewColumn.ctl';
import attachmentController from '../../controllers/attachment.ctl';
import exportController from '../../controllers/export.ctl';
import auditController from '../../controllers/audit.ctl';
import hookController from '../../controllers/hook.ctl';
import pluginController from '../../controllers/plugin.ctl';
import gridViewColumnController from '../../controllers/views/gridViewColumn.ctl';
import kanbanViewController from '../../controllers/views/kanbanView.ctl';
import { userController } from '../../controllers/user';
// import extractProjectIdAndAuthenticate from './helpers/extractProjectIdAndAuthenticate';
import utilController from '../../controllers/util.ctl';
import projectUserController from '../../controllers/projectUser.ctl';
import sharedBaseController from '../../controllers/sharedBase.ctl';
import { initStrategies } from '../../controllers/user/initStrategies';
import modelVisibilityController from '../../controllers/modelVisibility.ctl';
import metaDiffController from '../../controllers/metaDiff.ctl';
import cacheController from '../../controllers/cache.ctl';
import apiTokenController from '../../controllers/apiToken.ctl';
import hookFilterController from '../../controllers/hookFilter.ctl';
import testController from '../../controllers/test.ctl';
>>>>>>> 9d8a5b78
import {
  bulkDataAliasController,
  dataAliasController,
  dataAliasExportController,
  dataAliasNestedController,
  dataController,
  oldDataController,
} from '../../controllers/dbData';
import {
<<<<<<< HEAD
  publicDataApis,
  publicDataExportApis,
  publicDocsPagesApis,
  publicMetaApis,
} from './publicApis';
=======
  publicDataController,
  publicDataExportController,
  publicMetaController,
} from '../../controllers/publicControllers';
>>>>>>> 9d8a5b78
import { Server, Socket } from 'socket.io';
import passport from 'passport';

import crypto from 'crypto';
import swaggerController from '../../controllers/apiDocs';
import importController from '../../controllers/sync/importApis';
import syncSourceController from '../../controllers/sync';
import mapViewController from '../../controllers/views/mapView.ctl';

const clients: { [id: string]: Socket } = {};
const jobs: { [id: string]: { last_message: any } } = {};

export default function (router: Router, server) {
  initStrategies(router);
<<<<<<< HEAD
  projectApis(router);
  baseApis(router);
  utilApis(router);
  commandPaletteApis(router);
=======
  projectController(router);
  baseController(router);
  utilController(router);
>>>>>>> 9d8a5b78

  if (process.env['PLAYWRIGHT_TEST'] === 'true') {
    router.use(testController);
  }
<<<<<<< HEAD
  router.use(columnApis);
  router.use(exportApis);
  router.use(dataApis);
  router.use(bulkDataAliasApis);
  router.use(dataAliasApis);
  router.use(dataAliasNestedApis);
  router.use(dataAliasExportApis);
  router.use(oldDataApis);
  router.use(sortApis);
  router.use(filterApis);
  router.use(viewColumnApis);
  router.use(gridViewApis);
  router.use(formViewColumnApis);
  router.use(publicDataApis);
  router.use(publicDataExportApis);
  router.use(publicMetaApis);
  router.use(publicDocsPagesApis);
  router.use(gridViewColumnApis);
  router.use(tableApis);
  router.use(galleryViewApis);
  router.use(formViewApis);
  router.use(viewApis);
  router.use(attachmentApis);
  router.use(auditApis);
  router.use(hookApis);
  router.use(pluginApis);
  router.use(projectUserApis);
  router.use(orgUserApis);
  router.use(orgTokenApis);
  router.use(orgLicenseApis);
  router.use(sharedBaseApis);
  router.use(modelVisibilityApis);
  router.use(metaDiffApis);
  router.use(cacheApis);
  router.use(apiTokenApis);
  router.use(hookFilterApis);
  router.use(swaggerApis);
  router.use(syncSourceApis);
  router.use(kanbanViewApis);
  router.use(docsPageApis);
  router.use(workspaceApis);
  router.use(cowriterApis);
  router.use(sqlViewApis);
  router.use(mapViewApis);
=======
  router.use(columnController);
  router.use(exportController);
  router.use(dataController);
  router.use(bulkDataAliasController);
  router.use(dataAliasController);
  router.use(dataAliasNestedController);
  router.use(dataAliasExportController);
  router.use(oldDataController);
  router.use(sortController);
  router.use(filterController);
  router.use(viewColumnController);
  router.use(gridViewController);
  router.use(formViewColumnController);
  router.use(publicDataController);
  router.use(publicDataExportController);
  router.use(publicMetaController);
  router.use(gridViewColumnController);
  router.use(tableController);
  router.use(galleryViewController);
  router.use(formViewController);
  router.use(viewController);
  router.use(attachmentController);
  router.use(auditController);
  router.use(hookController);
  router.use(pluginController);
  router.use(projectUserController);
  router.use(orgUserController);
  router.use(orgTokenController);
  router.use(orgLicenseController);
  router.use(sharedBaseController);
  router.use(modelVisibilityController);
  router.use(metaDiffController);
  router.use(cacheController);
  router.use(apiTokenController);
  router.use(hookFilterController);
  router.use(swaggerController);
  router.use(syncSourceController);
  router.use(kanbanViewController);
  router.use(mapViewController);
>>>>>>> 9d8a5b78

  userController(router);

  const io = new Server(server, {
    cors: {
      origin: '*',
      allowedHeaders: ['xc-auth'],
      credentials: true,
    },
  });
  io.use(function (socket, next) {
    passport.authenticate(
      'jwt',
      { session: false },
      (_err, user, _info): any => {
        if (!user) {
          socket.disconnect();
          return next(new Error('Unauthorized'));
        }
        (socket.handshake as any).user = user;
        next();
      }
    )(socket.handshake, {}, next);
  }).on('connection', (socket) => {
    clients[socket.id] = socket;
    const id = getHash(
      (process.env.NC_SERVER_UUID || T.id) +
        (socket?.handshake as any)?.user?.id
    );

    socket.on('page', (args) => {
      T.page({ ...args, id });
    });
    socket.on('event', (args) => {
      T.event({ ...args, id });
    });
    socket.on('subscribe', (room) => {
      if (room in jobs) {
        socket.join(room);
        socket.emit('job');
        socket.emit('progress', jobs[room].last_message);
      }
    });
  });

  importController(router, io, jobs);
}

function getHash(str) {
  return crypto.createHash('md5').update(str).digest('hex');
}<|MERGE_RESOLUTION|>--- conflicted
+++ resolved
@@ -7,40 +7,6 @@
 import tableController from '../../controllers/table.ctl';
 import columnController from '../../controllers/column.ctl';
 import { Router } from 'express';
-<<<<<<< HEAD
-import sortApis from './sortApis';
-import filterApis from './filterApis';
-import viewColumnApis from './viewColumnApis';
-import gridViewApis from './gridViewApis';
-import viewApis from './viewApis';
-import galleryViewApis from './galleryViewApis';
-import formViewApis from './formViewApis';
-import formViewColumnApis from './formViewColumnApis';
-import attachmentApis from './attachmentApis';
-import exportApis from './exportApis';
-import auditApis from './auditApis';
-import hookApis from './hookApis';
-import pluginApis from './pluginApis';
-import gridViewColumnApis from './gridViewColumnApis';
-import kanbanViewApis from './kanbanViewApis';
-import workspaceApis from './workspaceApis';
-import cowriterApis from './cowriterApis';
-import { userApis } from './userApi';
-// import extractProjectIdAndAuthenticate from './helpers/extractProjectIdAndAuthenticate';
-import utilApis from './utilApis';
-import projectUserApis from './projectUserApis';
-import sharedBaseApis from './sharedBaseApis';
-import { initStrategies } from './userApi/initStrategies';
-import modelVisibilityApis from './modelVisibilityApis';
-import metaDiffApis from './metaDiffApis';
-import cacheApis from './cacheApis';
-import apiTokenApis from './apiTokenApis';
-import hookFilterApis from './hookFilterApis';
-import testApis from './testApis';
-import { docsPageApis } from './docsApis';
-import commandPaletteApis from './commandPaletteApis';
-import sqlViewApis from './sqlViewApis';
-=======
 import sortController from '../../controllers/sort.ctl';
 import filterController from '../../controllers/filter.ctl';
 import viewColumnController from '../../controllers/viewColumn.ctl';
@@ -67,8 +33,9 @@
 import cacheController from '../../controllers/cache.ctl';
 import apiTokenController from '../../controllers/apiToken.ctl';
 import hookFilterController from '../../controllers/hookFilter.ctl';
+// TODO:
+// import commandPaletteController from '../../controllers/CommandPalette.ctl';
 import testController from '../../controllers/test.ctl';
->>>>>>> 9d8a5b78
 import {
   bulkDataAliasController,
   dataAliasController,
@@ -78,18 +45,10 @@
   oldDataController,
 } from '../../controllers/dbData';
 import {
-<<<<<<< HEAD
-  publicDataApis,
-  publicDataExportApis,
-  publicDocsPagesApis,
-  publicMetaApis,
-} from './publicApis';
-=======
   publicDataController,
   publicDataExportController,
   publicMetaController,
 } from '../../controllers/publicControllers';
->>>>>>> 9d8a5b78
 import { Server, Socket } from 'socket.io';
 import passport from 'passport';
 
@@ -104,66 +63,14 @@
 
 export default function (router: Router, server) {
   initStrategies(router);
-<<<<<<< HEAD
-  projectApis(router);
-  baseApis(router);
-  utilApis(router);
-  commandPaletteApis(router);
-=======
   projectController(router);
   baseController(router);
   utilController(router);
->>>>>>> 9d8a5b78
+  // commandPaletteController(router);
 
   if (process.env['PLAYWRIGHT_TEST'] === 'true') {
     router.use(testController);
   }
-<<<<<<< HEAD
-  router.use(columnApis);
-  router.use(exportApis);
-  router.use(dataApis);
-  router.use(bulkDataAliasApis);
-  router.use(dataAliasApis);
-  router.use(dataAliasNestedApis);
-  router.use(dataAliasExportApis);
-  router.use(oldDataApis);
-  router.use(sortApis);
-  router.use(filterApis);
-  router.use(viewColumnApis);
-  router.use(gridViewApis);
-  router.use(formViewColumnApis);
-  router.use(publicDataApis);
-  router.use(publicDataExportApis);
-  router.use(publicMetaApis);
-  router.use(publicDocsPagesApis);
-  router.use(gridViewColumnApis);
-  router.use(tableApis);
-  router.use(galleryViewApis);
-  router.use(formViewApis);
-  router.use(viewApis);
-  router.use(attachmentApis);
-  router.use(auditApis);
-  router.use(hookApis);
-  router.use(pluginApis);
-  router.use(projectUserApis);
-  router.use(orgUserApis);
-  router.use(orgTokenApis);
-  router.use(orgLicenseApis);
-  router.use(sharedBaseApis);
-  router.use(modelVisibilityApis);
-  router.use(metaDiffApis);
-  router.use(cacheApis);
-  router.use(apiTokenApis);
-  router.use(hookFilterApis);
-  router.use(swaggerApis);
-  router.use(syncSourceApis);
-  router.use(kanbanViewApis);
-  router.use(docsPageApis);
-  router.use(workspaceApis);
-  router.use(cowriterApis);
-  router.use(sqlViewApis);
-  router.use(mapViewApis);
-=======
   router.use(columnController);
   router.use(exportController);
   router.use(dataController);
@@ -203,7 +110,6 @@
   router.use(syncSourceController);
   router.use(kanbanViewController);
   router.use(mapViewController);
->>>>>>> 9d8a5b78
 
   userController(router);
 
