import { OrgUserRoles } from 'nocodb-sdk';
import { Tele } from 'nc-help';
import ncMetaAclMw from '../helpers/ncMetaAclMw';
import { Router } from 'express';
import { PagedResponseImpl } from '../helpers/PagedResponse';
import ProjectUser from '../../models/ProjectUser';
import validator from 'validator';
import { NcError } from '../helpers/catchError';
import { v4 as uuidv4 } from 'uuid';
import User from '../../models/User';
import Audit from '../../models/Audit';
import NocoCache from '../../cache/NocoCache';
import { CacheGetType, CacheScope, MetaTable } from '../../utils/globals';
import * as ejs from 'ejs';
import NcPluginMgrv2 from '../helpers/NcPluginMgrv2';
import Noco from '../../Noco';
import { PluginCategory } from 'nocodb-sdk';
import { metaApiMetrics } from '../helpers/apiMetrics';
import { randomTokenString } from '../helpers/stringHelpers';
<<<<<<< HEAD
import Project from '../../models/Project';
import { Workspace } from '../../models/Workspace';
import { WorkspaceUser } from '../../models/WorkspaceUser';
=======
import { getAjvValidatorMw } from './helpers';
>>>>>>> 93019cee

async function userList(req, res) {
  res.json({
    users: new PagedResponseImpl(
      await ProjectUser.getUsersList({
        ...req.query,
        project_id: req.params.projectId,
      }),
      {
        ...req.query,
        count: await ProjectUser.getUsersCount(req.query),
      }
    ),
  });
}

async function userInvite(req, res, next): Promise<any> {
  const emails = (req.body.email || '')
    .toLowerCase()
    .split(/\s*,\s*/)
    .map((v) => v.trim());

  // check for invalid emails
  const invalidEmails = emails.filter((v) => !validator.isEmail(v));
  if (!emails.length) {
    return NcError.badRequest('Invalid email address');
  }
  if (invalidEmails.length) {
    NcError.badRequest('Invalid email address : ' + invalidEmails.join(', '));
  }

  const invite_token = uuidv4();
  const error = [];
  let userId: string;

  for (const email of emails) {
    // add user to project if user already exist
    const user = await User.getByEmail(email);

    if (user) {
      userId = user.id;
      // check if this user has been added to this project
      const projectUser = await ProjectUser.get(req.params.projectId, user.id);
      if (projectUser) {
        NcError.badRequest(
          `${user.email} with role ${projectUser.roles} already exists in this project`
        );
      }

      await ProjectUser.insert({
        project_id: req.params.projectId,
        fk_user_id: user.id,
        roles: req.body.roles || 'editor',
      });

      const cachedUser = await NocoCache.get(
        `${CacheScope.USER}:${email}___${req.params.projectId}`,
        CacheGetType.TYPE_OBJECT
      );

      if (cachedUser) {
        cachedUser.roles = req.body.roles || 'editor';
        await NocoCache.set(
          `${CacheScope.USER}:${email}___${req.params.projectId}`,
          cachedUser
        );
      }

      // todo:  add to workspace if missing

      await Audit.insert({
        project_id: req.params.projectId,
        op_type: 'AUTHENTICATION',
        op_sub_type: 'INVITE',
        user: req.user.email,
        description: `invited ${email} to ${req.params.projectId} project `,
        ip: req.clientIp,
      });
    } else {
      try {
        // create new user with invite token
        const { id } = await User.insert({
          invite_token,
          invite_token_expires: new Date(Date.now() + 24 * 60 * 60 * 1000),
          email,
          roles: OrgUserRoles.VIEWER,
          token_version: randomTokenString(),
        });

        userId = id;

        // add user to project
        await ProjectUser.insert({
          project_id: req.params.projectId,
          fk_user_id: id,
          roles: req.body.roles,
        });

        const count = await User.count();
        Tele.emit('evt', { evt_type: 'project:invite', count });

        await Audit.insert({
          project_id: req.params.projectId,
          op_type: 'AUTHENTICATION',
          op_sub_type: 'INVITE',
          user: req.user.email,
          description: `invited ${email} to ${req.params.projectId} project `,
          ip: req.clientIp,
        });

        // todo:  add to workspace if missing

        // in case of single user check for smtp failure
        // and send back token if failed
        if (
          emails.length === 1 &&
          !(await sendInviteEmail(email, invite_token, req))
        ) {
          return res.json({ invite_token, email });
        } else {
          sendInviteEmail(email, invite_token, req);
        }
      } catch (e) {
        console.log(e);
        if (emails.length === 1) {
          return next(e);
        } else {
          error.push({ email, error: e.message });
        }
      }
    }
  }

  await addUserToWorkspaceIfMissing(req.params.projectId, userId);

  if (emails.length === 1) {
    res.json({
      msg: 'success',
    });
  } else {
    return res.json({ invite_token, emails, error });
  }
}

// @ts-ignore
async function projectUserUpdate(req, res, next): Promise<any> {
  if (!req?.body?.project_id) {
    return next(new Error('Missing project id in request body.'));
  }

  if (
    req.session?.passport?.user?.roles?.owner &&
    req.session?.passport?.user?.id === req.params.userId &&
    req.body.roles.indexOf('owner') === -1
  ) {
    NcError.badRequest("Super admin can't remove Super role themselves");
  }
  try {
    const user = await User.get(req.params.userId);

    if (!user) {
      NcError.badRequest(`User with id '${req.params.userId}' doesn't exist`);
    }

    // todo: handle roles which contains super
    if (
      !req.session?.passport?.user?.roles?.owner &&
      req.body.roles.indexOf('owner') > -1
    ) {
      NcError.forbidden('Insufficient privilege to add super admin role.');
    }

    await ProjectUser.updateRoles(
      req.params.projectId,
      req.params.userId,
      req.body.roles
    );

    await Audit.insert({
      op_type: 'AUTHENTICATION',
      op_sub_type: 'ROLES_MANAGEMENT',
      user: req.user.email,
      description: `updated roles for ${user.email} with ${req.body.roles} `,
      ip: req.clientIp,
    });

    res.json({
      msg: 'User details updated successfully',
    });
  } catch (e) {
    next(e);
  }
}

async function projectUserDelete(req, res): Promise<any> {
  const project_id = req.params.projectId;

  if (req.session?.passport?.user?.id === req.params.userId) {
    NcError.badRequest("Admin can't delete themselves!");
  }

  if (!req.session?.passport?.user?.roles?.owner) {
    const user = await User.get(req.params.userId);
    if (user.roles?.split(',').includes('super'))
      NcError.forbidden('Insufficient privilege to delete a super admin user.');

    const projectUser = await ProjectUser.get(project_id, req.params.userId);
    if (projectUser?.roles?.split(',').includes('super'))
      NcError.forbidden('Insufficient privilege to delete a owner user.');
  }

  // todo:  remove from workspace if user is not part of any other in the same org
  //        or org level role is not defined

  await removeUserFromWorkspaceIfNotPartOfAnyOtherProjectOrRoleIsNotDefined(
    project_id,
    req.params.userId
  );

  await ProjectUser.delete(project_id, req.params.userId);
  res.json({
    msg: 'success',
  });
}

async function projectUserInviteResend(req, res): Promise<any> {
  const user = await User.get(req.params.userId);

  if (!user) {
    NcError.badRequest(`User with id '${req.params.userId}' not found`);
  }

  req.body.roles = user.roles;
  const invite_token = uuidv4();

  await User.update(user.id, {
    invite_token,
    invite_token_expires: new Date(Date.now() + 24 * 60 * 60 * 1000),
  });

  const pluginData = await Noco.ncMeta.metaGet2(null, null, MetaTable.PLUGIN, {
    category: PluginCategory.EMAIL,
    active: true,
  });

  if (!pluginData) {
    NcError.badRequest(
      `No Email Plugin is found. Please go to App Store to configure first or copy the invitation URL to users instead.`
    );
  }

  await sendInviteEmail(user.email, invite_token, req);

  await Audit.insert({
    op_type: 'AUTHENTICATION',
    op_sub_type: 'RESEND_INVITE',
    user: user.email,
    description: `resent a invite to ${user.email} `,
    ip: req.clientIp,
    project_id: req.params.projectId,
  });

  res.json({ msg: 'success' });
}

export async function sendInviteEmail(
  email: string,
  token: string,
  req: any
): Promise<any> {
  try {
    const template = (await import('./userApi/ui/emailTemplates/invite'))
      .default;

    const emailAdapter = await NcPluginMgrv2.emailAdapter();

    if (emailAdapter) {
      await emailAdapter.mailSend({
        to: email,
        subject: 'Verify email',
        html: ejs.render(template, {
          signupLink: `${req.ncSiteUrl}${
            Noco.getConfig()?.dashboardPath
          }#/signup/${token}`,
          projectName: req.body?.projectName,
          roles: (req.body?.roles || '')
            .split(',')
            .map((r) => r.replace(/^./, (m) => m.toUpperCase()))
            .join(', '),
          adminEmail: req.session?.passport?.user?.email,
        }),
      });
      return true;
    }
  } catch (e) {
    console.log(
      'Warning : `mailSend` failed, Please configure emailClient configuration.',
      e.message
    );
    throw e;
  }
}

// @ts-ignore
async function addUserToWorkspaceIfMissing(projectId: string, userId: string) {
  const user = await User.get(userId);
  const project = await Project.get(projectId);
  const workspace = await Workspace.get(project.fk_workspace_id);
  // if (!workspace) {
  //   NcError.badRequest(`Workspace with id '${req.params.workspaceId}' not found`);
  // }
  const workspaceUser = await WorkspaceUser.get(workspace.id, user.id);
  if (!workspaceUser) {
    await WorkspaceUser.insert({
      fk_workspace_id: workspace.id,
      fk_user_id: user.id,
    });
  }
}

// @ts-ignore
async function removeUserFromWorkspaceIfNotPartOfAnyOtherProjectOrRoleIsNotDefined(
  projectId: string,
  userId: string
) {
  const user = await User.get(userId);
  const project = await Project.get(projectId);
  const workspace = await Workspace.get(project.fk_workspace_id);
  // if (!workspace) {
  //   NcError.badRequest(`Workspace with id '${req.params.workspaceId}' not found`);
  // }
  const workspaceUser = await WorkspaceUser.get(workspace.id, user.id);
  if (
    workspaceUser &&
    !workspaceUser.roles &&
    (await Project.listByWorkspaceAndUser(workspace.id, user.id).then(
      (projects) => projects.length < 2
    ))
  ) {
    await WorkspaceUser.delete(workspace.id, user.id);
  }
}

const router = Router({ mergeParams: true });
router.get(
  '/api/v1/db/meta/projects/:projectId/users',
  metaApiMetrics,
  ncMetaAclMw(userList, 'userList')
);
router.post(
  '/api/v1/db/meta/projects/:projectId/users',
  metaApiMetrics,
  getAjvValidatorMw('swagger.json#/components/schemas/ProjectUserReq'),
  ncMetaAclMw(userInvite, 'userInvite')
);
router.patch(
  '/api/v1/db/meta/projects/:projectId/users/:userId',
  metaApiMetrics,
  getAjvValidatorMw('swagger.json#/components/schemas/ProjectUserReq'),
  ncMetaAclMw(projectUserUpdate, 'projectUserUpdate')
);
router.delete(
  '/api/v1/db/meta/projects/:projectId/users/:userId',
  metaApiMetrics,
  ncMetaAclMw(projectUserDelete, 'projectUserDelete')
);
router.post(
  '/api/v1/db/meta/projects/:projectId/users/:userId/resend-invite',
  metaApiMetrics,
  ncMetaAclMw(projectUserInviteResend, 'projectUserInviteResend')
);
export default router;<|MERGE_RESOLUTION|>--- conflicted
+++ resolved
@@ -17,13 +17,10 @@
 import { PluginCategory } from 'nocodb-sdk';
 import { metaApiMetrics } from '../helpers/apiMetrics';
 import { randomTokenString } from '../helpers/stringHelpers';
-<<<<<<< HEAD
 import Project from '../../models/Project';
 import { Workspace } from '../../models/Workspace';
 import { WorkspaceUser } from '../../models/WorkspaceUser';
-=======
 import { getAjvValidatorMw } from './helpers';
->>>>>>> 93019cee
 
 async function userList(req, res) {
   res.json({
