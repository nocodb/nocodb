import { Request, Response, Router } from 'express';
import Model from '../../models/Model';
import { Tele } from 'nc-help';
import { PagedResponseImpl } from '../helpers/PagedResponse';
import DOMPurify from 'isomorphic-dompurify';
import {
  AuditOperationSubTypes,
  AuditOperationTypes,
  isVirtualCol,
  ModelTypes,
  TableListType,
  TableReqType,
  TableType,
  UITypes,
} from 'nocodb-sdk';
import ProjectMgrv2 from '../../db/sql-mgr/v2/ProjectMgrv2';
import Project from '../../models/Project';
import Audit from '../../models/Audit';
import ncMetaAclMw from '../helpers/ncMetaAclMw';
import { xcVisibilityMetaGet } from './modelVisibilityApis';
import View from '../../models/View';
import getColumnPropsFromUIDT from '../helpers/getColumnPropsFromUIDT';
import mapDefaultDisplayValue from '../helpers/mapDefaultDisplayValue';
import { NcError } from '../helpers/catchError';
import getTableNameAlias, { getColumnNameAlias } from '../helpers/getTableName';
import Column from '../../models/Column';
import NcConnectionMgrv2 from '../../utils/common/NcConnectionMgrv2';
import getColumnUiType from '../helpers/getColumnUiType';
import LinkToAnotherRecordColumn from '../../models/LinkToAnotherRecordColumn';
import { metaApiMetrics } from '../helpers/apiMetrics';
import { baseMetaDiffFN } from './metaDiffApis';
const { Configuration, OpenAIApi } = require('openai');

const configuration = new Configuration({
  apiKey: process.env.OPENAI_API_KEY,
});

const openai = new OpenAIApi(configuration);

export async function tableGet(req: Request, res: Response<TableType>) {
  const table = await Model.getWithInfo({
    id: req.params.tableId,
  });

  // todo: optimise
  const viewList = <View[]>await xcVisibilityMetaGet(table.project_id, [table]);

  //await View.list(req.params.tableId)
  table.views = viewList.filter((table: any) => {
    return Object.keys((req as any).session?.passport?.user?.roles).some(
      (role) =>
        (req as any)?.session?.passport?.user?.roles[role] &&
        !table.disabled[role]
    );
  });

  res.json(table);
}

export async function tableReorder(req: Request, res: Response) {
  res.json(Model.updateOrder(req.params.tableId, req.body.order));
}

export async function tableList(req: Request, res: Response<TableListType>) {
  const viewList = await xcVisibilityMetaGet(req.params.projectId);

  // todo: optimise
  const tableViewMapping = viewList.reduce((o, view: any) => {
    o[view.fk_model_id] = o[view.fk_model_id] || 0;
    if (
      Object.keys((req as any).session?.passport?.user?.roles).some(
        (role) =>
          (req as any)?.session?.passport?.user?.roles[role] &&
          !view.disabled[role]
      )
    ) {
      o[view.fk_model_id]++;
    }
    return o;
  }, {});

  const tableList = (
    await Model.list({
      project_id: req.params.projectId,
      base_id: req.params.baseId,
    })
  ).filter((t) => tableViewMapping[t.id]);

  res.json(
    new PagedResponseImpl(
      req.query?.includeM2M === 'true'
        ? tableList
        : (tableList.filter((t) => !t.mm) as Model[])
    )
  );
}

export async function tableCreate(req: Request<any, any, TableReqType>, res) {
  const project = await Project.getWithInfo(req.params.projectId);
  let base = project.bases[0];

  if (req.params.baseId) {
    base = project.bases.find((b) => b.id === req.params.baseId);
  }

  if (
    !req.body.table_name ||
    (project.prefix && project.prefix === req.body.table_name)
  ) {
    NcError.badRequest(
      'Missing table name `table_name` property in request body'
    );
  }

  if (base.is_meta && project.prefix) {
    if (!req.body.table_name.startsWith(project.prefix)) {
      req.body.table_name = `${project.prefix}_${req.body.table_name}`;
    }
  }

  req.body.table_name = DOMPurify.sanitize(req.body.table_name);

  // validate table name
  if (/^\s+|\s+$/.test(req.body.table_name)) {
    NcError.badRequest(
      'Leading or trailing whitespace not allowed in table names'
    );
  }

  if (
    !(await Model.checkTitleAvailable({
      table_name: req.body.table_name,
      project_id: project.id,
      base_id: base.id,
    }))
  ) {
    NcError.badRequest('Duplicate table name');
  }

  if (!req.body.title) {
    req.body.title = getTableNameAlias(
      req.body.table_name,
      project.prefix,
      base
    );
  }

  if (
    !(await Model.checkAliasAvailable({
      title: req.body.title,
      project_id: project.id,
      base_id: base.id,
    }))
  ) {
    NcError.badRequest('Duplicate table alias');
  }

  const sqlMgr = await ProjectMgrv2.getSqlMgr(project);

  const sqlClient = await NcConnectionMgrv2.getSqlClient(base);

  let tableNameLengthLimit = 255;
  const sqlClientType = sqlClient.knex.clientType();
  if (sqlClientType === 'mysql2' || sqlClientType === 'mysql') {
    tableNameLengthLimit = 64;
  } else if (sqlClientType === 'pg') {
    tableNameLengthLimit = 63;
  } else if (sqlClientType === 'mssql') {
    tableNameLengthLimit = 128;
  }

  if (req.body.table_name.length > tableNameLengthLimit) {
    NcError.badRequest(`Table name exceeds ${tableNameLengthLimit} characters`);
  }

<<<<<<< HEAD
  req.body.columns = await Promise.all(
    req.body.columns?.map(async (c) => ({
      ...(await getColumnPropsFromUIDT(c as any, base)),
      cn: c.column_name,
    }))
  );
=======
  const mxColumnLength = Column.getMaxColumnNameLength(sqlClientType);

  for (const column of req.body.columns) {
    if (column.column_name.length > mxColumnLength) {
      NcError.badRequest(
        `Column name ${column.column_name} exceeds ${mxColumnLength} characters`
      );
    }
  }

  req.body.columns = req.body.columns?.map((c) => ({
    ...getColumnPropsFromUIDT(c as any, base),
    cn: c.column_name,
  }));
>>>>>>> ea24fa91
  await sqlMgr.sqlOpPlus(base, 'tableCreate', {
    ...req.body,
    tn: req.body.table_name,
  });

  const columns: Array<
    Omit<Column, 'column_name' | 'title'> & {
      cn: string;
      system?: boolean;
    }
  > = (await sqlClient.columnList({ tn: req.body.table_name }))?.data?.list;

  const tables = await Model.list({
    project_id: project.id,
    base_id: base.id,
  });

  await Audit.insert({
    project_id: project.id,
    base_id: base.id,
    op_type: AuditOperationTypes.TABLE,
    op_sub_type: AuditOperationSubTypes.CREATED,
    user: (req as any)?.user?.email,
    description: `created table ${req.body.table_name} with alias ${req.body.title}  `,
    ip: (req as any).clientIp,
  }).then(() => {});

  mapDefaultDisplayValue(req.body.columns);

  Tele.emit('evt', { evt_type: 'table:created' });

  res.json(
    await Model.insert(project.id, base.id, {
      ...req.body,
      columns: columns.map((c, i) => {
        const colMetaFromReq = req.body?.columns?.find(
          (c1) => c.cn === c1.column_name
        );
        return {
          ...colMetaFromReq,
          uidt: colMetaFromReq?.uidt || c.uidt || getColumnUiType(base, c),
          ...c,
          dtxp: [UITypes.MultiSelect, UITypes.SingleSelect].includes(
            colMetaFromReq.uidt as any
          )
            ? colMetaFromReq.dtxp
            : c.dtxp,
          title: colMetaFromReq?.title || getColumnNameAlias(c.cn, base),
          column_name: c.cn,
          order: i + 1,
        };
      }),
      order: +(tables?.pop()?.order ?? 0) + 1,
    })
  );
}

export async function tableUpdate(req: Request<any, any>, res) {
  const model = await Model.get(req.params.tableId);

  const project = await Project.getWithInfo(
    req.body.project_id || (req as any).ncProjectId
  );
  const base = project.bases.find((b) => b.id === model.base_id);

  if (model.project_id !== project.id) {
    NcError.badRequest('Model does not belong to project');
  }

  // if meta present update meta and return
  // todo: allow user to update meta  and other prop in single api call
  if ('meta' in req.body) {
    await Model.updateMeta(req.params.tableId, req.body.meta);

    return res.json({ msg: 'success' });
  }

  if (!req.body.table_name) {
    NcError.badRequest(
      'Missing table name `table_name` property in request body'
    );
  }

  if (base.is_meta && project.prefix) {
    if (!req.body.table_name.startsWith(project.prefix)) {
      req.body.table_name = `${project.prefix}${req.body.table_name}`;
    }
  }

  req.body.table_name = DOMPurify.sanitize(req.body.table_name);

  // validate table name
  if (/^\s+|\s+$/.test(req.body.table_name)) {
    NcError.badRequest(
      'Leading or trailing whitespace not allowed in table names'
    );
  }

  if (
    !(await Model.checkTitleAvailable({
      table_name: req.body.table_name,
      project_id: project.id,
      base_id: base.id,
    }))
  ) {
    NcError.badRequest('Duplicate table name');
  }

  if (!req.body.title) {
    req.body.title = getTableNameAlias(
      req.body.table_name,
      project.prefix,
      base
    );
  }

  if (
    !(await Model.checkAliasAvailable({
      title: req.body.title,
      project_id: project.id,
      base_id: base.id,
    }))
  ) {
    NcError.badRequest('Duplicate table alias');
  }

  const sqlMgr = await ProjectMgrv2.getSqlMgr(project);
  const sqlClient = await NcConnectionMgrv2.getSqlClient(base);

  let tableNameLengthLimit = 255;
  const sqlClientType = sqlClient.knex.clientType();
  if (sqlClientType === 'mysql2' || sqlClientType === 'mysql') {
    tableNameLengthLimit = 64;
  } else if (sqlClientType === 'pg') {
    tableNameLengthLimit = 63;
  } else if (sqlClientType === 'mssql') {
    tableNameLengthLimit = 128;
  }

  if (req.body.table_name.length > tableNameLengthLimit) {
    NcError.badRequest(`Table name exceeds ${tableNameLengthLimit} characters`);
  }

  await Model.updateAliasAndTableName(
    req.params.tableId,
    req.body.title,
    req.body.table_name
  );

  await sqlMgr.sqlOpPlus(base, 'tableRename', {
    ...req.body,
    tn: req.body.table_name,
    tn_old: model.table_name,
  });

  Tele.emit('evt', { evt_type: 'table:updated' });

  res.json({ msg: 'success' });
}

export async function tableDelete(req: Request, res: Response) {
  const table = await Model.getByIdOrName({ id: req.params.tableId });
  await table.getColumns();

  const relationColumns = table.columns.filter(
    (c) => c.uidt === UITypes.LinkToAnotherRecord
  );

  if (relationColumns?.length) {
    const referredTables = await Promise.all(
      relationColumns.map(async (c) =>
        c
          .getColOptions<LinkToAnotherRecordColumn>()
          .then((opt) => opt.getRelatedTable())
          .then()
      )
    );
    NcError.badRequest(
      `Table can't be deleted since Table is being referred in following tables : ${referredTables.join(
        ', '
      )}. Delete LinkToAnotherRecord columns and try again.`
    );
  }

  const project = await Project.getWithInfo(table.project_id);
  const base = project.bases.find((b) => b.id === table.base_id);
  const sqlMgr = await ProjectMgrv2.getSqlMgr(project);
  (table as any).tn = table.table_name;
  table.columns = table.columns.filter((c) => !isVirtualCol(c));
  table.columns.forEach((c) => {
    (c as any).cn = c.column_name;
  });

  if (table.type === ModelTypes.TABLE) {
    await sqlMgr.sqlOpPlus(base, 'tableDelete', table);
  } else if (table.type === ModelTypes.VIEW) {
    await sqlMgr.sqlOpPlus(base, 'viewDelete', {
      ...table,
      view_name: table.table_name,
    });
  }

  await Audit.insert({
    project_id: project.id,
    base_id: base.id,
    op_type: AuditOperationTypes.TABLE,
    op_sub_type: AuditOperationSubTypes.DELETED,
    user: (req as any)?.user?.email,
    description: `Deleted ${table.type} ${table.table_name} with alias ${table.title}  `,
    ip: (req as any).clientIp,
  }).then(() => {});

  Tele.emit('evt', { evt_type: 'table:deleted' });

  res.json(await table.delete());
}

export async function tableCreateMagic(
  req: Request<any, any, TableReqType>,
  res
) {
  const project = await Project.getWithInfo(req.params.projectId);
  let base = project.bases[0];

  if (req.params.baseId) {
    base = project.bases.find((b) => b.id === req.params.baseId);
  }

  if (
    !req.body.table_name ||
    (project.prefix && project.prefix === req.body.table_name)
  ) {
    NcError.badRequest(
      'Missing table name `table_name` property in request body'
    );
  }

  if (base.is_meta && project.prefix) {
    if (!req.body.table_name.startsWith(project.prefix)) {
      req.body.table_name = `${project.prefix}_${req.body.table_name}`;
    }
  }

  req.body.table_name = DOMPurify.sanitize(req.body.table_name);

  // validate table name
  if (/^\s+|\s+$/.test(req.body.table_name)) {
    NcError.badRequest(
      'Leading or trailing whitespace not allowed in table names'
    );
  }

  if (
    !(await Model.checkTitleAvailable({
      table_name: req.body.table_name,
      project_id: project.id,
      base_id: base.id,
    }))
  ) {
    NcError.badRequest('Duplicate table name');
  }

  if (!req.body.title) {
    req.body.title = getTableNameAlias(
      req.body.table_name,
      project.prefix,
      base
    );
  }

  if (
    !(await Model.checkAliasAvailable({
      title: req.body.title,
      project_id: project.id,
      base_id: base.id,
    }))
  ) {
    NcError.badRequest('Duplicate table alias');
  }

  const sqlClient = await NcConnectionMgrv2.getSqlClient(base);

  let tableNameLengthLimit = 255;
  const sqlClientType = sqlClient.knex.clientType();
  if (sqlClientType === 'mysql2' || sqlClientType === 'mysql') {
    tableNameLengthLimit = 64;
  } else if (sqlClientType === 'pg') {
    tableNameLengthLimit = 63;
  } else if (sqlClientType === 'mssql') {
    tableNameLengthLimit = 128;
  }

  if (req.body.table_name.length > tableNameLengthLimit) {
    NcError.badRequest(`Table name exceeds ${tableNameLengthLimit} characters`);
  }

  const response = await openai.createCompletion({
    model: 'text-davinci-003',
    prompt: `create best schema for '${req.body.title}' table without foreign and not null constraints using SQL (${sqlClientType}) and name table as '${req.body.table_name}':`,
    temperature: 0.7,
    max_tokens: 2048,
    top_p: 1,
    frequency_penalty: 0,
    presence_penalty: 0,
  });

  if (response.data.choices.length === 0) {
    NcError.badRequest('Failed to generate table schema');
  }

  const schema = response.data.choices[0].text;

  for (const sql of schema.split(';')) {
    if (sql.trim().length === 0) continue;
    await sqlClient.raw(sql);
  }

  await baseMetaDiffFN(project.id, base.id);

  const table = await Model.getByIdOrName({
    project_id: project.id,
    base_id: base.id,
    table_name: req.body.table_name,
  });

  res.json(table);
}

export async function schemaMagic(
  req: Request<any, any, { title: string; schema_name: string }>,
  res
) {
  const project = await Project.getWithInfo(req.params.projectId);
  let base = project.bases[0];
  let prefixPrompt = '';

  if (req.params.baseId) {
    base = project.bases.find((b) => b.id === req.params.baseId);
  }

  if (base.is_meta && project.prefix) {
    prefixPrompt = ` prefixing tables with '${project.prefix}_'`;
  }
  /* if (
    !req.body.schema_name ||
    (project.prefix && project.prefix === req.body.schema_name)
  ) {
    NcError.badRequest(
      'Missing table name `table_name` property in request body'
    );
  }

  if (base.is_meta && project.prefix) {
    if (!req.body.schema_name.startsWith(project.prefix)) {
      req.body.schema_name = `${project.prefix}_${req.body.schema_name}`;
    }
  }

  req.body.schema_name = DOMPurify.sanitize(req.body.schema_name);

  // validate table name
  if (/^\s+|\s+$/.test(req.body.schema_name)) {
    NcError.badRequest(
      'Leading or trailing whitespace not allowed in table names'
    );
  }

  if (
    !(await Model.checkTitleAvailable({
      table_name: req.body.schema_name,
      project_id: project.id,
      base_id: base.id,
    }))
  ) {
    NcError.badRequest('Duplicate table name');
  }

  if (!req.body.title) {
    req.body.title = getTableNameAlias(
      req.body.schema_name,
      project.prefix,
      base
    );
  }

  if (
    !(await Model.checkAliasAvailable({
      title: req.body.title,
      project_id: project.id,
      base_id: base.id,
    }))
  ) {
    NcError.badRequest('Duplicate table alias');
  } */

  const sqlClient = await NcConnectionMgrv2.getSqlClient(base);

  let tableNameLengthLimit = 255;
  const sqlClientType = sqlClient.knex.clientType();
  if (sqlClientType === 'mysql2' || sqlClientType === 'mysql') {
    tableNameLengthLimit = 64;
  } else if (sqlClientType === 'pg') {
    tableNameLengthLimit = 63;
  } else if (sqlClientType === 'mssql') {
    tableNameLengthLimit = 128;
  }

  if (req.body.schema_name.length > tableNameLengthLimit) {
    NcError.badRequest(
      `Schema name exceeds ${tableNameLengthLimit} characters`
    );
  }

  const response = await openai.createCompletion({
    model: 'text-davinci-003',
    prompt: `create best schema for '${req.body.title}' database with proper constraints using SQL (${sqlClientType})${prefixPrompt}:`,
    temperature: 0.7,
    max_tokens: 3000,
    top_p: 1,
    frequency_penalty: 0,
    presence_penalty: 0,
  });

  if (response.data.choices.length === 0) {
    NcError.badRequest('Failed to generate schema');
  }

  const schema = response.data.choices[0].text.replace(/ NOT NULL/gi, ' ');

  try {
    for (const sql of schema.split(';')) {
      if (sql.trim().length === 0) continue;
      await sqlClient.raw(sql);
    }

    await baseMetaDiffFN(project.id, base.id);

    res.json(true);
  } catch (e) {
    console.log(e);
    res.json(false);
  }
}

const router = Router({ mergeParams: true });
router.get(
  '/api/v1/db/meta/projects/:projectId/tables',
  metaApiMetrics,
  ncMetaAclMw(tableList, 'tableList')
);
router.get(
  '/api/v1/db/meta/projects/:projectId/:baseId/tables',
  metaApiMetrics,
  ncMetaAclMw(tableList, 'tableList')
);
router.post(
  '/api/v1/db/meta/projects/:projectId/tables',
  metaApiMetrics,
  ncMetaAclMw(tableCreate, 'tableCreate')
);
router.post(
  '/api/v1/db/meta/projects/:projectId/:baseId/tables/magic',
  metaApiMetrics,
  ncMetaAclMw(tableCreateMagic, 'tableCreateMagic')
);
router.post(
  '/api/v1/db/meta/projects/:projectId/:baseId/schema/magic',
  metaApiMetrics,
  ncMetaAclMw(schemaMagic, 'schemaMagic')
);
router.post(
  '/api/v1/db/meta/projects/:projectId/:baseId/tables',
  metaApiMetrics,
  ncMetaAclMw(tableCreate, 'tableCreate')
);
router.get(
  '/api/v1/db/meta/tables/:tableId',
  metaApiMetrics,
  ncMetaAclMw(tableGet, 'tableGet')
);
router.patch(
  '/api/v1/db/meta/tables/:tableId',
  metaApiMetrics,
  ncMetaAclMw(tableUpdate, 'tableUpdate')
);
router.delete(
  '/api/v1/db/meta/tables/:tableId',
  metaApiMetrics,
  ncMetaAclMw(tableDelete, 'tableDelete')
);
router.post(
  '/api/v1/db/meta/tables/:tableId/reorder',
  metaApiMetrics,
  ncMetaAclMw(tableReorder, 'tableReorder')
);
export default router;<|MERGE_RESOLUTION|>--- conflicted
+++ resolved
@@ -173,14 +173,6 @@
     NcError.badRequest(`Table name exceeds ${tableNameLengthLimit} characters`);
   }
 
-<<<<<<< HEAD
-  req.body.columns = await Promise.all(
-    req.body.columns?.map(async (c) => ({
-      ...(await getColumnPropsFromUIDT(c as any, base)),
-      cn: c.column_name,
-    }))
-  );
-=======
   const mxColumnLength = Column.getMaxColumnNameLength(sqlClientType);
 
   for (const column of req.body.columns) {
@@ -191,11 +183,12 @@
     }
   }
 
-  req.body.columns = req.body.columns?.map((c) => ({
-    ...getColumnPropsFromUIDT(c as any, base),
-    cn: c.column_name,
-  }));
->>>>>>> ea24fa91
+  req.body.columns = await Promise.all(
+    req.body.columns?.map(async (c) => ({
+      ...(await getColumnPropsFromUIDT(c as any, base)),
+      cn: c.column_name,
+    }))
+  );
   await sqlMgr.sqlOpPlus(base, 'tableCreate', {
     ...req.body,
     tn: req.body.table_name,
