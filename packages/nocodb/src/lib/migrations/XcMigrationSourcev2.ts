--- conflicted
+++ resolved
@@ -10,11 +10,8 @@
 import * as nc_019_cascade_relations_metadata from './v2/nc_019_cascade_relations_metadata';
 import * as nc_020_add_user_id_in_nc_api_tokens from './v2/nc_020_add_user_id_in_nc_api_tokens';
 import * as nc_018_add_meta_in_view from './v2/nc_018_add_meta_in_view';
-<<<<<<< HEAD
 import * as nc_117_readd_user_token_version_column_finnoco from './v2/nc_117_readd_user_token_version_column_finnoco';
-=======
 import * as nc_019_add_meta_in_meta_tables from './v2/nc_019_add_meta_in_meta_tables';
->>>>>>> a8190a49
 
 // Create a custom migration source class
 export default class XcMigrationSourcev2 {
@@ -36,11 +33,8 @@
       'nc_019_cascade_relations_metadata',
       'nc_020_add_user_id_in_nc_api_tokens',
       'nc_018_add_meta_in_view',
-<<<<<<< HEAD
       'nc_117_readd_user_token_version_column_finnoco',
-=======
       'nc_019_add_meta_in_meta_tables',
->>>>>>> a8190a49
     ]);
   }
 
@@ -74,13 +68,10 @@
         return nc_020_add_user_id_in_nc_api_tokens;
       case 'nc_018_add_meta_in_view':
         return nc_018_add_meta_in_view;
-<<<<<<< HEAD
       case 'nc_117_readd_user_token_version_column_finnoco':
         return nc_117_readd_user_token_version_column_finnoco;
-=======
       case 'nc_019_add_meta_in_meta_tables':
         return nc_019_add_meta_in_meta_tables;
->>>>>>> a8190a49
     }
   }
 }
