import * as nc_011 from './v2/nc_011';
import * as nc_012_alter_column_data_types from './v2/nc_012_alter_column_data_types';
import * as nc_013_sync_source from './v2/nc_013_sync_source';
import * as nc_014_alter_column_data_types from './v2/nc_014_alter_column_data_types';
import * as nc_015_add_meta_col_in_column_table from './v2/nc_015_add_meta_col_in_column_table';
import * as nc_016_alter_hooklog_payload_types from './v2/nc_016_alter_hooklog_payload_types';
import * as nc_017_add_user_token_version_column from './v2/nc_017_add_user_token_version_column';
import * as nc_018_add_meta_in_view from './v2/nc_018_add_meta_in_view';
import * as nc_019_add_meta_in_meta_tables from './v2/nc_019_add_meta_in_meta_tables';
import * as nc_020_kanban_view from './v2/nc_020_kanban_view';
import * as nc_021_add_fields_in_token from './v2/nc_021_add_fields_in_token';
import * as nc_022_qr_code_column_type from './v2/nc_022_qr_code_column_type';
import * as nc_023_multiple_source from './v2/nc_023_multiple_source';
import * as nc_024_barcode_column_type from './v2/nc_024_barcode_column_type';
import * as nc_025_add_row_height from './v2/nc_025_add_row_height';
<<<<<<< HEAD
import * as nc_026_add_enable_scanner_in_form_columns_meta_table from './v2/nc_026_add_enable_scanner_in_form_columns_meta_table';
=======
import * as nc_026_map_view from './v2/nc_026_map_view';
>>>>>>> 64875150

// Create a custom migration source class
export default class XcMigrationSourcev2 {
  // Must return a Promise containing a list of migrations.
  // Migrations can be whatever you want, they will be passed as
  // arguments to getMigrationName and getMigration
  public getMigrations(): Promise<any> {
    // In this run we are just returning migration names
    return Promise.resolve([
      'nc_011',
      'nc_012_alter_column_data_types',
      'nc_013_sync_source',
      'nc_014_alter_column_data_types',
      'nc_015_add_meta_col_in_column_table',
      'nc_016_alter_hooklog_payload_types',
      'nc_017_add_user_token_version_column',
      'nc_018_add_meta_in_view',
      'nc_019_add_meta_in_meta_tables',
      'nc_020_kanban_view',
      'nc_021_add_fields_in_token',
      'nc_022_qr_code_column_type',
      'nc_023_multiple_source',
      'nc_024_barcode_column_type',
      'nc_025_add_row_height',
<<<<<<< HEAD
      'nc_026_add_enable_scanner_in_form_columns_meta_table',
=======
      'nc_026_map_view',
>>>>>>> 64875150
    ]);
  }

  public getMigrationName(migration): string {
    return migration;
  }

  public getMigration(migration): any {
    switch (migration) {
      case 'nc_011':
        return nc_011;
      case 'nc_012_alter_column_data_types':
        return nc_012_alter_column_data_types;
      case 'nc_013_sync_source':
        return nc_013_sync_source;
      case 'nc_014_alter_column_data_types':
        return nc_014_alter_column_data_types;
      case 'nc_015_add_meta_col_in_column_table':
        return nc_015_add_meta_col_in_column_table;
      case 'nc_016_alter_hooklog_payload_types':
        return nc_016_alter_hooklog_payload_types;
      case 'nc_017_add_user_token_version_column':
        return nc_017_add_user_token_version_column;
      case 'nc_018_add_meta_in_view':
        return nc_018_add_meta_in_view;
      case 'nc_019_add_meta_in_meta_tables':
        return nc_019_add_meta_in_meta_tables;
      case 'nc_020_kanban_view':
        return nc_020_kanban_view;
      case 'nc_021_add_fields_in_token':
        return nc_021_add_fields_in_token;
      case 'nc_022_qr_code_column_type':
        return nc_022_qr_code_column_type;
      case 'nc_023_multiple_source':
        return nc_023_multiple_source;
      case 'nc_024_barcode_column_type':
        return nc_024_barcode_column_type;
      case 'nc_025_add_row_height':
        return nc_025_add_row_height;
<<<<<<< HEAD
      case 'nc_026_add_enable_scanner_in_form_columns_meta_table':
        return nc_026_add_enable_scanner_in_form_columns_meta_table;
=======
      case 'nc_026_map_view':
        return nc_026_map_view;
>>>>>>> 64875150
    }
  }
}<|MERGE_RESOLUTION|>--- conflicted
+++ resolved
@@ -13,11 +13,8 @@
 import * as nc_023_multiple_source from './v2/nc_023_multiple_source';
 import * as nc_024_barcode_column_type from './v2/nc_024_barcode_column_type';
 import * as nc_025_add_row_height from './v2/nc_025_add_row_height';
-<<<<<<< HEAD
+import * as nc_026_map_view from './v2/nc_026_map_view';
 import * as nc_026_add_enable_scanner_in_form_columns_meta_table from './v2/nc_026_add_enable_scanner_in_form_columns_meta_table';
-=======
-import * as nc_026_map_view from './v2/nc_026_map_view';
->>>>>>> 64875150
 
 // Create a custom migration source class
 export default class XcMigrationSourcev2 {
@@ -42,11 +39,8 @@
       'nc_023_multiple_source',
       'nc_024_barcode_column_type',
       'nc_025_add_row_height',
-<<<<<<< HEAD
+      'nc_026_map_view',
       'nc_026_add_enable_scanner_in_form_columns_meta_table',
-=======
-      'nc_026_map_view',
->>>>>>> 64875150
     ]);
   }
 
@@ -86,13 +80,10 @@
         return nc_024_barcode_column_type;
       case 'nc_025_add_row_height':
         return nc_025_add_row_height;
-<<<<<<< HEAD
+      case 'nc_026_map_view':
+        return nc_026_map_view;
       case 'nc_026_add_enable_scanner_in_form_columns_meta_table':
         return nc_026_add_enable_scanner_in_form_columns_meta_table;
-=======
-      case 'nc_026_map_view':
-        return nc_026_map_view;
->>>>>>> 64875150
     }
   }
 }