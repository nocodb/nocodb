--- conflicted
+++ resolved
@@ -1,6 +1,7 @@
-import { MetaTable } from '../utils/globals';
+import { CacheDelDirection, CacheScope, MetaTable } from '../utils/globals';
 import Noco from '../Noco';
 import { nanoid } from 'nanoid';
+import NocoCache from '../cache/NocoCache';
 
 export default class ApiToken {
   project_id?: string;
@@ -24,36 +25,12 @@
     const token = nanoid(40);
     await ncMeta.metaInsert(null, null, MetaTable.API_TOKENS, {
       description: apiToken.description,
-<<<<<<< HEAD
-      user_id: apiToken?.user_id,
-      token
-=======
       token,
       fk_user_id: apiToken.fk_user_id,
->>>>>>> d6817ed7
     });
     return this.getByToken(token, ncMeta);
   }
 
-<<<<<<< HEAD
-  static async list(userId, userRoles, ncMeta = Noco.ncMeta) {
-    if (userRoles?.creator || userRoles?.owner) {
-      return this.listAllTokens(ncMeta);
-    }
-    return this.listUserTokens(userId, ncMeta);
-  }
-
-  private static async listUserTokens(userId, ncMeta = Noco.ncMeta) {
-    const tokens = await ncMeta.metaList(null, null, MetaTable.API_TOKENS, {
-      condition: { user_id: userId },
-    });
-    return tokens?.map((t) => new ApiToken(t));
-  }
-
-  private static async listAllTokens(ncMeta = Noco.ncMeta) {
-    const tokens = await ncMeta.metaList(null, null, MetaTable.API_TOKENS);
-    return tokens?.map(t => new ApiToken(t));
-=======
   static async list(userId: string, ncMeta = Noco.ncMeta) {
     // let tokens = await NocoCache.getList(CacheScope.API_TOKEN, []);
     // if (!tokens.length) {
@@ -72,27 +49,6 @@
       CacheDelDirection.CHILD_TO_PARENT
     );
     return await ncMeta.metaDelete(null, null, MetaTable.API_TOKENS, { token });
->>>>>>> d6817ed7
-  }
-
-  static async delete(token, userId, userRoles, ncMeta = Noco.ncMeta) {
-    if (userRoles?.creator || userRoles?.owner) {
-      return this.deleteAnyToken(token, ncMeta);
-    }
-    return this.deleteUserToken(token, userId, ncMeta);
-  }
-
-  private static async deleteUserToken(token, userId, ncMeta = Noco.ncMeta) {
-    return ncMeta.metaDelete(null, null, MetaTable.API_TOKENS, {
-      token,
-      user_id: userId,
-    });
-  }
-
-  private static async deleteAnyToken(token, ncMeta = Noco.ncMeta) {
-    return ncMeta.metaDelete(null, null, MetaTable.API_TOKENS, {
-      token,
-    });
   }
 
   static async getByToken(token, ncMeta = Noco.ncMeta) {
