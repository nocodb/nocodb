--- conflicted
+++ resolved
@@ -5,16 +5,13 @@
 import SelectOption from './SelectOption';
 import Model from './Model';
 import NocoCache from '../cache/NocoCache';
-<<<<<<< HEAD
-import { ColumnType, isSystemColumn, UITypes } from 'nocodb-sdk';
-=======
 import {
   ColumnReqType,
+  isSystemColumn,
   AllowedColumnTypesForQrCode,
   ColumnType,
   UITypes,
 } from 'nocodb-sdk';
->>>>>>> d6817ed7
 import {
   CacheDelDirection,
   CacheGetType,
@@ -416,15 +413,12 @@
       case UITypes.Formula:
         res = await FormulaColumn.read(this.id, ncMeta);
         break;
-<<<<<<< HEAD
-=======
       case UITypes.QrCode:
         res = await QrCodeColumn.read(this.id, ncMeta);
         break;
       // default:
       //   res = await DbColumn.read(this.id);
       //   break;
->>>>>>> d6817ed7
     }
     this.colOptions = res;
     return res;
