import Noco from '../Noco';
import {
  CacheDelDirection,
  CacheGetType,
  CacheScope,
  MetaTable,
} from '../utils/globals';
import { extractProps } from '../meta/helpers/extractProps';
import NocoCache from '../cache/NocoCache';
import Base from './/Base';
import Page from './Page';
import type { BoolType, MetaType, ProjectType } from 'nocodb-sdk';
import type { DB_TYPES } from './/Base';

export default class Project implements ProjectType {
  public id: string;
  public title: string;
  public prefix: string;
  public status: string;
  public description: string;
  public meta: MetaType;
  public color: string;
  public deleted: BoolType;
  public order: number;
  public is_meta = false;
  public bases?: Base[];
  public type: string;
  public fk_workspace_id?: string;

  // shared base props
  uuid?: string;
  password?: string;
  roles?: string;

  constructor(project: Partial<Project>) {
    Object.assign(this, project);
  }

  public static async createProject(
<<<<<<< HEAD
    project: ProjectType & {
      created_at?;
      updated_at?;
      user?: any;
    },
=======
    project: Partial<ProjectType>,
>>>>>>> 49354ca4
    ncMeta = Noco.ncMeta
  ): Promise<Project> {
    const insertObj = extractProps(project, [
      'id',
      'title',
      'prefix',
      'description',
      'is_meta',
<<<<<<< HEAD
      'created_at',
      'updated_at',
      'type',
      'fk_workspace_id',
      'meta',
      'color',
=======
>>>>>>> 49354ca4
    ]);

    const { id: projectId } = await ncMeta.metaInsert2(
      null,
      null,
      MetaTable.PROJECT,
      insertObj
    );

    await NocoCache.appendToList(
      CacheScope.PROJECT,
      [],
      `${CacheScope.PROJECT}:${projectId}`
    );

    for (const base of project.bases) {
      await Base.createBase(
        {
          type: base.config?.client as typeof DB_TYPES[number],
          ...base,
          projectId,
        },
        ncMeta
      );
    }

    if (insertObj.type === 'documentation') {
      await Page.createPageTable({
        projectId,
      });
    }

    await NocoCache.del(CacheScope.INSTANCE_META);
    return this.getWithInfo(projectId, ncMeta);
  }

  static async list(
    // @ts-ignore
    param,
    ncMeta = Noco.ncMeta
  ): Promise<Project[]> {
    // todo: pagination
    let projectList = await NocoCache.getList(CacheScope.PROJECT, []);
    if (!projectList.length) {
      projectList = await ncMeta.metaList2(null, null, MetaTable.PROJECT, {
        xcCondition: {
          _or: [
            {
              deleted: {
                eq: false,
              },
            },
            {
              deleted: {
                eq: null,
              },
            },
          ],
        },
      });
      await NocoCache.setList(CacheScope.PROJECT, [], projectList);
    }
    projectList = projectList.filter(
      (p) => p.deleted === 0 || p.deleted === false || p.deleted === null
    );
    return projectList
      .map((m) => new Project(m))
      .filter((p) => !param?.type || p.type === param.type);
  }

  // @ts-ignore
  static async get(projectId: string, ncMeta = Noco.ncMeta): Promise<Project> {
    let projectData =
      projectId &&
      (await NocoCache.get(
        `${CacheScope.PROJECT}:${projectId}`,
        CacheGetType.TYPE_OBJECT
      ));
    if (!projectData) {
      projectData = await ncMeta.metaGet2(null, null, MetaTable.PROJECT, {
        id: projectId,
        deleted: false,
      });
      await NocoCache.set(`${CacheScope.PROJECT}:${projectId}`, projectData);
    } else {
      if (projectData.deleted) {
        projectData = null;
      }
    }
    return projectData && new Project(projectData);
  }

  async getBases(ncMeta = Noco.ncMeta): Promise<Base[]> {
    return (this.bases = await Base.list({ projectId: this.id }, ncMeta));
  }

  // todo: hide credentials
  // @ts-ignore
  static async getWithInfo(
    projectId: string,
    ncMeta = Noco.ncMeta
  ): Promise<Project> {
    let projectData =
      projectId &&
      (await NocoCache.get(
        `${CacheScope.PROJECT}:${projectId}`,
        CacheGetType.TYPE_OBJECT
      ));
    if (!projectData) {
      projectData = await ncMeta.metaGet2(null, null, MetaTable.PROJECT, {
        id: projectId,
        deleted: false,
      });
      await NocoCache.set(`${CacheScope.PROJECT}:${projectId}`, projectData);
      if (projectData?.uuid) {
        await NocoCache.set(
          `${CacheScope.PROJECT}:${projectData.uuid}`,
          projectId
        );
      }
    } else {
      if (projectData?.deleted) {
        projectData = null;
      }
    }
    if (projectData) {
      const project = new Project(projectData);
      await project.getBases(ncMeta);
      return project;
    }
    return null;
  }

  // Todo: Remove the project entry from the connection pool in NcConnectionMgrv2
  // @ts-ignore
  static async softDelete(
    projectId: string,
    ncMeta = Noco.ncMeta
  ): Promise<any> {
    // get existing cache
    const key = `${CacheScope.PROJECT}:${projectId}`;
    const o = await NocoCache.get(key, CacheGetType.TYPE_OBJECT);
    if (o) {
      // delete <scope>:<id>
      await NocoCache.del(`${CacheScope.PROJECT}:${projectId}`);
      // delete <scope>:<title>
      await NocoCache.del(`${CacheScope.PROJECT}:${o.title}`);
      // delete <scope>:<uuid>
      await NocoCache.del(`${CacheScope.PROJECT}:${o.uuid}`);
      // delete <scope>:ref:<titleOfId>
      await NocoCache.del(`${CacheScope.PROJECT}:ref:${o.title}`);
      await NocoCache.del(`${CacheScope.PROJECT}:ref:${o.id}`);
    }

    await NocoCache.delAll(CacheScope.USER_PROJECT, '*');

    await NocoCache.del(CacheScope.INSTANCE_META);

    // remove item in cache list
    await NocoCache.deepDel(
      CacheScope.PROJECT,
      `${CacheScope.PROJECT}:${projectId}`,
      CacheDelDirection.CHILD_TO_PARENT
    );

    // set meta
    return await ncMeta.metaUpdate(
      null,
      null,
      MetaTable.PROJECT,
      { deleted: true },
      projectId
    );
  }

  // @ts-ignore
  static async update(
    projectId: string,
    project: Partial<Project>,
    ncMeta = Noco.ncMeta
  ): Promise<any> {
    const updateObj = extractProps(project, [
      'title',
      'prefix',
      'status',
      'description',
      'meta',
      'color',
      'deleted',
      'order',
      'bases',
      'uuid',
      'password',
      'roles',
      'fk_workspace_id',
    ]);
    // get existing cache
    const key = `${CacheScope.PROJECT}:${projectId}`;
    let o = await NocoCache.get(key, CacheGetType.TYPE_OBJECT);
    if (o) {
      // update data
      // new uuid is generated
      if (o.uuid && updateObj.uuid && o.uuid !== updateObj.uuid) {
        await NocoCache.del(`${CacheScope.PROJECT}:${o.uuid}`);
        await NocoCache.set(
          `${CacheScope.PROJECT}:${updateObj.uuid}`,
          projectId
        );
      }
      // disable shared base
      if (o.uuid && updateObj.uuid === null) {
        await NocoCache.del(`${CacheScope.PROJECT}:${o.uuid}`);
      }
      if (o.title && updateObj.title && o.title !== updateObj.title) {
        await NocoCache.del(`${CacheScope.PROJECT}:${o.title}`);
        await NocoCache.set(
          `${CacheScope.PROJECT}:${updateObj.title}`,
          projectId
        );
      }
      o = { ...o, ...updateObj };

      await NocoCache.del(CacheScope.INSTANCE_META);

      // set cache
      await NocoCache.set(key, o);
    }
    // set meta
    return await ncMeta.metaUpdate(
      null,
      null,
      MetaTable.PROJECT,
      updateObj,
      projectId
    );
  }

  // Todo: Remove the project entry from the connection pool in NcConnectionMgrv2
  static async delete(projectId, ncMeta = Noco.ncMeta): Promise<any> {
    const bases = await Base.list({ projectId });
    for (const base of bases) {
      await base.delete(ncMeta);
    }
    const project = await this.get(projectId);

    if (project) {
      // delete <scope>:<uuid>
      await NocoCache.del(`${CacheScope.PROJECT}:${project.uuid}`);
      // delete <scope>:<title>
      await NocoCache.del(`${CacheScope.PROJECT}:${project.title}`);
      // delete <scope>:ref:<titleOfId>
      await NocoCache.del(`${CacheScope.PROJECT}:ref:${project.title}`);
      await NocoCache.del(`${CacheScope.PROJECT}:ref:${project.id}`);
    }

    await NocoCache.delAll(CacheScope.USER_PROJECT, '*');

    await NocoCache.deepDel(
      CacheScope.PROJECT,
      `${CacheScope.PROJECT}:${projectId}`,
      CacheDelDirection.CHILD_TO_PARENT
    );
    return await ncMeta.metaDelete(null, null, MetaTable.PROJECT, projectId);
  }

  static async getByUuid(uuid, ncMeta = Noco.ncMeta) {
    const projectId =
      uuid &&
      (await NocoCache.get(
        `${CacheScope.PROJECT}:${uuid}`,
        CacheGetType.TYPE_OBJECT
      ));
    let projectData = null;
    if (!projectId) {
      projectData = await Noco.ncMeta.metaGet2(null, null, MetaTable.PROJECT, {
        uuid,
      });
      await NocoCache.set(`${CacheScope.PROJECT}:${uuid}`, projectData?.id);
    } else {
      return this.get(projectId);
    }
    return projectData?.id && this.get(projectData?.id, ncMeta);
  }

  static async getWithInfoByTitle(title: string, ncMeta = Noco.ncMeta) {
    const project = await this.getByTitle(title, ncMeta);
    if (project) await project.getBases(ncMeta);

    return project;
  }

  static async getByTitle(title: string, ncMeta = Noco.ncMeta) {
    const projectId =
      title &&
      (await NocoCache.get(
        `${CacheScope.PROJECT}:${title}`,
        CacheGetType.TYPE_OBJECT
      ));
    let projectData = null;
    if (!projectId) {
      projectData = await Noco.ncMeta.metaGet2(null, null, MetaTable.PROJECT, {
        title,
        deleted: false,
      });
      await NocoCache.set(`${CacheScope.PROJECT}:${title}`, projectData?.id);
    } else {
      return this.get(projectId);
    }
    return projectData?.id && this.get(projectData?.id, ncMeta);
  }

  static async getByTitleOrId(titleOrId: string, ncMeta = Noco.ncMeta) {
    const projectId =
      titleOrId &&
      (await NocoCache.get(
        `${CacheScope.PROJECT}:ref:${titleOrId}`,
        CacheGetType.TYPE_OBJECT
      ));
    let projectData = null;
    if (!projectId) {
      projectData = await Noco.ncMeta.metaGet2(
        null,
        null,
        MetaTable.PROJECT,
        {
          deleted: false,
        },
        null,
        {
          _or: [
            {
              id: {
                eq: titleOrId,
              },
            },
            {
              title: {
                eq: titleOrId,
              },
            },
          ],
        }
      );
      await NocoCache.set(
        `${CacheScope.PROJECT}:ref:${titleOrId}`,
        projectData?.id
      );
    } else {
      return this.get(projectId);
    }
    return projectData?.id && this.get(projectData?.id, ncMeta);
  }

  static async getWithInfoByTitleOrId(titleOrId: string, ncMeta = Noco.ncMeta) {
    const project = await this.getByTitleOrId(titleOrId, ncMeta);
    if (project) await project.getBases(ncMeta);

    return project;
  }

  static async listByWorkspaceAndUser(
    fk_workspace_id: string,
    userId: string,
    ncMeta = Noco.ncMeta
  ) {
    // Todo: caching , pagination, query optimisation

    const projectListQb = ncMeta
      .knex(MetaTable.PROJECT)
      .select(`${MetaTable.PROJECT}.*`)
      .select(`${MetaTable.WORKSPACE_USER}.roles as workspace_role`)
      .select(`${MetaTable.PROJECT_USERS}.starred`)
      .select(`${MetaTable.PROJECT_USERS}.roles as project_role`)
      .select(`${MetaTable.PROJECT_USERS}.updated_at as last_accessed`)
      .leftJoin(MetaTable.WORKSPACE_USER, function () {
        this.on(
          `${MetaTable.WORKSPACE_USER}.fk_workspace_id`,
          '=',
          `${MetaTable.PROJECT}.fk_workspace_id`
        ).andOn(
          `${MetaTable.WORKSPACE_USER}.fk_user_id`,
          '=',
          ncMeta.knex.raw('?', [userId])
        );
      })
      .leftJoin(MetaTable.PROJECT_USERS, function () {
        this.on(
          `${MetaTable.PROJECT_USERS}.project_id`,
          '=',
          `${MetaTable.PROJECT}.id`
        ).andOn(
          `${MetaTable.PROJECT_USERS}.fk_user_id`,
          '=',
          ncMeta.knex.raw('?', [userId])
        );
      })

      .where(`${MetaTable.PROJECT}.fk_workspace_id`, fk_workspace_id)

      .where(function () {
        this.where(
          `${MetaTable.PROJECT_USERS}.fk_user_id`,
          '=',
          ncMeta.knex.raw('?', [userId])
        ).orWhere(
          `${MetaTable.WORKSPACE_USER}.fk_user_id`,
          '=',
          ncMeta.knex.raw('?', [userId])
        );
      })
      .where(`${MetaTable.PROJECT}.deleted`, false);

    return await projectListQb;
  }
}<|MERGE_RESOLUTION|>--- conflicted
+++ resolved
@@ -37,15 +37,7 @@
   }
 
   public static async createProject(
-<<<<<<< HEAD
-    project: ProjectType & {
-      created_at?;
-      updated_at?;
-      user?: any;
-    },
-=======
     project: Partial<ProjectType>,
->>>>>>> 49354ca4
     ncMeta = Noco.ncMeta
   ): Promise<Project> {
     const insertObj = extractProps(project, [
@@ -54,15 +46,10 @@
       'prefix',
       'description',
       'is_meta',
-<<<<<<< HEAD
-      'created_at',
-      'updated_at',
       'type',
       'fk_workspace_id',
       'meta',
       'color',
-=======
->>>>>>> 49354ca4
     ]);
 
     const { id: projectId } = await ncMeta.metaInsert2(
