import Base from './/Base';
import Noco from '../Noco';
import { ProjectType } from 'nocodb-sdk';
import {
  CacheDelDirection,
  CacheGetType,
  CacheScope,
  MetaTable,
} from '../utils/globals';
import { extractProps } from '../meta/helpers/extractProps';
import NocoCache from '../cache/NocoCache';
import Book from './Book';

export default class Project implements ProjectType {
  public id: string;
  public title: string;
  public prefix: string;
  public status: string;
  public description: string;
  public meta: string;
  public color: string;
  public deleted: string;
  public order: number;
  public is_meta = false;
  public bases?: Base[];
  public type: string;
  public fk_workspace_id?: string;

  created_at: any;
  updated_at: any;

  // shared base props
  uuid?: string;
  password?: string;
  roles?: string;

  constructor(project: Partial<Project>) {
    Object.assign(this, project);
  }

  public static async createProject(
    projectBody: ProjectType & {
      created_at?;
      updated_at?;
      user?: any;
    },
    ncMeta = Noco.ncMeta
  ): Promise<Project> {
    const { id: projectId } = await ncMeta.metaInsert2(
      null,
      null,
      MetaTable.PROJECT,
      {
        id: projectBody?.id,
        title: projectBody.title,
        prefix: projectBody.prefix,
        description: projectBody.description,
        is_meta: projectBody.is_meta,
        created_at: projectBody.created_at,
        updated_at: projectBody.updated_at,
        type: projectBody.type,
        fk_workspace_id: projectBody.fk_workspace_id,
        meta: projectBody.meta,
      }
    );

    await NocoCache.appendToList(
      CacheScope.PROJECT,
      [],
      `${CacheScope.PROJECT}:${projectId}`
    );

    for (const base of projectBody.bases) {
      await Base.createBase(
        {
          type: base.config?.client,
          ...base,
          projectId,
        },
        ncMeta
      );
    }

    if (projectBody.type === 'documentation') {
      console.log('projectBody.type', projectBody.type);
      await Book.create({
        attributes: {
          title: 'Version 1',
          description: 'Version 1',
        },
        projectId,
        user: projectBody.user,
      });
    }

    await NocoCache.del(CacheScope.INSTANCE_META);
    return this.getWithInfo(projectId, ncMeta);
  }

  static async list(
    // @ts-ignore
    param,
    ncMeta = Noco.ncMeta
  ): Promise<Project[]> {
    // todo: pagination
    let projectList = await NocoCache.getList(CacheScope.PROJECT, []);
    if (!projectList.length) {
      projectList = await ncMeta.metaList2(null, null, MetaTable.PROJECT, {
        xcCondition: {
          _or: [
            {
              deleted: {
                eq: false,
              },
            },
            {
              deleted: {
                eq: null,
              },
            },
          ],
        },
      });
      await NocoCache.setList(CacheScope.PROJECT, [], projectList);
    }
    projectList = projectList.filter(
      (p) => p.deleted === 0 || p.deleted === false || p.deleted === null
    );
    return projectList
      .map((m) => new Project(m))
      .filter((p) => !param?.type || p.type === param.type);
  }

  // @ts-ignore
  static async get(projectId: string, ncMeta = Noco.ncMeta): Promise<Project> {
    let projectData =
      projectId &&
      (await NocoCache.get(
        `${CacheScope.PROJECT}:${projectId}`,
        CacheGetType.TYPE_OBJECT
      ));
    if (!projectData) {
      projectData = await ncMeta.metaGet2(null, null, MetaTable.PROJECT, {
        id: projectId,
        deleted: false,
      });
      await NocoCache.set(`${CacheScope.PROJECT}:${projectId}`, projectData);
    } else {
      if (projectData.deleted) {
        projectData = null;
      }
    }
    return projectData && new Project(projectData);
  }

  async getBases(ncMeta = Noco.ncMeta): Promise<Base[]> {
    return (this.bases = await Base.list({ projectId: this.id }, ncMeta));
  }

  // todo: hide credentials
  // @ts-ignore
  static async getWithInfo(
    projectId: string,
    ncMeta = Noco.ncMeta
  ): Promise<Project> {
    let projectData =
      projectId &&
      (await NocoCache.get(
        `${CacheScope.PROJECT}:${projectId}`,
        CacheGetType.TYPE_OBJECT
      ));
    if (!projectData) {
      projectData = await ncMeta.metaGet2(null, null, MetaTable.PROJECT, {
        id: projectId,
        deleted: false,
      });
      await NocoCache.set(`${CacheScope.PROJECT}:${projectId}`, projectData);
      if (projectData?.uuid) {
        await NocoCache.set(
          `${CacheScope.PROJECT}:${projectData.uuid}`,
          projectId
        );
      }
    } else {
      if (projectData?.deleted) {
        projectData = null;
      }
    }
    if (projectData) {
      const project = new Project(projectData);
      await project.getBases(ncMeta);
      return project;
    }
    return null;
  }

  // Todo: Remove the project entry from the connection pool in NcConnectionMgrv2
  // @ts-ignore
  static async softDelete(
    projectId: string,
    ncMeta = Noco.ncMeta
  ): Promise<any> {
    // get existing cache
    const key = `${CacheScope.PROJECT}:${projectId}`;
    const o = await NocoCache.get(key, CacheGetType.TYPE_OBJECT);
    if (o) {
      // delete <scope>:<id>
      await NocoCache.del(`${CacheScope.PROJECT}:${projectId}`);
      // delete <scope>:<title>
      await NocoCache.del(`${CacheScope.PROJECT}:${o.title}`);
      // delete <scope>:<uuid>
      await NocoCache.del(`${CacheScope.PROJECT}:${o.uuid}`);
      // delete <scope>:ref:<titleOfId>
      await NocoCache.del(`${CacheScope.PROJECT}:ref:${o.title}`);
      await NocoCache.del(`${CacheScope.PROJECT}:ref:${o.id}`);
    }

    await NocoCache.delAll(CacheScope.USER_PROJECT, '*');

    await NocoCache.del(CacheScope.INSTANCE_META);

    // remove item in cache list
    await NocoCache.deepDel(
      CacheScope.PROJECT,
      `${CacheScope.PROJECT}:${projectId}`,
      CacheDelDirection.CHILD_TO_PARENT
    );

    // set meta
    return await ncMeta.metaUpdate(
      null,
      null,
      MetaTable.PROJECT,
      { deleted: true },
      projectId
    );
  }

  // @ts-ignore
  static async update(
    projectId: string,
    project: Partial<Project>,
    ncMeta = Noco.ncMeta
  ): Promise<any> {
    const updateObj = extractProps(project, [
      'title',
      'prefix',
      'status',
      'description',
      'meta',
      'color',
      'deleted',
      'order',
      'bases',
      'uuid',
      'password',
      'roles',
    ]);
    // get existing cache
    const key = `${CacheScope.PROJECT}:${projectId}`;
    let o = await NocoCache.get(key, CacheGetType.TYPE_OBJECT);
    if (o) {
      // update data
      // new uuid is generated
      if (o.uuid && updateObj.uuid && o.uuid !== updateObj.uuid) {
        await NocoCache.del(`${CacheScope.PROJECT}:${o.uuid}`);
        await NocoCache.set(
          `${CacheScope.PROJECT}:${updateObj.uuid}`,
          projectId
        );
      }
      // disable shared base
      if (o.uuid && updateObj.uuid === null) {
        await NocoCache.del(`${CacheScope.PROJECT}:${o.uuid}`);
      }
      if (o.title && updateObj.title && o.title !== updateObj.title) {
        await NocoCache.del(`${CacheScope.PROJECT}:${o.title}`);
        await NocoCache.set(
          `${CacheScope.PROJECT}:${updateObj.title}`,
          projectId
        );
      }
      o = { ...o, ...updateObj };

      await NocoCache.del(CacheScope.INSTANCE_META);

      // set cache
      await NocoCache.set(key, o);
    }
    // set meta
    return await ncMeta.metaUpdate(
      null,
      null,
      MetaTable.PROJECT,
      updateObj,
      projectId
    );
  }

  // Todo: Remove the project entry from the connection pool in NcConnectionMgrv2
  static async delete(projectId, ncMeta = Noco.ncMeta): Promise<any> {
    const bases = await Base.list({ projectId });
    for (const base of bases) {
      await base.delete(ncMeta);
    }
    const project = await this.get(projectId);

    if (project) {
      // delete <scope>:<uuid>
      await NocoCache.del(`${CacheScope.PROJECT}:${project.uuid}`);
      // delete <scope>:<title>
      await NocoCache.del(`${CacheScope.PROJECT}:${project.title}`);
      // delete <scope>:ref:<titleOfId>
      await NocoCache.del(`${CacheScope.PROJECT}:ref:${project.title}`);
      await NocoCache.del(`${CacheScope.PROJECT}:ref:${project.id}`);
    }

    await NocoCache.delAll(CacheScope.USER_PROJECT, '*');

    await NocoCache.deepDel(
      CacheScope.PROJECT,
      `${CacheScope.PROJECT}:${projectId}`,
      CacheDelDirection.CHILD_TO_PARENT
    );
    return await ncMeta.metaDelete(null, null, MetaTable.PROJECT, projectId);
  }

  static async getByUuid(uuid, ncMeta = Noco.ncMeta) {
    const projectId =
      uuid &&
      (await NocoCache.get(
        `${CacheScope.PROJECT}:${uuid}`,
        CacheGetType.TYPE_OBJECT
      ));
    let projectData = null;
    if (!projectId) {
      projectData = await Noco.ncMeta.metaGet2(null, null, MetaTable.PROJECT, {
        uuid,
      });
      await NocoCache.set(`${CacheScope.PROJECT}:${uuid}`, projectData?.id);
    } else {
      return this.get(projectId);
    }
    return projectData?.id && this.get(projectData?.id, ncMeta);
  }

  static async getWithInfoByTitle(title: string, ncMeta = Noco.ncMeta) {
    const project = await this.getByTitle(title, ncMeta);
    if (project) await project.getBases(ncMeta);

    return project;
  }

  static async getByTitle(title: string, ncMeta = Noco.ncMeta) {
    const projectId =
      title &&
      (await NocoCache.get(
        `${CacheScope.PROJECT}:${title}`,
        CacheGetType.TYPE_OBJECT
      ));
    let projectData = null;
    if (!projectId) {
      projectData = await Noco.ncMeta.metaGet2(null, null, MetaTable.PROJECT, {
        title,
        deleted: false,
      });
      await NocoCache.set(`${CacheScope.PROJECT}:${title}`, projectData?.id);
    } else {
      return this.get(projectId);
    }
    return projectData?.id && this.get(projectData?.id, ncMeta);
  }

  static async getByTitleOrId(titleOrId: string, ncMeta = Noco.ncMeta) {
    const projectId =
      titleOrId &&
      (await NocoCache.get(
        `${CacheScope.PROJECT}:ref:${titleOrId}`,
        CacheGetType.TYPE_OBJECT
      ));
    let projectData = null;
    if (!projectId) {
      projectData = await Noco.ncMeta.metaGet2(
        null,
        null,
        MetaTable.PROJECT,
        {
          deleted: false,
        },
        null,
        {
          _or: [
            {
              id: {
                eq: titleOrId,
              },
            },
            {
              title: {
                eq: titleOrId,
              },
            },
          ],
        }
      );
      await NocoCache.set(
        `${CacheScope.PROJECT}:ref:${titleOrId}`,
        projectData?.id
      );
    } else {
      return this.get(projectId);
    }
    return projectData?.id && this.get(projectData?.id, ncMeta);
  }

  static async getWithInfoByTitleOrId(titleOrId: string, ncMeta = Noco.ncMeta) {
    const project = await this.getByTitleOrId(titleOrId, ncMeta);
    if (project) await project.getBases(ncMeta);

    return project;
  }

<<<<<<< HEAD
  static async listByWorkspace(workspaceId: string, ncMeta = Noco.ncMeta) {
    // Todo: caching , pagination

    const projectList = await ncMeta.metaList2(null, null, MetaTable.PROJECT, {
      condition: {
        fk_workspace_id: workspaceId,
      },
      xcCondition: {
        _or: [
          {
            deleted: {
              eq: false,
            },
          },
          {
            deleted: {
              eq: null,
            },
          },
        ],
      },
    });
=======
  static async listByWorkspaceAndUser(
    fk_workspace_id: string,
    userId: string,
    ncMeta = Noco.ncMeta
  ) {
    // Todo: caching , pagination, query optimisation

    const projectListQb = ncMeta
      .knex(MetaTable.PROJECT)
      .select(`${MetaTable.PROJECT}.*`)
      .select(`${MetaTable.WORKSPACE_USER}.roles as workspace_role`)
      .select(`${MetaTable.PROJECT_USERS}.roles as project_role`)
      .leftJoin(MetaTable.WORKSPACE_USER, function () {
        this.on(
          `${MetaTable.WORKSPACE_USER}.fk_workspace_id`,
          '=',
          `${MetaTable.PROJECT}.fk_workspace_id`
        ).andOn(
          `${MetaTable.WORKSPACE_USER}.fk_user_id`,
          '=',
          ncMeta.knex.raw('?', [userId])
        );
      })
      .leftJoin(MetaTable.PROJECT_USERS, function () {
        this.on(
          `${MetaTable.PROJECT_USERS}.project_id`,
          '=',
          `${MetaTable.PROJECT}.id`
        ).andOn(
          `${MetaTable.PROJECT_USERS}.fk_user_id`,
          '=',
          ncMeta.knex.raw('?', [userId])
        );
      })

      .where(`${MetaTable.PROJECT}.fk_workspace_id`, fk_workspace_id)

      .where(function () {
        this.where(
          `${MetaTable.PROJECT_USERS}.fk_user_id`,
          '=',
          ncMeta.knex.raw('?', [userId])
        ).orWhere(
          `${MetaTable.WORKSPACE_USER}.fk_user_id`,
          '=',
          ncMeta.knex.raw('?', [userId])
        );
      });
>>>>>>> 7b101cb1

    return await projectListQb;
  }
}<|MERGE_RESOLUTION|>--- conflicted
+++ resolved
@@ -420,30 +420,6 @@
     return project;
   }
 
-<<<<<<< HEAD
-  static async listByWorkspace(workspaceId: string, ncMeta = Noco.ncMeta) {
-    // Todo: caching , pagination
-
-    const projectList = await ncMeta.metaList2(null, null, MetaTable.PROJECT, {
-      condition: {
-        fk_workspace_id: workspaceId,
-      },
-      xcCondition: {
-        _or: [
-          {
-            deleted: {
-              eq: false,
-            },
-          },
-          {
-            deleted: {
-              eq: null,
-            },
-          },
-        ],
-      },
-    });
-=======
   static async listByWorkspaceAndUser(
     fk_workspace_id: string,
     userId: string,
@@ -492,7 +468,6 @@
           ncMeta.knex.raw('?', [userId])
         );
       });
->>>>>>> 7b101cb1
 
     return await projectListQb;
   }
