import { ProjectRoles, WorkspaceUserRoles } from 'nocodb-sdk';
import {
  // CacheDelDirection,
  CacheGetType,
  CacheScope,
  MetaTable,
} from '../utils/globals';
import Noco from '../Noco';
import NocoCache from '../cache/NocoCache';
import { extractProps } from '../meta/helpers/extractProps';
import User from './User';
import type { BoolType, ProjectType } from 'nocodb-sdk';

export default class ProjectUser {
  project_id: string;
  fk_user_id: string;
  roles?: string;
  order?: number;
  starred?: BoolType;
  hidden?: BoolType;

  constructor(data: ProjectUser) {
    Object.assign(this, data);
  }

  public static async insert(
    projectUser: Partial<ProjectUser>,
    ncMeta = Noco.ncMeta
  ) {
    const insertObject = extractProps(projectUser, [
      'fk_user_id',
      'project_id',
      'roles',
      'created_at',
      'updated_at',
      'starred',
      'order',
      'hidden',
    ]);

    const { project_id, fk_user_id } = await ncMeta.metaInsert2(
      null,
      null,
      MetaTable.PROJECT_USERS,
      insertObject,
      true
    );

    // reset all user projects cache
    await NocoCache.delAll(
      CacheScope.USER_PROJECT,
      `${projectUser.fk_user_id}:*`
    );

    return this.get(project_id, fk_user_id, ncMeta);
  }

  // public static async update(id, user: Partial<ProjectUser>, ncMeta = Noco.ncMeta) {
  //   // return await ncMeta.metaUpdate(null, null, MetaTable.USERS, id, insertObj);
  // }
  static async get(projectId: string, userId: string, ncMeta = Noco.ncMeta) {
    let projectUser =
      projectId &&
      userId &&
      (await NocoCache.get(
        `${CacheScope.PROJECT_USER}:${projectId}:${userId}`,
        CacheGetType.TYPE_OBJECT
      ));
    if (!projectUser) {
      projectUser = await ncMeta.metaGet2(null, null, MetaTable.PROJECT_USERS, {
        fk_user_id: userId,
        project_id: projectId,
      });
      await NocoCache.set(
        `${CacheScope.PROJECT_USER}:${projectId}:${userId}`,
        projectUser
      );
    }
    return projectUser;
  }

  public static async getUsersList(
    {
      project_id,
      limit = 25,
      offset = 0,
      query,
    }: {
      project_id: string;
      limit: number;
      offset: number;
      query?: string;
    },
    ncMeta = Noco.ncMeta
  ) {
    const queryBuilder = ncMeta
      .knex(MetaTable.USERS)
      .select(
        `${MetaTable.USERS}.id`,
        `${MetaTable.USERS}.email`,
        `${MetaTable.USERS}.invite_token`,
        `${MetaTable.USERS}.roles as main_roles`,
        `${MetaTable.PROJECT_USERS}.project_id`,
        `${MetaTable.PROJECT_USERS}.roles as roles`
      )
      .offset(offset)
      .limit(limit);

    if (query) {
      queryBuilder.where('email', 'like', `%${query.toLowerCase?.()}%`);
    }

    queryBuilder.leftJoin(MetaTable.PROJECT_USERS, function () {
      this.on(
        `${MetaTable.PROJECT_USERS}.fk_user_id`,
        '=',
        `${MetaTable.USERS}.id`
      ).andOn(
        `${MetaTable.PROJECT_USERS}.project_id`,
        '=',
        ncMeta.knex.raw('?', [project_id])
      );
    });

    return await queryBuilder;
  }

  public static async getUsersCount(
    {
      query,
    }: {
      query?: string;
    },
    ncMeta = Noco.ncMeta
  ): Promise<number> {
    const qb = ncMeta.knex(MetaTable.USERS);

    if (query) {
      qb.where('email', 'like', `%${query.toLowerCase?.()}%`);
    }

    return (await qb.count('id', { as: 'count' }).first()).count;
  }

  static async updateRoles(
    projectId,
    userId,
    roles: string,
    ncMeta = Noco.ncMeta
  ) {
    // get existing cache
    const key = `${CacheScope.PROJECT_USER}:${projectId}:${userId}`;
    const o = await NocoCache.get(key, CacheGetType.TYPE_OBJECT);
    if (o) {
      o.roles = roles;
      // set cache
      await NocoCache.set(key, o);
    }
    // update user cache
    const user = await User.get(userId);
    if (user) {
      const email = user.email;
      for (const key of [
        `${CacheScope.USER}:${email}`,
        `${CacheScope.USER}:${email}___${projectId}`,
      ]) {
        const o = await NocoCache.get(key, CacheGetType.TYPE_OBJECT);
        if (o) {
          o.roles = roles;
          // set cache
          await NocoCache.set(key, o);
        }
      }
    }
    // set meta
    return await ncMeta.metaUpdate(
      null,
      null,
      MetaTable.PROJECT_USERS,
      {
        roles,
      },
      {
        fk_user_id: userId,
        project_id: projectId,
      }
    );
  }

  static async update(
    projectId,
    userId,
    projectUser: Partial<ProjectUser>,
    ncMeta = Noco.ncMeta
  ) {
    const updateObj = extractProps(projectUser, [
      'roles',
      'starred',
      'hidden',
      'order',
    ]);

    // get existing cache
    const key = `${CacheScope.PROJECT_USER}:${projectId}:${userId}`;
    const o = await NocoCache.get(key, CacheGetType.TYPE_OBJECT);
    if (o) {
      Object.assign(o, updateObj);
      // set cache
      await NocoCache.set(key, o);
    }
    // update user cache
    const user = await User.get(userId);
    if (user) {
      const email = user.email;
      for (const key of [
        `${CacheScope.USER}:${email}`,
        `${CacheScope.USER}:${email}___${projectId}`,
      ]) {
        const o = await NocoCache.get(key, CacheGetType.TYPE_OBJECT);
        if (o) {
          Object.assign(o, updateObj);
          // set cache
          await NocoCache.set(key, o);
        }
      }
    }
    // set meta
    return await ncMeta.metaUpdate(
      null,
      null,
      MetaTable.PROJECT_USERS,
      updateObj,
      {
        fk_user_id: userId,
        project_id: projectId,
      }
    );
  }

  static async delete(projectId: string, userId: string, ncMeta = Noco.ncMeta) {
    // await NocoCache.deepDel(
    //   CacheScope.PROJECT_USER,
    //   `${CacheScope.PROJECT_USER}:${projectId}:${userId}`,
    //   CacheDelDirection.CHILD_TO_PARENT
    // );
    const { email } = await ncMeta.metaGet2(null, null, MetaTable.USERS, {
      id: userId,
    });
    if (email) {
      await NocoCache.delAll(CacheScope.USER, `${email}*`);
    }

    // remove project from user project list cache
    const cachedList = await NocoCache.getList(CacheScope.USER_PROJECT, [
      userId,
    ]);
    let { list: cachedProjectList } = cachedList;
    const { isNoneList } = cachedList;
    if (!isNoneList && cachedProjectList?.length) {
      cachedProjectList = cachedProjectList.filter((p) => p.id !== projectId);
      await NocoCache.setList(
        CacheScope.USER_PROJECT,
        [userId],
        cachedProjectList
      );
    }

    await NocoCache.del(`${CacheScope.PROJECT_USER}:${projectId}:${userId}`);
    return await ncMeta.metaDelete(null, null, MetaTable.PROJECT_USERS, {
      fk_user_id: userId,
      project_id: projectId,
    });
  }

  static async getProjectsIdList(
    userId: string,
    ncMeta = Noco.ncMeta
  ): Promise<ProjectUser[]> {
    return await ncMeta.metaList2(null, null, MetaTable.PROJECT_USERS, {
      condition: { fk_user_id: userId },
    });
  }

  static async getProjectsList(
    userId: string,
    params: any,
    ncMeta = Noco.ncMeta
  ): Promise<ProjectType[]> {
    // let projectList: ProjectType[];

    // todo: pagination
<<<<<<< HEAD
    // todo: caching based on filter type
    //   = await NocoCache.getList(CacheScope.USER_PROJECT, [
    //   userId,
    // ]);

    // if (projectList.length) {
    //   return projectList;
    // }
=======
    const cachedList = await NocoCache.getList(CacheScope.USER_PROJECT, [
      userId,
    ]);
    let { list: projectList } = cachedList;
    const { isNoneList } = cachedList;

    if (!isNoneList && projectList.length) {
      return projectList;
    }
>>>>>>> 9e2c41e2

    const qb = ncMeta
      .knex(MetaTable.PROJECT)
      .select(`${MetaTable.PROJECT}.*`)
      .select(`${MetaTable.WORKSPACE_USER}.roles as workspace_role`)
      .select(`${MetaTable.WORKSPACE}.title as workspace_title`)
      .select(`${MetaTable.PROJECT_USERS}.starred`)
      .select(`${MetaTable.PROJECT_USERS}.roles as project_role`)
      .select(`${MetaTable.PROJECT_USERS}.updated_at as last_accessed`)
      .leftJoin(MetaTable.PROJECT_USERS, function () {
        this.on(
          `${MetaTable.PROJECT_USERS}.project_id`,
          `${MetaTable.PROJECT}.id`
        );
        this.andOn(
          `${MetaTable.PROJECT_USERS}.fk_user_id`,
          ncMeta.knex.raw('?', [userId])
        );
      })
      .leftJoin(MetaTable.WORKSPACE_USER, function () {
        this.on(
          `${MetaTable.WORKSPACE_USER}.fk_workspace_id`,
          `${MetaTable.PROJECT}.fk_workspace_id`
        );
        this.andOn(
          `${MetaTable.WORKSPACE_USER}.fk_user_id`,
          ncMeta.knex.raw('?', [userId])
        );
      })
      .leftJoin(MetaTable.WORKSPACE, function () {
        this.on(
          `${MetaTable.WORKSPACE}.id`,
          `${MetaTable.PROJECT}.fk_workspace_id`
        );
      })
      .where(function () {
        this.where(
          `${MetaTable.WORKSPACE_USER}.fk_user_id`,
          ncMeta.knex.raw('?', [userId])
        ).orWhere(
          `${MetaTable.PROJECT_USERS}.fk_user_id`,
          ncMeta.knex.raw('?', [userId])
        );
      })
      .where(function () {
        this.where(`${MetaTable.PROJECT}.deleted`, false).orWhereNull(
          `${MetaTable.PROJECT}.deleted`
        );
      });

    // filter starred projects
    if (params.starred) {
      qb.where(`${MetaTable.PROJECT_USERS}.starred`, true);
    }

    // filter shared with me projects
    if (params.shared) {
      qb.where(function () {
        // include projects belongs project_user in which user is not owner
        this.where(function () {
          this.where(`${MetaTable.PROJECT_USERS}.fk_user_id`, userId)
            .whereNot(`${MetaTable.PROJECT_USERS}.roles`, ProjectRoles.OWNER)
            .whereNotNull(`${MetaTable.PROJECT_USERS}.roles`);
        })
          // include projects belongs workspace in which user is not owner
          .orWhere(function () {
            this.where(`${MetaTable.WORKSPACE_USER}.fk_user_id`, userId)
              .whereNot(
                `${MetaTable.WORKSPACE_USER}.roles`,
                WorkspaceUserRoles.OWNER
              )
              .whereNotNull(`${MetaTable.WORKSPACE_USER}.roles`);
          });
      });
    }

    // order based on recently accessed
    if (params.recent) {
      qb.orderBy(`${MetaTable.PROJECT_USERS}.updated_at`, 'desc');
    }

    qb.whereNot(`${MetaTable.PROJECT}.deleted`, true);

    const projectList = await qb;
    if (projectList?.length) {
      await NocoCache.setList(CacheScope.USER_PROJECT, [userId], projectList);
    }

    return projectList.filter((p) => !params?.type || p.type === params.type);
  }

  static async updateOrInsert(
    projectId,
    userId,
    projectUser: Partial<ProjectUser>,
    ncMeta = Noco.ncMeta
  ) {
    const existingProjectUser = await this.get(projectId, userId, ncMeta);

    if (existingProjectUser) {
      return await this.update(projectId, userId, projectUser, ncMeta);
    } else {
      return await this.insert({ project_id: projectId, fk_user_id: userId });
    }
  }
}<|MERGE_RESOLUTION|>--- conflicted
+++ resolved
@@ -289,7 +289,6 @@
     // let projectList: ProjectType[];
 
     // todo: pagination
-<<<<<<< HEAD
     // todo: caching based on filter type
     //   = await NocoCache.getList(CacheScope.USER_PROJECT, [
     //   userId,
@@ -298,17 +297,6 @@
     // if (projectList.length) {
     //   return projectList;
     // }
-=======
-    const cachedList = await NocoCache.getList(CacheScope.USER_PROJECT, [
-      userId,
-    ]);
-    let { list: projectList } = cachedList;
-    const { isNoneList } = cachedList;
-
-    if (!isNoneList && projectList.length) {
-      return projectList;
-    }
->>>>>>> 9e2c41e2
 
     const qb = ncMeta
       .knex(MetaTable.PROJECT)
