import Handlebars from 'handlebars';
import { IWebhookNotificationAdapter } from 'nc-plugin';
import ejs from 'ejs';
import IEmailAdapter from '../../../interface/IEmailAdapter';
import { BaseModelSql } from '../../dataMapper';

// import axios from "axios";
import BaseApiBuilder from './BaseApiBuilder';
import formSubmissionEmailTemplate from './formSubmissionEmailTemplate';

Handlebars.registerHelper('json', function(context) {
  return JSON.stringify(context);
});

class BaseModel<T extends BaseApiBuilder<any>> extends BaseModelSql {
  private builder: T;

  constructor(args: any, builder: T) {
    super(args);
    this.builder = builder;
  }

  public async beforeInsert(data: any, _trx: any, req): Promise<void> {
    await this.handleHooks('before.insert', data, req);
  }

  public async afterInsert(data: any, _trx: any, req): Promise<void> {
    await this.handleHooks('after.insert', data, req);
    const id = this._extractPksValues(data);
    this.builder
      .getXcMeta()
      .audit(
        this.builder?.getProjectId(),
        this.builder?.getDbAlias(),
        'nc_audit',
        {
          model_name: this._tn,
          model_id: id,
          op_type: 'DATA',
          op_sub_type: 'INSERT',
          description: `${id} inserted into ${this._tn}`,
          // details: JSON.stringify(data),
          ip: req?.clientIp,
          user: req?.user?.email
        }
      );
  }

  public async beforeUpdate(data: any, _trx: any, req): Promise<void> {
    req = req || {};
    req['oldData'] = await this.readByPk(req['params'].id);
<<<<<<< HEAD
    await this.handleHooks('before.update', data, req);
=======
    const ignoreWebhook = req.query?.ignoreWebhook;
    if (ignoreWebhook) {
      if (ignoreWebhook != 'true' && ignoreWebhook != 'false') {
        throw new Error('ignoreWebhook value can be either true or false');
      }
    }
    if (ignoreWebhook === undefined || ignoreWebhook === 'false') {
      await this.handleHooks('before.update', data, req);
    }
>>>>>>> 7374f758
  }

  public async afterUpdate(data: any, _trx: any, req): Promise<void> {
    this.builder
      .getXcMeta()
      .audit(
        this.builder?.getProjectId(),
        this.builder?.getDbAlias(),
        'nc_audit',
        {
          model_name: this._tn,
          model_id: req['params'].id,
          op_type: 'DATA',
          op_sub_type: 'UPDATE',
          description: this._updateAuditDescription(
            req['params'].id,
            req['oldData'],
            req['body']
          ),
          details: this._updateAuditDetails(req['oldData'], req['body']),
          ip: req.clientIp,
          user: req.user?.email
        }
<<<<<<< HEAD
      );
    await this.handleHooks('after.update', data, req);
=======
      )
      const ignoreWebhook = req.query?.ignoreWebhook;
      if (ignoreWebhook) {
        if (ignoreWebhook != 'true' && ignoreWebhook != 'false') {
          throw new Error('ignoreWebhook value can be either true or false');
        }
      }
      if (ignoreWebhook === undefined || ignoreWebhook === 'false') {
        await this.handleHooks('after.update', data, req);
      }
  }

  private _updateAuditDescription(id, oldData: any, data: any) {
    return `Table ${this._tn} : ${id} ${(() => {
      const keys = Object.keys(data);
      const result = [];
      keys.forEach(key => {
        if (oldData[key] !== data[key]) {
          result.push(
            `field ${key} got changed from ${oldData[key]} to ${data[key]}`
          );
        }
      });
      return result.join(',\n');
    })()}`;
  }

  private _updateAuditDetails(oldData: any, data: any) {
    return (() => {
      const keys = Object.keys(data);
      const result = [];
      keys.forEach(key => {
        if (oldData[key] !== data[key]) {
          result.push(`<span class="">${key}</span>
          : <span class="text-decoration-line-through red px-2 lighten-4 black--text">${oldData[key]}</span>
          <span class="black--text green lighten-4 px-2">${data[key]}</span>`);
        }
      });
      return result.join(',<br/>');
    })();
>>>>>>> 7374f758
  }

  private _updateAuditDescription(id, oldData: any, data: any) {
    return `Table ${this._tn} : ${id} ${(() => {
      const keys = Object.keys(data);
      const result = [];
      keys.forEach(key => {
        if (oldData[key] !== data[key]) {
          result.push(
            `field ${key} got changed from ${oldData[key]} to ${data[key]}`
          );
        }
      });
      return result.join(',\n');
    })()}`;
  }

  private _updateAuditDetails(oldData: any, data: any) {
    return (() => {
      const keys = Object.keys(data);
      const result = [];
      keys.forEach(key => {
        if (oldData[key] !== data[key]) {
          result.push(`<span class="">${key}</span>
          : <span class="text-decoration-line-through red px-2 lighten-4 black--text">${oldData[key]}</span>
          <span class="black--text green lighten-4 px-2">${data[key]}</span>`);
        }
      });
      return result.join(',<br/>');
    })();
  }

  public async beforeDelete(data: any, _trx: any, req): Promise<void> {
    await this.handleHooks('before.delete', data, req);
  }

  public async afterDelete(data: any, _trx: any, req): Promise<void> {
    this.builder
      .getXcMeta()
      .audit(
        this.builder?.getProjectId(),
        this.builder?.getDbAlias(),
        'nc_audit',
        {
          model_name: this._tn,
          model_id: req?.params?.id,
          op_type: 'DATA',
          op_sub_type: 'DELETE',
          description: `${req?.params.id} deleted from ${this._tn}`,
          ip: req?.clientIp,
          user: req?.user?.email
        }
      );
    await this.handleHooks('after.delete', data, req);
  }

  private async handleHooks(hookName, data, req): Promise<void> {
    // const data = _data;

    // handle form view data submission
    if (
      hookName === 'after.insert' &&
      req?.query?.form &&
      this.builder?.formViews?.[this.tn]?.[req.query.form]
    ) {
      const formView = this.builder?.formViews?.[this.tn]?.[req.query.form];
      const emails = Object.entries(
        formView?.query_params?.extraViewParams?.formParams?.emailMe || {}
      )
        .filter(a => a[1])
        .map(a => a[0]);
      if (emails?.length) {
        const transformedData = this._transformSubmittedFormDataForEmail(
          data,
          formView
        );
        // todo: notification template
        this.emailAdapter?.mailSend({
          to: emails.join(','),
          subject: this.parseBody('NocoDB Form', req, data, {}),
          html: ejs.render(formSubmissionEmailTemplate, {
            data: transformedData,
            tn: this.tn,
            _tn: this._tn
          })
        });
      }
    }

    try {
      if (
        this.tn in this.builder.hooks &&
        hookName in this.builder.hooks[this.tn] &&
        this.builder.hooks[this.tn][hookName]
      ) {
        /*        if (hookName === 'after.update') {
                  try {
                    data = await this.nestedRead(req.params.id, this.defaultNestedQueryParams)
                  } catch (_) {
                    /!* ignore *!/
                  }
                }*/

        for (const hook of this.builder.hooks[this.tn][hookName]) {
          if (!hook.active) {
            continue;
          }
          console.log(
            'Hook handler ::::' + this.tn + '::::',
            this.builder.hooks[this.tn][hookName]
          );
          console.log('Hook handler ::::' + this.tn + '::::', data);

          if (!this.validateCondition(hook.condition, data, req)) {
            continue;
          }

          switch (hook.notification?.type) {
            case 'Email':
              this.emailAdapter?.mailSend({
                to: this.parseBody(
                  hook.notification?.payload?.to,
                  req,
                  data,
                  hook.notification?.payload
                ),
                subject: this.parseBody(
                  hook.notification?.payload?.subject,
                  req,
                  data,
                  hook.notification?.payload
                ),
                html: this.parseBody(
                  hook.notification?.payload?.body,
                  req,
                  data,
                  hook.notification?.payload
                )
              });
              break;
            case 'URL':
              this.handleHttpWebHook(hook.notification?.payload, req, data);
              break;
            default:
              if (
                this.webhookNotificationAdapters &&
                hook.notification?.type &&
                hook.notification?.type in this.webhookNotificationAdapters
              ) {
                this.webhookNotificationAdapters[
                  hook.notification.type
                ].sendMessage(
                  this.parseBody(
                    hook.notification?.payload?.body,
                    req,
                    data,
                    hook.notification?.payload
                  ),
                  JSON.parse(
                    JSON.stringify(hook.notification?.payload),
                    (_key, value) => {
                      return typeof value === 'string'
                        ? this.parseBody(
                            value,
                            req,
                            data,
                            hook.notification?.payload
                          )
                        : value;
                    }
                  )
                );
              }
              break;
          }

          // await axios.post(this.builder.hooks[this.tn][hookName].url, {data}, {
          //   headers: req?.headers
          // })
        }
      }
    } catch (e) {
      console.log('hooks :: error', hookName, e.message);
    }
  }

  private _transformSubmittedFormDataForEmail(data, formView) {
    const transformedData = { ...data };
    for (const col of this.columns) {
      if (!formView.query_params?.showFields?.[col._cn]) {
        delete transformedData[col._cn];
        continue;
      }

      if (col.uidt === 'Attachment') {
        if (typeof transformedData[col._cn] === 'string') {
          transformedData[col._cn] = JSON.parse(transformedData[col._cn]);
        }
        transformedData[col._cn] = (transformedData[col._cn] || [])
          .map(attachment => {
            if (
              [
                'jpeg',
                'gif',
                'png',
                'apng',
                'svg',
                'bmp',
                'ico',
                'jpg',
                'webp'
              ].includes(attachment.title.split('.').pop())
            ) {
              return `<a href="${attachment.url}" target="_blank"><img height="50px" src="${attachment.url}"/></a>`;
            }
            return `<a href="${attachment.url}" target="_blank">${attachment.title}</a>`;
          })
          .join('&nbsp;');
      } else if (
        transformedData[col._cn] &&
        typeof transformedData[col._cn] === 'object'
      ) {
        transformedData[col._cn] = JSON.stringify(transformedData[col._cn]);
      }
    }

    for (const virtual of this.virtualColumns) {
      const hidden = !formView.query_params?.showFields?.[virtual._cn];

      if (virtual.bt) {
        const prop = `${virtual._cn}Read`;
        if (hidden) {
          delete transformedData[prop];
        } else {
          transformedData[prop] =
            transformedData?.[prop]?.[
              this.builder
                .getMeta(virtual.bt.rtn)
                ?.columns?.find(c => c.pv)?._cn
            ];
        }
      } else if (virtual.hm) {
        const prop = `${virtual._cn}List`;
        if (hidden) {
          delete transformedData[prop];
        } else {
          transformedData[prop] = transformedData?.[prop]
            ?.map(
              r =>
                r[
                  this.builder.getMeta(virtual.hm.tn)?.columns?.find(c => c.pv)
                    ?._cn
                ]
            )
            .join(', ');
        }
      } else if (virtual.mm) {
        const prop = `${virtual.mm._rtn}MMList`;
        if (hidden) {
          delete transformedData[prop];
        } else {
          transformedData[prop] = transformedData?.[prop]
            ?.map(
              r =>
                r[
                  this.builder.getMeta(virtual.mm.tn)?.columns?.find(c => c.pv)
                    ?._cn
                ]
            )
            .join(', ');
        }
      }
    }

    return transformedData;
  }

  private async handleHttpWebHook(apiMeta, apiReq, data) {
    try {
      const req = this.axiosRequestMake(apiMeta, apiReq, data);
      await require('axios')(req);
    } catch (e) {
      console.log(e);
    }
  }

  private axiosRequestMake(_apiMeta, apiReq, data) {
    const apiMeta = { ..._apiMeta };
    if (apiMeta.body) {
      try {
        apiMeta.body = JSON.parse(apiMeta.body, (_key, value) => {
          return typeof value === 'string'
            ? this.parseBody(value, apiReq, data, apiMeta)
            : value;
        });
      } catch (e) {
        apiMeta.body = this.parseBody(apiMeta.body, apiReq, data, apiMeta);
        console.log(e);
      }
    }
    if (apiMeta.auth) {
      try {
        apiMeta.auth = JSON.parse(apiMeta.auth, (_key, value) => {
          return typeof value === 'string'
            ? this.parseBody(value, apiReq, data, apiMeta)
            : value;
        });
      } catch (e) {
        apiMeta.auth = this.parseBody(apiMeta.auth, apiReq, data, apiMeta);
        console.log(e);
      }
    }
    apiMeta.response = {};
    const req = {
      params: apiMeta.parameters
        ? apiMeta.parameters.reduce((paramsObj, param) => {
            if (param.name && param.enabled) {
              paramsObj[param.name] = this.parseBody(
                param.value,
                apiReq,
                data,
                apiMeta
              );
            }
            return paramsObj;
          }, {})
        : {},
      url: this.parseBody(apiMeta.path, apiReq, data, apiMeta),
      method: apiMeta.method,
      data: apiMeta.body,
      headers: apiMeta.headers
        ? apiMeta.headers.reduce((headersObj, header) => {
            if (header.name && header.enabled) {
              headersObj[header.name] = this.parseBody(
                header.value,
                apiReq,
                data,
                apiMeta
              );
            }
            return headersObj;
          }, {})
        : {},
      withCredentials: true
    };
    return req;
  }

  // @ts-ignore
  private get emailAdapter(): IEmailAdapter {
    return this.builder?.app?.metaMgr?.emailAdapter;
  }

  // @ts-ignore
  private get webhookNotificationAdapters(): {
    [key: string]: IWebhookNotificationAdapter;
  } {
    return this.builder?.app?.metaMgr?.webhookNotificationAdapters;
  }

  private validateCondition(condition: any, data: any, _req: any) {
    if (!condition || !condition.length) {
      return true;
    }

    const isValid = condition.reduce((valid, con) => {
      let res;
      const field = this.columnToAlias[con.field] ?? con.field;
      let val = data[field];
      switch (typeof con.value) {
        case 'boolean':
          val = !!data[field];
          break;
        case 'number':
          val = !!data[field];
          break;
      }
      switch (con.op as string) {
        case 'is equal':
          res = val === con.value;
          break;
        case 'is not equal':
          res = val !== con.value;
          break;
        case 'is like':
          res =
            data[field]?.toLowerCase()?.indexOf(con.value?.toLowerCase()) > -1;
          break;
        case 'is not like':
          res =
            data[field]?.toLowerCase()?.indexOf(con.value?.toLowerCase()) ===
            -1;
          break;
        case 'is empty':
          res =
            data[field] === '' ||
            data[field] === null ||
            data[field] === undefined;
          break;
        case 'is not empty':
          res = !(
            data[field] === '' ||
            data[field] === null ||
            data[field] === undefined
          );
          break;
        case 'is null':
          res = res = data[field] === null;
          break;
        case 'is not null':
          res = data[field] !== null;
          break;

        /*   todo:     case '<':
                  return condition + `~not(${filt.field},lt,${filt.value})`;
                case '<=':
                  return condition + `~not(${filt.field},le,${filt.value})`;
                case '>':
                  return condition + `~not(${filt.field},gt,${filt.value})`;
                case '>=':
                  return condition + `~not(${filt.field},ge,${filt.value})`;*/
      }

      return con.logicOp === 'or' ? valid || res : valid && res;
    }, true);

    return isValid;
  }

  private parseBody(
    template: string,
    req: any,
    data: any,
    payload: any
  ): string {
    if (!template) {
      return template;
    }

    return Handlebars.compile(template, { noEscape: true })({
      data,
      user: req?.user,
      payload,
      env: process.env
    });
  }
}

export default BaseModel;

/**
 * @copyright Copyright (c) 2021, Xgene Cloud Ltd
 *
 * @author Naveen MR <oof1lab@gmail.com>
 * @author Pranav C Balan <pranavxc@gmail.com>
 *
 * @license GNU AGPL version 3 or any later version
 *
 * This program is free software: you can redistribute it and/or modify
 * it under the terms of the GNU Affero General Public License as
 * published by the Free Software Foundation, either version 3 of the
 * License, or (at your option) any later version.
 *
 * This program is distributed in the hope that it will be useful,
 * but WITHOUT ANY WARRANTY; without even the implied warranty of
 * MERCHANTABILITY or FITNESS FOR A PARTICULAR PURPOSE.  See the
 * GNU Affero General Public License for more details.
 *
 * You should have received a copy of the GNU Affero General Public License
 * along with this program. If not, see <http://www.gnu.org/licenses/>.
 *
 */<|MERGE_RESOLUTION|>--- conflicted
+++ resolved
@@ -49,9 +49,6 @@
   public async beforeUpdate(data: any, _trx: any, req): Promise<void> {
     req = req || {};
     req['oldData'] = await this.readByPk(req['params'].id);
-<<<<<<< HEAD
-    await this.handleHooks('before.update', data, req);
-=======
     const ignoreWebhook = req.query?.ignoreWebhook;
     if (ignoreWebhook) {
       if (ignoreWebhook != 'true' && ignoreWebhook != 'false') {
@@ -61,7 +58,6 @@
     if (ignoreWebhook === undefined || ignoreWebhook === 'false') {
       await this.handleHooks('before.update', data, req);
     }
->>>>>>> 7374f758
   }
 
   public async afterUpdate(data: any, _trx: any, req): Promise<void> {
@@ -85,51 +81,16 @@
           ip: req.clientIp,
           user: req.user?.email
         }
-<<<<<<< HEAD
       );
-    await this.handleHooks('after.update', data, req);
-=======
-      )
-      const ignoreWebhook = req.query?.ignoreWebhook;
-      if (ignoreWebhook) {
-        if (ignoreWebhook != 'true' && ignoreWebhook != 'false') {
-          throw new Error('ignoreWebhook value can be either true or false');
-        }
-      }
-      if (ignoreWebhook === undefined || ignoreWebhook === 'false') {
-        await this.handleHooks('after.update', data, req);
-      }
-  }
-
-  private _updateAuditDescription(id, oldData: any, data: any) {
-    return `Table ${this._tn} : ${id} ${(() => {
-      const keys = Object.keys(data);
-      const result = [];
-      keys.forEach(key => {
-        if (oldData[key] !== data[key]) {
-          result.push(
-            `field ${key} got changed from ${oldData[key]} to ${data[key]}`
-          );
-        }
-      });
-      return result.join(',\n');
-    })()}`;
-  }
-
-  private _updateAuditDetails(oldData: any, data: any) {
-    return (() => {
-      const keys = Object.keys(data);
-      const result = [];
-      keys.forEach(key => {
-        if (oldData[key] !== data[key]) {
-          result.push(`<span class="">${key}</span>
-          : <span class="text-decoration-line-through red px-2 lighten-4 black--text">${oldData[key]}</span>
-          <span class="black--text green lighten-4 px-2">${data[key]}</span>`);
-        }
-      });
-      return result.join(',<br/>');
-    })();
->>>>>>> 7374f758
+    const ignoreWebhook = req.query?.ignoreWebhook;
+    if (ignoreWebhook) {
+      if (ignoreWebhook != 'true' && ignoreWebhook != 'false') {
+        throw new Error('ignoreWebhook value can be either true or false');
+      }
+    }
+    if (ignoreWebhook === undefined || ignoreWebhook === 'false') {
+      await this.handleHooks('after.update', data, req);
+    }
   }
 
   private _updateAuditDescription(id, oldData: any, data: any) {
