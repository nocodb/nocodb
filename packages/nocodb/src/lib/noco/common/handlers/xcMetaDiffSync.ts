import BaseApiBuilder, { XcTablesPopulateParams } from '../BaseApiBuilder';
import xcMetaDiff, {
  NcMetaDiff as NcMetaDiffType,
  XcMetaDiffType
} from '../../meta/handlers/xcMetaDiff';
import XcCache from '../../plugins/adapters/cache/XcCache';
import { GqlApiBuilder } from '../../gql/GqlApiBuilder';

// @ts-ignore
export default async function(this: BaseApiBuilder<any> | any) {
  const changes: Array<NcMetaDiffType> = await xcMetaDiff.call(
    {
      projectGetSqlClient: () => {
        return this.getSqlClient();
      },
      getProjectId: () => this.getProjectId(),
      getDbAlias: () => this.getDbAlias(),
      getBuilder: () => this,
      xcMeta: this.xcMeta
    },
    {}
  );

  const populateParams: XcTablesPopulateParams = {
    tableNames: [],
    type: 'table',
    columns: {},
    oldMetas: {}
  };
  const populateViewsParams: XcTablesPopulateParams = {
    tableNames: [],
    type: 'view',
    columns: {},
    oldMetas: {}
  };
  // @ts-ignore
  const tableList = (await this.sqlClient.tableList())?.data?.list?.filter(
    t => {
      if (this?.prefix) {
        return t.tn?.startsWith(this?.prefix);
      }
      return true;
    }
  );

  // @ts-ignore
  const viewList = (await this.sqlClient.viewList())?.data?.list
    ?.map(v => {
      v.type = 'view';
      v.tn = v.view_name;
      return v;
    })
    .filter(t => {
      if (this?.prefix) {
        return t.tn?.startsWith(this?.prefix);
      }
      return true;
    });
  // @ts-ignore
  const relationList = (await this.getSqlClient().tableList())?.data?.list;

  const oldModels = await this.xcMeta.metaList(
    this.getProjectId(),
    this.getDbAlias(),
    'nc_models',
    { condition: { type: 'table' } }
  );

  const oldViewModels = await this.xcMeta.metaList(
    this.getProjectId(),
    this.getDbAlias(),
    'nc_models',
    { condition: { type: 'view' } }
  );

  const oldMetasRef = {};
  const oldViewMetasRef = {};
  // @ts-ignore
  const oldMetas = oldModels.map(m => {
    const meta = JSON.parse(m.meta);
    XcCache.del([this.projectId, this.dbAlias, 'table', meta.tn].join('::'));
    meta.id = m.id;
    populateParams.oldMetas[meta.tn] = meta;
    oldMetasRef[meta.tn] = meta;
    return meta;
  }); // @ts-ignore
  const oldViewMetas = oldViewModels.map(m => {
    const meta = JSON.parse(m.meta);
    XcCache.del([this.projectId, this.dbAlias, 'table', meta.tn].join('::'));
    XcCache.del([this.projectId, this.dbAlias, 'view', meta.tn].join('::'));
    meta.id = m.id;
    populateViewsParams.oldMetas[meta.tn] = meta;
    oldViewMetasRef[meta.tn] = meta;
    return meta;
  });

  const oldQueryParams = oldModels.map(m => JSON.parse(m.query_params));

  const relationTableMetas = new Set<any>();
  for (const { tn, detectedChanges } of changes) {
    if (!detectedChanges?.length) continue;

    for (const change of detectedChanges) {
      switch (change.type) {
        case XcMetaDiffType.TABLE_NEW:
          // add table to list

          populateParams.tableNames.push({ tn });

          break;
        case XcMetaDiffType.TABLE_REMOVE:
          {
            // delete table meta and views
            // delete lookup relation etc

            // todo: enable

            await this.deleteTableNameInACL(tn);

            await this.xcMeta.metaDelete(
              this.projectId,
              this.dbAlias,
              'nc_shared_views',
              {
                model_name: tn
              }
            );
            await this.xcMeta.metaDelete(
              this.projectId,
              this.dbAlias,
              'nc_models',
              null,
              {
                _or: [
                  {
                    title: { eq: tn }
                  },
                  {
                    parent_model_title: { eq: tn }
                  }
                ]
              }
            );
            if (this.metas?.[tn]) delete this.metas[tn];
            if (this.models?.[tn]) delete this.models[tn];
            if (this.resolvers?.[tn]) delete this.resolvers[tn];
            if (this.schemas?.[tn]) delete this.schemas[tn];
            await this.xcMeta.metaDelete(
              this.projectId,
              this.dbAlias,
              'nc_resolvers',
              {
                title: tn
              }
            );
          }
          break;
        case XcMetaDiffType.TABLE_COLUMN_ADD:
          // update old
          populateParams.tableNames.push({ tn });
          populateParams.oldMetas[tn] = oldMetas.find(m => m.tn === tn);

          break;
        case XcMetaDiffType.TABLE_COLUMN_TYPE_CHANGE:
          // update type in old meta

          populateParams.oldMetas[tn] = oldMetas.find(m => m.tn === tn);
          populateParams.tableNames.push({
            tn,
            _tn: populateParams.oldMetas[tn]?._tn
          });

          break;
        case XcMetaDiffType.TABLE_COLUMN_REMOVE:
          {
            const oldMetaIdx = oldMetas.findIndex(m => m.tn === tn);
            if (oldMetaIdx === -1)
              throw new Error('Old meta not found : ' + tn);

            const oldMeta = oldMetas[oldMetaIdx];

            populateParams.oldMetas[tn] = oldMeta;
            populateParams.tableNames.push({
              tn,
              _tn: populateParams.oldMetas[tn]?._tn
            });

            const queryParams = oldQueryParams[oldMetaIdx];

            const oldColumn = oldMeta.columns.find(c => c.cn === change?.cn);

            const {
              virtualViews,
              virtualViewsParamsArr
              // @ts-ignore
            } = await this.extractSharedAndVirtualViewsParams(tn);
            // virtual views param update
            for (const qp of [queryParams, ...virtualViewsParamsArr]) {
              if (!qp) continue;

              // @ts-ignore
              const {
                filters = {},
                sortList = [],
                showFields = {},
                fieldsOrder = [],
                extraViewParams = {}
              } = qp;

              /* update sort field */
              /*   const sIndex = (sortList || []).findIndex(
    v => v.field === oldColumn._cn
  );
  if (sIndex > -1) {
    sortList.splice(sIndex, 1);
  }*/
              for (const sort of sortList || []) {
                if (
                  sort?.field === oldColumn.cn ||
                  sort?.field === oldColumn._cn
                ) {
                  sortList.splice(sortList.indexOf(sort), 1);
                }
              }

              /* update show field */
              if (oldColumn.cn in showFields || oldColumn._cn in showFields) {
                delete showFields[oldColumn.cn];
                delete showFields[oldColumn._cn];
              }
              /* update filters */
              // todo: remove only corresponding filter and compare field name
              /* if (
   filters &&
   (JSON.stringify(filters)?.includes(`"${oldColumn.cn}"`) ||
     JSON.stringify(filters)?.includes(`"${oldColumn._cn}"`))
 ) {
   filters.splice(0, filters.length);
 }*/
              for (const filter of filters) {
                if (
                  filter?.field === oldColumn.cn ||
                  filter?.field === oldColumn._cn
                ) {
                  filters.splice(filters.indexOf(filter), 1);
                }
              }

              /* update fieldsOrder */
              let index = fieldsOrder.indexOf(oldColumn.cn);
              if (index > -1) {
                fieldsOrder.splice(index, 1);
              }
              index = fieldsOrder.indexOf(oldColumn._cn);
              if (index > -1) {
                fieldsOrder.splice(index, 1);
              }

              /* update formView params */
              //  extraViewParams.formParams.fields
              if (extraViewParams?.formParams?.fields?.[oldColumn.cn]) {
                delete extraViewParams.formParams.fields[oldColumn.cn];
              }
              if (extraViewParams?.formParams?.fields?.[oldColumn._cn]) {
                delete extraViewParams.formParams.fields[oldColumn._cn];
              }
            }

            // todo: enable
            await this.updateSharedAndVirtualViewsParams(
              virtualViewsParamsArr,
              virtualViews
            );

            await this.metaQueryParamsUpdate(queryParams, tn);

            // Delete lookup columns mapping to current column
            // update column name in belongs to
            if (oldMeta.belongsTo?.length) {
              for (const bt of oldMeta.belongsTo) {
                // filter out lookup columns which maps to current col
                oldMetasRef[bt.rtn].v = oldMetasRef[bt.rtn].v?.filter(v => {
                  if (v.lk && v.lk.ltn === tn && v.lk.lcn === oldColumn.cn) {
                    relationTableMetas.add(oldMetasRef[bt.rtn]);
                    return false;
                  }
                  return true;
                });
              }
            }

            // update column name in has many
            if (oldMeta.hasMany?.length) {
              for (const hm of oldMeta.hasMany) {
                // filter out lookup columns which maps to current col
                oldMetasRef[hm.tn].v = oldMetasRef[hm.tn].v?.filter(v => {
                  if (v.lk && v.lk.ltn === tn && v.lk.lcn === change.cn) {
                    relationTableMetas.add(oldMetasRef[hm.tn]);
                    return false;
                  }
                  return true;
                });
              }
            }

            // update column name in many to many
            if (oldMeta.manyToMany?.length) {
              for (const mm of oldMeta.manyToMany) {
                // filter out lookup columns which maps to current col
                oldMetasRef[mm.rtn].v = oldMetasRef[mm.rtn].v?.filter(v => {
                  if (v.lk && v.lk.ltn === tn && v.lk.lcn === change.cn) {
                    relationTableMetas.add(oldMetasRef[mm.rtn]);
                    return false;
                  }
                  return true;
                });
              }
            }
          }
          break;
        case XcMetaDiffType.TABLE_RELATION_ADD:
          {
            if (change.tn === tn) {
              // todo : enable
              // ignore duplicate
              await this.xcMeta.metaInsert(
                this.projectId,
                this.dbAlias,
                'nc_relations',
                {
                  tn: change.tn,
                  _tn: this.getTableNameAlias(change.tn),
                  cn: change.cn,
                  rtn: change.rtn,
                  _rtn: this.getTableNameAlias(change.rtn),
                  rcn: change.rcn,
                  type: 'real',
                  db_type: this.connectionConfig?.client
                  // todo: get these info
                  /* dr: ,
          ur: onUpdate,
          fkn*/
                }
              );
              populateParams.tableNames.push({ tn: change.tn });
              populateParams.tableNames.push({ tn: change.rtn });
            }
          }
          break;
        case XcMetaDiffType.TABLE_VIRTUAL_M2M_REMOVE:
          {
            for (const tn of [change.mm.tn, change.mm.rtn]) {
              const {
                // @ts-ignore
                virtualViews,
                virtualViewsParamsArr
              } = await this.extractSharedAndVirtualViewsParams(tn);

              const oldMeta = oldMetas.find(m => m.tn === tn);
              populateParams.oldMetas[tn] = oldMeta;
              populateParams.tableNames.push({
                tn,
                _tn: populateParams.oldMetas[tn]?._tn
              });

              // extract alias of relation virtual column
              const alias = oldMeta?.v?.find(
                v =>
                  v?.mm?.tn === change.mm.tn &&
                  v?.mm?.vtn === change.mm.vtn &&
                  v?.mm?.rtn === change.mm.rtn
              )?._cn;

              // virtual views param update
              for (const qp of [virtualViewsParamsArr]) {
                // @ts-ignore
                const {
                  showFields = {},
                  fieldsOrder,
                  extraViewParams = {}
                } = qp;

                /* update show field */
                if (alias in showFields) {
                  delete showFields[alias];
                }

                /* update fieldsOrder */
                const index = fieldsOrder.indexOf(alias);
                if (index > -1) {
                  fieldsOrder.splice(index, 1);
                }

                /* update formView params */
                if (extraViewParams?.formParams?.fields?.[alias]) {
                  delete extraViewParams.formParams.fields[alias];
                }
              }
              // todo: enable
              await this.updateSharedAndVirtualViewsParams(
                virtualViewsParamsArr,
                virtualViews
              );
            }

            const parentMeta = oldMetas.find(m => m.tn === change.mm.tn);

            Object.assign(parentMeta, {
              v: parentMeta.v.filter(
                ({ mm, lk, rl }) =>
                  (!mm || mm.rtn !== change.mm.rtn || mm.tn !== change.mm.tn) &&
                  !(
                    lk &&
                    lk.type === 'hm' &&
                    lk.rtn === change.mm.rtn &&
                    lk.tn === change.mm.tn
                  ) &&
                  !(
                    rl &&
                    rl.type === 'hm' &&
                    rl.rtn === change.mm.rtn &&
                    rl.tn === change.mm.tn
                  )
              )
            });

            const childMeta = oldMetas.find(m => m.tn === change.mm.rtn);

            Object.assign(childMeta, {
              v: childMeta.v.filter(
                ({ mm, lk, rl }) =>
                  (!mm || mm.rtn !== change.mm.tn || mm.tn !== change.mm.rtn) &&
                  !(
                    lk &&
                    lk.type === 'hm' &&
                    lk.rtn === change.mm.tn &&
                    lk.tn === change.mm.rtn
                  ) &&
                  !(
                    rl &&
                    rl.type === 'hm' &&
                    rl.rtn === change.mm.tn &&
                    rl.tn === change.mm.rtn
                  )
              )
            });
          }
          break;
        case XcMetaDiffType.TABLE_RELATION_REMOVE:
        case XcMetaDiffType.TABLE_VIRTUAL_RELATION_REMOVE:
          {
            // todo: remove from  nc_relations
            // todo:enable
            await this.xcMeta.metaDelete(
              this.projectId,
              this.dbAlias,
              'nc_relations',
              {
                tn: change.tn,
                cn: change.cn,
                rtn: change.rtn,
                rcn: change.rcn,
                type:
                  XcMetaDiffType.TABLE_RELATION_REMOVE === change.type
                    ? 'real'
                    : 'virtual'
                // db_type: this.connectionConfig?.client
              }
            );

            await this.deleteRelationInACL(change.rtn, change.tn);

            for (const tn of [change.tn, change.rtn]) {
              const {
                // @ts-ignore
                virtualViews,
                virtualViewsParamsArr
              } = await this.extractSharedAndVirtualViewsParams(tn);

              const oldMeta = oldMetas.find(m => m.tn === tn);
              populateParams.oldMetas[tn] = oldMeta;
              populateParams.tableNames.push({
                tn,
                _tn: populateParams.oldMetas[tn]?._tn
              });

              // extract alias of relation virtual column
              const relation = change.tn === tn ? 'bt' : 'hm';
              const alias = oldMeta?.v?.find(
                v =>
                  v?.[relation]?.tn === change.tn &&
                  v?.[relation]?.rtn === change.rtn
              )?._cn;

              // virtual views param update
              for (const qp of virtualViewsParamsArr) {
                // @ts-ignore
                const {
                  showFields = {},
                  fieldsOrder,
                  extraViewParams = {}
                } = qp;

                /* update show field */
                if (alias in showFields) {
                  delete showFields[alias];
                }

                /* update fieldsOrder */
                const index = fieldsOrder.indexOf(alias);
                if (index > -1) {
                  fieldsOrder.splice(index, 1);
                }

                /* update formView params */
                if (extraViewParams?.formParams?.fields?.[alias]) {
                  delete extraViewParams.formParams.fields[alias];
                }
              }
              // todo: enable
              await this.updateSharedAndVirtualViewsParams(
                virtualViewsParamsArr,
                virtualViews
              );
            }

            // todo: bt
            const childMeta = oldMetas.find(m => m.tn === change.tn);
            Object.assign(childMeta, {
              v: childMeta.v.filter(
                ({ bt, lk }) =>
                  (!bt || bt.rtn !== change.rtn || bt.tn !== change.tn) &&
                  !(
                    lk &&
                    lk.type === 'bt' &&
                    lk.rtn === change.rtn &&
                    lk.tn === change.tn
                  )
              )
            });
            // todo: hm
            const parentMeta = oldMetas.find(m => m.tn === change.rtn);
            Object.assign(parentMeta, {
              v: parentMeta.v.filter(
                ({ hm, lk, rl }) =>
                  (!hm || hm.rtn !== change.rtn || hm.tn !== change.tn) &&
                  !(
                    lk &&
                    lk.type === 'hm' &&
                    lk.rtn === change.rtn &&
                    lk.tn === change.tn
                  ) &&
                  !(
                    rl &&
                    rl.type === 'hm' &&
                    rl.rtn === change.rtn &&
                    rl.tn === change.tn
                  )
              )
            });
          }
          break;

        case XcMetaDiffType.VIEW_NEW:
          // add table to list

          populateViewsParams.tableNames.push({ tn });

          break;
        case XcMetaDiffType.VIEW_REMOVE:
          {
            // delete table meta and views
            // delete lookup relation etc

            // todo: enable

            await this.deleteTableNameInACL(tn);

            await this.xcMeta.metaDelete(
              this.projectId,
              this.dbAlias,
              'nc_shared_views',
              {
                model_name: tn
              }
            );
            await this.xcMeta.metaDelete(
              this.projectId,
              this.dbAlias,
              'nc_models',
              {
                type: 'view'
              },
              {
                _or: [
                  {
                    title: { eq: tn }
                  },
                  {
                    parent_model_title: { eq: tn }
                  }
                ]
              }
            );
            if (delete this.metas[tn]) delete this.metas[tn];
            if (delete this.models[tn]) delete this.models[tn];
          }
          break;
        case XcMetaDiffType.VIEW_COLUMN_ADD:
          // update old
          populateViewsParams.tableNames.push({ tn });
          populateViewsParams.oldMetas[tn] = oldViewMetas.find(
            m => m.tn === tn
          );

          break;
        case XcMetaDiffType.VIEW_COLUMN_TYPE_CHANGE:
          // update type in old meta

          populateViewsParams.oldMetas[tn] = oldViewMetas.find(
            m => m.tn === tn
          );
          populateViewsParams.tableNames.push({
            tn,
            _tn: populateViewsParams.oldMetas[tn]?._tn
          });

          break;
        case XcMetaDiffType.VIEW_COLUMN_REMOVE:
          {
            const oldViewMetaIdx = oldViewMetas.findIndex(m => m.tn === tn);
            if (oldViewMetaIdx === -1)
              throw new Error('Old meta not found : ' + tn);

            const oldViewMeta = oldViewMetas[oldViewMetaIdx];

            populateViewsParams.oldMetas[tn] = oldViewMeta;
            populateViewsParams.tableNames.push({
              tn,
              _tn: populateViewsParams.oldMetas[tn]?._tn
            });

            const queryParams = oldQueryParams[oldViewMetaIdx];

            const oldColumn = oldViewMeta.columns.find(
              c => c.cn === change?.cn
            );

            const {
              // virtualViews,
              virtualViewsParamsArr
              // @ts-ignore
            } = await this.extractSharedAndVirtualViewsParams(tn);
            // virtual views param update
            for (const qp of [queryParams, ...virtualViewsParamsArr]) {
              if (!qp) continue;

              // @ts-ignore
              const {
                filters = {},
                sortList = [],
                showFields = {},
                fieldsOrder = [],
                extraViewParams = {}
              } = qp;

              /* update sort field */
              /*   const sIndex = (sortList || []).findIndex(
  v => v.field === oldColumn._cn
);
if (sIndex > -1) {
  sortList.splice(sIndex, 1);
}*/
              for (const sort of sortList || []) {
                if (
                  sort?.field === oldColumn.cn ||
                  sort?.field === oldColumn._cn
                ) {
                  sortList.splice(sortList.indexOf(sort), 1);
                }
              }

              /* update show field */
              if (oldColumn.cn in showFields || oldColumn._cn in showFields) {
                delete showFields[oldColumn.cn];
                delete showFields[oldColumn._cn];
              }
              /* update filters */
              // todo: remove only corresponding filter and compare field name
              /* if (
 filters &&
 (JSON.stringify(filters)?.includes(`"${oldColumn.cn}"`) ||
   JSON.stringify(filters)?.includes(`"${oldColumn._cn}"`))
) {
 filters.splice(0, filters.length);
}*/
              for (const filter of filters) {
                if (
                  filter?.field === oldColumn.cn ||
                  filter?.field === oldColumn._cn
                ) {
                  filters.splice(filters.indexOf(filter), 1);
                }
              }

              /* update fieldsOrder */
              let index = fieldsOrder.indexOf(oldColumn.cn);
              if (index > -1) {
                fieldsOrder.splice(index, 1);
              }
              index = fieldsOrder.indexOf(oldColumn._cn);
              if (index > -1) {
                fieldsOrder.splice(index, 1);
              }

              /* update formView params */
              //  extraViewParams.formParams.fields
              if (extraViewParams?.formParams?.fields?.[oldColumn.cn]) {
                delete extraViewParams.formParams.fields[oldColumn.cn];
              }
              if (extraViewParams?.formParams?.fields?.[oldColumn._cn]) {
                delete extraViewParams.formParams.fields[oldColumn._cn];
              }
            }

            // Delete lookup columns mapping to current column
            // update column name in belongs to
            if (oldViewMeta.belongsTo?.length) {
              for (const bt of oldViewMeta.belongsTo) {
                // filter out lookup columns which maps to current col
                oldMetasRef[bt.rtn].v = oldMetasRef[bt.rtn].v?.filter(v => {
                  if (v.lk && v.lk.ltn === tn && v.lk.lcn === oldColumn.cn) {
                    relationTableMetas.add(oldMetasRef[bt.rtn]);
                    return false;
                  }
                  return true;
                });
              }
            }

            // update column name in has many
            if (oldViewMeta.hasMany?.length) {
              for (const hm of oldViewMeta.hasMany) {
                // filter out lookup columns which maps to current col
                oldMetasRef[hm.tn].v = oldMetasRef[hm.tn].v?.filter(v => {
                  if (v.lk && v.lk.ltn === tn && v.lk.lcn === change.cn) {
                    relationTableMetas.add(oldMetasRef[hm.tn]);
                    return false;
                  }
                  return true;
                });
              }
            }

            // update column name in many to many
            if (oldViewMeta.manyToMany?.length) {
              for (const mm of oldViewMeta.manyToMany) {
                // filter out lookup columns which maps to current col
                oldMetasRef[mm.rtn].v = oldMetasRef[mm.rtn].v?.filter(v => {
                  if (v.lk && v.lk.ltn === tn && v.lk.lcn === change.cn) {
                    relationTableMetas.add(oldMetasRef[mm.rtn]);
                    return false;
                  }
                  return true;
                });
              }
            }
          }
          break;
      }
    }
  }

  // update relation tables metadata
  for (const relMeta of relationTableMetas) {
    populateParams.tableNames.push({
      tn: relMeta.tn,
      _tn: relMeta._tn
    });
    populateParams.oldMetas[relMeta.tn] = relMeta;
  }

  // todo: optimize
  // remove duplicate from list
  populateParams.tableNames = populateParams.tableNames?.filter(t => {
    return t === populateParams.tableNames.find(t1 => t1.tn === t.tn);
  });
<<<<<<< HEAD
  await this.xcTablesPopulate(populateViewsParams);
  await this.xcTablesPopulate(populateParams);
=======

  // invoke only if there is change in at least one table
  if (populateParams.tableNames?.length) {
    await this.xcTablesPopulate(populateParams);
  }
  if (populateViewsParams.tableNames?.length) {
    await this.xcTablesPopulate(populateViewsParams);
  }
>>>>>>> 91be399f

  if (this instanceof GqlApiBuilder) {
    await (this as GqlApiBuilder).reInitializeGraphqlEndpoint();
  }

  return populateParams;
}<|MERGE_RESOLUTION|>--- conflicted
+++ resolved
@@ -785,10 +785,6 @@
   populateParams.tableNames = populateParams.tableNames?.filter(t => {
     return t === populateParams.tableNames.find(t1 => t1.tn === t.tn);
   });
-<<<<<<< HEAD
-  await this.xcTablesPopulate(populateViewsParams);
-  await this.xcTablesPopulate(populateParams);
-=======
 
   // invoke only if there is change in at least one table
   if (populateParams.tableNames?.length) {
@@ -797,7 +793,6 @@
   if (populateViewsParams.tableNames?.length) {
     await this.xcTablesPopulate(populateViewsParams);
   }
->>>>>>> 91be399f
 
   if (this instanceof GqlApiBuilder) {
     await (this as GqlApiBuilder).reInitializeGraphqlEndpoint();
