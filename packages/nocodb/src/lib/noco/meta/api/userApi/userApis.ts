--- conflicted
+++ resolved
@@ -160,7 +160,18 @@
   } as any);
 }
 
-<<<<<<< HEAD
+function isInvalidToken(token, user): boolean {
+  return !token || !user || token !== user.invite_token;
+}
+
+async function signUpNotAllowed(token, user): Promise<boolean> {
+  return (
+    process.env.NC_NO_SIGN_UP === '1' &&
+    !(await User.isFirst()) &&
+    isInvalidToken(token, user)
+  );
+}
+
 async function successfulSignIn({
   user,
   err,
@@ -169,21 +180,6 @@
   res,
   auditDescription
 }) {
-=======
-function isInvalidToken(token, user): boolean {
-  return !token || !user || token !== user.invite_token;
-}
-
-async function signUpNotAllowed(token, user): Promise<boolean> {
-  return (
-    process.env.NC_NO_SIGN_UP === '1' &&
-    !(await User.isFirst()) &&
-    isInvalidToken(token, user)
-  );
-}
-
-async function successfulSign({ user, err, info, req, res, auditDescription }) {
->>>>>>> fb867603
   try {
     if (!user || !user.email) {
       if (err) {
@@ -236,11 +232,7 @@
     'local',
     { session: false },
     async (err, user, info): Promise<any> =>
-<<<<<<< HEAD
       await successfulSignIn({
-=======
-      await successfulSign({
->>>>>>> fb867603
         user,
         err,
         info,
@@ -259,11 +251,7 @@
       callbackURL: req.ncSiteUrl + Noco.getConfig().dashboardPath
     },
     async (err, user, info): Promise<any> =>
-<<<<<<< HEAD
       await successfulSignIn({
-=======
-      await successfulSign({
->>>>>>> fb867603
         user,
         err,
         info,
