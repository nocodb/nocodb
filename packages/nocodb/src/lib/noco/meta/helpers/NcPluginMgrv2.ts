--- conflicted
+++ resolved
@@ -1,6 +1,5 @@
 import {
   IEmailAdapter,
-  IStorageAdapter,
   IWebhookNotificationAdapter
   // XcEmailPlugin,
   // XcPlugin,
@@ -121,11 +120,7 @@
     }
 
     await plugin.init(pluginData?.input);
-<<<<<<< HEAD
-    return plugin.getAdapter() as IStorageAdapter;
-=======
     return plugin.getAdapter();
->>>>>>> 1bc988ef
   }
 
   public static async emailAdapter(
