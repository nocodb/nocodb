import path from 'path';

import autoBind from 'auto-bind';
import debug from 'debug';
import * as ejs from 'ejs';
import { Router } from 'express';

import { URL } from 'url';
import { DbConfig, NcConfig } from '../../../interface/config';
import ModelXcMetaFactory from '../../sqlMgr/code/models/xc/ModelXcMetaFactory';
import SwaggerXc from '../../sqlMgr/code/routers/xc-ts/SwaggerXc';
import SwaggerXcBt from '../../sqlMgr/code/routers/xc-ts/SwaggerXcBt';
import SwaggerXcHm from '../../sqlMgr/code/routers/xc-ts/SwaggerXcHm';
import ExpressXcTsRoutes from '../../sqlMgr/code/routes/xc-ts/ExpressXcTsRoutes';
import ExpressXcTsRoutesBt from '../../sqlMgr/code/routes/xc-ts/ExpressXcTsRoutesBt';
import ExpressXcTsRoutesHm from '../../sqlMgr/code/routes/xc-ts/ExpressXcTsRoutesHm';
import NcHelp from '../../utils/NcHelp';
import NcProjectBuilder from '../NcProjectBuilder';
import Noco from '../Noco';
import BaseApiBuilder, {
  IGNORE_TABLES,
  NcMetaData,
  XcTablesPopulateParams
} from '../common/BaseApiBuilder';
import NcMetaIO from '../meta/NcMetaIO';

import { RestCtrl } from './RestCtrl';
import { RestCtrlBelongsTo } from './RestCtrlBelongsTo';
import { RestCtrlCustom } from './RestCtrlCustom';
import { RestCtrlHasMany } from './RestCtrlHasMany';
import { RestCtrlProcedure } from './RestCtrlProcedure';
<<<<<<< HEAD
import { BaseModelSql } from '../../dataMapper';
import IStorageAdapter from '../../../interface/IStorageAdapter';
import NcPluginMgr from '../plugins/NcPluginMgr';
=======
import Column from '../../noco-models/Column';
// import NocoTypeGenerator from '../noco-resolver/NocoTypeGenerator';
// import NocoResolverGenerator from '../noco-resolver/NocoResolverGenerator';
// import { RestCtrlv2 } from './RestCtrlv2';
// import registerRestCtrl from './registerRestCtrl';
import { MetaTable } from '../../utils/globals';
// import { BaseModelSqlv2 } from '../../dataMapper/lib/sql/BaseModelSqlv2';
>>>>>>> 7374f758

const log = debug('nc:api:rest');
const NC_CUSTOM_ROUTE_KEY = '__xc_custom';

export class RestApiBuilder extends BaseApiBuilder<Noco> {
  public readonly type = 'rest';
  private controllers: {
    [key: string]:
      | RestCtrlBelongsTo
      | RestCtrl
      | RestCtrlHasMany
      | RestCtrlCustom;
  };

  protected nocoTypes: any;
  protected nocoRootResolvers: any;
  private procedureCtrl: RestCtrlProcedure;
  private routers: { [key: string]: Router };
  private apiCount = 0;
  private customRoutes: any;

  constructor(
    app: Noco,
    projectBuilder: NcProjectBuilder,
    config: NcConfig,
    connectionConfig: DbConfig,
    xcMeta?: NcMetaIO
  ) {
    super(app, projectBuilder, config, connectionConfig);
    autoBind(this);
    this.controllers = {};
    this.routers = {};
    this.hooks = {};
    this.xcMeta = xcMeta;
    this.pluginMgr = new NcPluginMgr(app, xcMeta);
  }

  public async init(): Promise<void> {
    await super.init();
<<<<<<< HEAD
    await this.pluginMgr.init();
    return await this.loadRoutes(null);
=======
    // return await this.loadRoutes(null);
>>>>>>> 7374f758
  }

  private get storageAdapter(): IStorageAdapter {
    return this.pluginMgr?.storageAdapter;
  }

  public async loadRoutes(customRoutes: any): Promise<any> {
    this.customRoutes = customRoutes;

    this.log('loadRoutes');
    const t = process.hrtime();

    this.initDbDriver();

    // todo: change condition
    if (this.connectionConfig.meta.reset) {
      await this.xcMeta.metaReset(this.projectId, this.dbAlias);
      this.log('loadRoutes : Metadata reset completed');
    }

    if (!(await this.xcMeta.isMetaDataExists(this.projectId, this.dbAlias))) {
      await this.xcTablesPopulate({});
      this.log('loadRoutes : Populated metadata from database');
    } else {
      // NOTE: xc-meta
      await this.xcTablesRead();
      this.log('loadRoutes : App initialized from metadata');
    }

    await this.loadHooks();
    await this.loadFormViews();
    await super.loadCommon();

    const t1 = process.hrtime(t);
    const t2 = t1[0] + t1[1] / 1000000000;

    return {
      type: 'rest',
      apiCount: this.apiCount,
      dbType: this.connectionConfig.client,
      apiEndpoint: `/nc/${this.projectId}/${this.dbAlias}/swagger`,
      tablesCount: this.tablesCount,
      relationsCount: this.relationsCount,
      viewsCount: this.viewsCount,
      functionsCount: this.functionsCount,
      proceduresCount: this.proceduresCount,
      client: this.connectionConfig.client,
      databaseName: (this.connectionConfig?.connection as any)?.database,
      timeTaken: t2.toFixed(1)
    };
  }

  public async xcTablesRead(tables?: string[]): Promise<any> {
    this.log('xcTablesRead : %o', tables);
    const swagger = [];
    const {
      enabledModels,
      tableAndViewArr,
      functionArr,
      procedureArr
    } = await this.readXcModelsAndGroupByType();

    const router = (this.routers.___procedure = Router());
    this.procedureCtrl = new RestCtrlProcedure(
      this,
      functionArr,
      procedureArr,
      this.procedureOrFunctionAcls
    );
    this.procedureCtrl.mapRoutes(router, this.customRoutes);
    swagger.push(this.procedureCtrl.getSwaggerObj());
    this.router.use('/api/' + this.routeVersionLetter, router);
    // this.nocoTypes = await NocoTypeGenerator.generate(
    //   Object.values(this.models2),
    //   {
    //     ncMeta: this.xcMeta,
    //     baseModels2: this.baseModels2
    //   }
    // );
    //
    // this.nocoRootResolvers = await NocoResolverGenerator.generate(
    //   Object.values(this.models2),
    //   {
    //     ncMeta: this.xcMeta,
    //     types: this.nocoTypes,
    //     baseModels2: this.baseModels2
    //   }
    // );

    const routesArr = (
      await this.xcMeta.metaList(this.projectId, this.dbAlias, 'nc_routes', {
        condition: {
          handler_type: 1
        },
        xcCondition: {
          _not: {
            is_custom: true
          }
        }
      })
    )
      .sort((a, b) => a.order - b.order)
      .map(it => ({
        ...it,
        acl: JSON.parse(it.acl),
        functions: it.functions && JSON.parse(it.functions),
        handler: JSON.parse(it.handler)
      }));

    const middlewaresArr = (
      await this.xcMeta.metaList(this.projectId, this.dbAlias, 'nc_routes', {
        condition: { handler_type: 2 },
        xcCondition: {
          _not: {
            is_custom: true
          }
        }
      })
    )
      .sort((a, b) => a.order - b.order)
      .map(it => ({
        ...it,
        functions: it.functions && JSON.parse(it.functions)
      }));

    const customRoutes = (
      await this.xcMeta.metaList(this.projectId, this.dbAlias, 'nc_routes', {
        condition: {
          is_custom: true
        }
      })
    )
      .sort((a, b) => a.order - b.order)
      .map(it => ({
        ...it,
        functions: it.functions && JSON.parse(it.functions)
      }));

    const relationRoutes = [];

    await this.loadXcAcl();

    for (const meta of tableAndViewArr) {
      this.log(
        "xcTablesRead : Adding routes for '%s' - %s",
        meta.title,
        meta.type
      );
      const middlewareBody = middlewaresArr.find(
        ({ title }) => title === meta.title
      )?.functions?.[0];

      if (
        !enabledModels.includes(meta.title) ||
        (tables && !tables.includes(meta.title))
      ) {
        continue;
      }

      const metaObj = JSON.parse(meta.meta);

      this.metas[meta.title] = metaObj;
      this.models[meta.title] = this.getBaseModel(metaObj);
      try {
        this.log(
          "xcTablesRead : Parsing swagger doc of '%s' %s",
          meta.title,
          meta.type
        );
        swagger.push(JSON.parse(meta.schema));
      } catch (e) {
        console.log(
          "Failed swagger doc parsing of '" + meta.title + "' " + meta.type
        );
      }
      const routes = routesArr.filter(({ title }) => title === meta.title);
      const router = (this.routers[meta.title] = Router());
      const rootPath = routes?.[0]?.path?.match(/\/api\/[^/]+\/[^/]+/)?.[0];
      if (!rootPath) {
        continue;
      }
      this.router.use(encodeURI(rootPath), router);

      this.apiCount += routes.length;
      this.controllers[meta.title] = new RestCtrl(
        this.app,
        this.models,
        meta.title,
        routes,
        rootPath,
        this.acls,
        middlewareBody
        // this.baseModels2
      );

      // new RestCtrlv2({
      //   app: this.app,
      //   models: this.models,
      //   table: meta.title,
      //   rootResolver: this.nocoRootResolvers,
      //   // baseModels2: this.baseModels2
      //   // baseModel2: this.baseModels2
      //   // this.app,
      //   // this.models,
      //   // meta.title,
      //   // routes,
      //   // rootPath,
      //   // this.acls,
      //   // middlewareBody,
      //   // this.baseModels2
      // }).mapRoutes(router);

      this.controllers[meta.title].mapRoutes(router, this.customRoutes);

      relationRoutes.push(async () => {
        for (const hm of metaObj.hasMany) {
          if (!enabledModels.includes(hm.tn) || !hm.enabled) {
            continue;
          }

          const name = `${meta.title}Hm${hm.tn}Cn${hm.cn}`;
          const hmRoutes = routesArr.filter(({ title }) => title === name);
          const hmMiddlewareBody = middlewaresArr.find(
            ({ title }) => title === name
          )?.functions?.[0];

          this.apiCount += hmRoutes.length;
          this.controllers[name] = new RestCtrlHasMany(
            this.app,
            this.models,
            meta.title,
            hm.tn,
            hmRoutes,
            rootPath,
            this.acls,
            hmMiddlewareBody
          );
          this.controllers[name].mapRoutes(router, this.customRoutes);
        }
        for (const bt of metaObj.belongsTo) {
          this.relationsCount++;
          if (!enabledModels.includes(bt.rtn) || !bt.enabled) {
            continue;
          }

          const name = `${meta.title}Bt${bt.rtn}Cn${bt.cn}`;

          this.log("xcTablesRead : Adding routes for '%s' - relation", name);

          const btRoutes = routesArr.filter(({ title }) => title === name);
          const btMiddlewareBody = middlewaresArr.find(
            ({ title }) => title === name
          )?.functions?.[0];

          this.apiCount += btRoutes.length;
          this.controllers[name] = new RestCtrlBelongsTo(
            this.app,
            this.models,
            bt.rtn,
            bt.tn,
            btRoutes,
            rootPath,
            this.acls,
            btMiddlewareBody
          );
          this.controllers[name].mapRoutes(router, this.customRoutes);
        }
      });
    }

    await Promise.all(relationRoutes.map(async f => f()));

    if (customRoutes.length) {
      const customRouter = (this.routers[NC_CUSTOM_ROUTE_KEY] = Router());
      this.router.use(customRouter);
      this.controllers[NC_CUSTOM_ROUTE_KEY] = new RestCtrlCustom(
        this.app,
        this.models,
        customRoutes
      );
      this.controllers[NC_CUSTOM_ROUTE_KEY].mapRoutes(
        customRouter,
        this.customRoutes
      );
    }

    const swaggerDoc = {
      tags: [],
      paths: {},
      definitions: {}
    };

    swagger.forEach(swaggerJson => {
      if (swaggerJson) {
        swaggerDoc.tags.push(...swaggerJson.tags);
        Object.assign(swaggerDoc.paths, swaggerJson.paths);
        Object.assign(swaggerDoc.definitions, swaggerJson.definitions);
      }
    });

    if (tables?.length) {
      await this.swaggerUpdate({
        addApis: swaggerDoc
      });
    } else {
      /* generate swagger docs */
      await this.generateSwaggerJson(swaggerDoc);
    }

    // registerRestCtrl({
    //   router: this.router,
    //   dbAlias: this.dbAlias,
    //   baseId: this.projectId,
    //   dbDriver: this.dbDriver
    // });

    // const minRouter = new RestCtrlMin(this.app,this.models,this.acls);
    // minRouter.mapRoutes(this.router)
  }

  public async xcTablesPopulate(args?: XcTablesPopulateParams): Promise<any> {
    this.log(
      `xcTablesPopulate : tables - %o , type - %s`,
      args?.tableNames,
      args?.type
    );
    let tables;
    const swaggerRefs: { [table: string]: any[] } = {};
    // @ts-ignore
    let order = await this.getOrderVal();

    /*    /!* Get all relations *!/
    let [
      relations,
      // eslint-disable-next-line prefer-const
      missingRelations
    ] = await this.getRelationsAndMissingRelations();
    relations = relations.concat(missingRelations);*/
    const virtualColumnsInsert = [];

    /* Get all relations */
    const relations = await this.relationsSyncAndGet();

    // set table name alias
    relations.forEach(r => {
      r._rtn =
        args?.tableNames?.find(t => t.tn === r.rtn)?._tn ||
        this.getTableNameAlias(r.rtn);
      r._tn =
        args?.tableNames?.find(t => t.tn === r.tn)?._tn ||
        this.getTableNameAlias(r.tn);
      r.enabled = true;
    });

    this.relationsCount = relations.length;

    if (args?.tableNames?.length) {
      const relatedTableList = [];

      if (!args?.oldMetas)
        // extract tables which have relation with the tables in list
        for (const r of relations) {
          if (args.tableNames.some(t => t.tn === r.tn)) {
            if (!relatedTableList.includes(r.rtn)) {
              relatedTableList.push(r.rtn);
              await this.onTableDelete(r.rtn);
            }
          } else if (args.tableNames.some(t => t.tn === r.rtn)) {
            if (!relatedTableList.includes(r.tn)) {
              relatedTableList.push(r.tn);
              await this.onTableDelete(r.tn);
            }
          }
        }

      tables = args.tableNames.map(({ tn, _tn }) => ({
        tn,
        type: args.type,
        order: ++order,
        _tn
      }));
      tables.push(...relatedTableList.map(t => ({ tn: t })));
    } else {
      tables = (await this.sqlClient.tableList())?.data?.list
        ?.filter(({ tn }) => !IGNORE_TABLES.includes(tn))
        ?.map(t => {
          t.order = ++order;
          return t;
        });

      // enable extra
      /*      tables.push(...(await this.sqlClient.viewList())?.data?.list?.map(v => {
              this.viewsCount++;
              v.type = 'view';
              v.tn = v.view_name;
              return v;
            }).filter(v => {
              /!* filter based on prefix *!/
              if (this.projectBuilder?.prefix) {
                return v.view_name.startsWith(this.projectBuilder?.prefix)
              }
              return true;
            }));*/

      await this.populteProcedureAndFunctionRoutes();
    }

    /* filter based on prefix */
    if (this.projectBuilder?.prefix) {
      tables = tables.filter(t => {
        t._tn = t._tn || t.tn.replace(this.projectBuilder?.prefix, '');
        return t?.tn?.startsWith(this.projectBuilder?.prefix);
      });
    }

    this.tablesCount = tables.length;

    const relationRoutes: Array<() => Promise<void>> = [];

    relations.forEach(r => {
      r._tn = this.getTableNameAlias(r.tn);
      r._rtn = this.getTableNameAlias(r.rtn);
    });

    // await this.syncRelations();

    const tableRoutes = tables.map(table => {
      return async () => {
        swaggerRefs[table.tn] = [];
        this.log(
          "xcTablesPopulate : Generating metadata for '%s' - %s",
          table.tn,
          table.type
        );

        /* filter relation where this table is present */
        const tableRelations = relations.filter(
          r => r.tn === table.tn || r.rtn === table.tn
        );

        const columns =
          args?.columns?.[table.tn] ||
          (await this.sqlClient.columnList({ tn: table.tn }))?.data?.list;

        const hasMany =
          table.type === 'view'
            ? []
            : JSON.parse(
                JSON.stringify(tableRelations.filter(r => r.rtn === table.tn))
              );
        const belongsTo =
          table.type === 'view'
            ? []
            : JSON.parse(
                JSON.stringify(tableRelations.filter(r => r.tn === table.tn))
              );

        const ctx = this.generateContextForTable(
          table.tn,
          columns,
          table.type === 'view' ? [] : relations,
          hasMany,
          belongsTo,
          table.type,
          args.tableNames?.find(t => t.tn === table.tn)?._tn
        );

        ctx.oldMeta = args?.oldMetas?.[table.tn];

        // ctx._tn = args.tableNames?.find(t => t.tn === table.tn)?._tn || ctx._tn;

        /* create models from table metadata */
        const meta = ModelXcMetaFactory.create(this.connectionConfig, {
          dir: '',
          ctx,
          filename: ''
        }).getObject();

        /* create nc_models and its rows if it doesn't exists  */
        if (
          !(await this.xcMeta.metaGet(
            this.projectId,
            this.dbAlias,
            'nc_models',
            { title: table.tn }
          ))
        ) {
          this.log(
            "xcTablesPopulate : Inserting model metadata for '%s' - %s",
            table.tn,
            table.type
          );
          await this.xcMeta.metaInsert(
            this.projectId,
            this.dbAlias,
            'nc_models',
            {
              order: table.order || ++order,
              view_order: 1,
              title: table.tn,
              alias: meta._tn,
              meta: JSON.stringify(meta),
              type: table.type || 'table'
            }
          );

          const { id: modelId } = await this.xcMeta.metaInsert2(
            this.projectId,
            this.dbAlias,
            MetaTable.MODELS,
            {
              tn: table.tn,
              _tn: meta._tn,
              type: table.type || 'table'
            }
          );
          for (const column of meta.columns) {
            await Column.insert({
              project_id: this.projectId,
              db_alias: this.dbAlias,
              fk_model_id: modelId,
              ...column
            });
          }
          // this.models2[table.tn] = await Model.getByIdOrName({
          //   tn: table.tn,
          //   project_id: this.projectId,
          //   base_id: this.getDbAlias()
          // });
          // virtualColumnsInsert.push(async () => {
          //   for (const column of meta.v) {
          //     const rel = column.hm || column.bt || column.mm;
          //
          //     const rel_column_id = (
          //       await this.models2?.[rel.tn]?.getColumns()
          //     )?.find(c => c.cn === rel.cn)?.id;
          //     const ref_rel_column_id = (
          //       await this.models2?.[rel.rtn]?.getColumns()
          //     )?.find(c => c.cn === rel.rcn)?.id;
          //
          //     let fk_mm_model_id;
          //     let fk_mm_child_column_id;
          //     let fk_mm_parent_column_id;
          //
          //     if (column.mm) {
          //       fk_mm_model_id = this.models2?.[rel.vtn]?.id;
          //       fk_mm_child_column_id = (
          //         await this.models2?.[rel.vtn]?.getColumns()
          //       )?.find(c => c.cn === rel.vcn)?.id;
          //       fk_mm_parent_column_id = (
          //         await this.models2?.[rel.vtn]?.getColumns()
          //       )?.find(c => c.cn === rel.vrcn)?.id;
          //     }
          //     try {
          //       await Column.insert({
          //         project_id: this.projectId,
          //         db_alias: this.dbAlias,
          //         fk_model_id: modelId,
          //         cn: column.cn,
          //         _cn: column._cn,
          //         uidt: column.uidt,
          //         type: column.hm ? 'hm' : column.mm ? 'mm' : 'bt',
          //         // column_id,
          //         fk_child_column_id: rel_column_id,
          //         fk_parent_column_id: ref_rel_column_id,
          //         fk_index_name: rel.fkn,
          //         ur: rel.ur,
          //         dr: rel.dr,
          //         fk_mm_model_id,
          //         fk_mm_child_column_id,
          //         fk_mm_parent_column_id
          //       });
          //     } catch (e) {
          //       console.log(e);
          //     }
          //     // todo: insert virtual columns
          //     // insert in nc_columns_v2 & nc_col_relations
          //     // const { id: column_id } =
          //     // await this.xcMeta.metaInsert2(
          //     //   this.projectId,
          //     //   this.dbAlias,
          //     //   'nc_columns_v2',
          //     //   {
          //     //     model_id: modelId,
          //     //     cn: column.cn,
          //     //     _cn: column._cn,
          //     //     uidt: column.uidt
          //     //   }
          //     // );
          //
          //     // await this.xcMeta.metaInsert2(
          //     //   this.projectId,
          //     //   this.dbAlias,
          //     //   'nc_col_relations',
          //     //   {
          //     //     type: column.hm ? 'hm' : 'bt',
          //     //     column_id,
          //     //     rel_column_id,
          //     //     ref_rel_column_id,
          //     //     fkn: rel.fkn,
          //     //     ur: rel.ur,
          //     //     dr: rel.dr
          //     //   }
          //     // );
          //   }
          // });
        } else if (args?.oldMetas?.[table.tn]?.id) {
          this.log(
            "xcTablesPopulate : Updating model metadata for '%s' - %s",
            table.tn,
            table.type
          );
          await this.xcMeta.metaUpdate(
            this.projectId,
            this.dbAlias,
            'nc_models',
            {
              title: table.tn,
              alias: meta._tn,
              meta: JSON.stringify(meta),
              type: table.type || 'table'
            },
            args?.oldMetas?.[table.tn]?.id
          );
        }
        /* create routes for table */
        const routes = new ExpressXcTsRoutes({
          dir: '',
          ctx,
          filename: ''
        }).getObjectWithoutFunctions();

        this.log(
          "xcTablesPopulate : Generating swagger apis for '%s' - %s",
          table.tn,
          table.type
        );
        /* create swagger json for table */
        swaggerRefs[table.tn].push(
          await new SwaggerXc({
            dir: '',
            ctx: {
              ...ctx,
              v: meta.v
            },
            filename: ''
          }).getObject()
        );

        await this.generateAndSaveAcl(table.tn, table.type);

        /* create nc_routes and its rows if it doesn't exists  */
        if (
          !(await this.xcMeta.metaGet(
            this.projectId,
            this.dbAlias,
            'nc_routes',
            { title: table.tn }
          ))
        ) {
          const routesInsertion = routes.map((route, i) => {
            return async () => {
              await this.xcMeta.metaInsert(
                this.projectId,
                this.dbAlias,
                'nc_routes',
                {
                  acl: JSON.stringify(route.acl),
                  handler: JSON.stringify(route.handler),
                  order: i,
                  path: route.path,
                  tn: table.tn,
                  title: table.tn,
                  type: route.type
                }
              );
            };
          });

          routesInsertion.push(async () => {
            await this.xcMeta.metaInsert(
              this.projectId,
              this.dbAlias,
              'nc_routes',
              {
                tn: table.tn,
                title: table.tn,
                handler_type: 2
              }
            );
          });

          this.log(
            "xcTablesPopulate : Inserting routes and middleware metadata for '%s' - %s",
            table.tn,
            table.type
          );
          await NcHelp.executeOperations(
            routesInsertion,
            this.connectionConfig.client
          );
        }

        this.metas[table.tn] = meta;
        /* create database model */
        this.models[table.tn] = this.getBaseModel(meta);

        this.apiCount += routes.length;

        const router = (this.routers[table.tn] = Router());
        const rootPath = `/api/${ctx.routeVersionLetter}/${ctx._tn}`;

        /* create table controllers and map the routes */
        this.controllers[table.tn] = new RestCtrl(
          this.app,
          this.models,
          table.tn,
          routes,
          rootPath,
          this.acls,
          null
          // this.baseModels2
        );
        this.controllers[table.tn].mapRoutes(router, this.customRoutes);
        this.router.use(encodeURI(rootPath), router);

        /* handle relational routes  */
        relationRoutes.push(async () => {
          for (const hm of meta.hasMany) {
            const virtualColumnName = BaseModelSql.findVirtualColumnName(
              meta.v,
              hm,
              'hm'
            );
            const hmCtx = this.generateContextForHasMany(
              ctx,
              hm.tn,
              virtualColumnName
            );
            const hmRoutes = new ExpressXcTsRoutesHm(
              this.generateRendererArgs(hmCtx)
            ).getObjectWithoutFunctions();

            /* create swagger json for hasmany  */
            swaggerRefs[table.tn].push(
              await new SwaggerXcHm(
                this.generateRendererArgs(
                  this.generateContextForHasMany(
                    hmCtx,
                    hm.tn,
                    virtualColumnName
                  )
                )
              ).getObject()
            );

            const name = `${table.tn}Hm${hm.tn}Cn${hm.cn}`;

            /* handle has many relational routes  */
            const hmRoutesInsertion = hmRoutes.map((route, i) => {
              return async () => {
                await this.xcMeta.metaInsert(
                  this.projectId,
                  this.dbAlias,
                  'nc_routes',
                  {
                    title: name,
                    tn: table.tn,
                    order: i,
                    path: route.path,
                    type: route.type,
                    handler: JSON.stringify(route.handler),
                    acl: JSON.stringify(route.acl),
                    relation_type: 'hasMany',
                    tnc: hm.tn
                  }
                );
              };
            });

            this.apiCount += hmRoutes.length;

            hmRoutesInsertion.push(async () => {
              await this.xcMeta.metaInsert(
                this.projectId,
                this.dbAlias,
                'nc_routes',
                {
                  tn: table.tn,
                  title: name,
                  handler_type: 2,
                  relation_type: 'hasMany',
                  tnc: hm.tn
                }
              );
            });

            await NcHelp.executeOperations(
              hmRoutesInsertion,
              this.connectionConfig.client
            );

            if (!hm.enabled) {
              continue;
            }
            /* create and map has many routes */
            this.controllers[name] = new RestCtrlHasMany(
              this.app,
              this.models,
              table.tn,
              hm.tn,
              hmRoutes,
              rootPath,
              this.acls
            );
            this.controllers[name].mapRoutes(router, this.customRoutes);
          }

          /* handle belongs tou routes and controllers */
          for (const bt of meta.belongsTo) {
            const virtualColumnName = BaseModelSql.findVirtualColumnName(
              meta.v,
              bt,
              'bt'
            );
            const btCtx = this.generateContextForBelongsTo(
              ctx,
              bt.rtn,
              virtualColumnName
            );
            const btRoutes = new ExpressXcTsRoutesBt(
              this.generateRendererArgs(btCtx)
            ).getObjectWithoutFunctions();

            /* create swagger json for hasmany  */
            swaggerRefs[table.tn].push(
              await new SwaggerXcBt(
                this.generateRendererArgs(
                  this.generateContextForBelongsTo(
                    btCtx,
                    bt.rtn,
                    virtualColumnName
                  )
                )
              ).getObject()
            );

            const name = `${table.tn}Bt${bt.rtn}Cn${bt.cn}`;
            this.apiCount += btRoutes.length;

            const btRoutesInsertion = btRoutes.map((route, i) => {
              return async () => {
                await this.xcMeta.metaInsert(
                  this.projectId,
                  this.dbAlias,
                  'nc_routes',
                  {
                    tn: table.tn,
                    title: name,
                    order: i,
                    path: route.path,
                    type: route.type,
                    handler: JSON.stringify(route.handler),
                    acl: JSON.stringify(route.acl),
                    relation_type: 'belongsTo',
                    tnp: bt.rtn
                  }
                );
              };
            });

            btRoutesInsertion.push(async () => {
              await this.xcMeta.metaInsert(
                this.projectId,
                this.dbAlias,
                'nc_routes',
                {
                  tn: table.tn,
                  title: name,
                  handler_type: 2,
                  relation_type: 'belongsTo',
                  tnp: bt.rtn
                }
              );
            });

            await NcHelp.executeOperations(
              btRoutesInsertion,
              this.connectionConfig.client
            );

            if (!bt.enabled) {
              continue;
            }

            /* create and map belongs to routes */
            this.controllers[name] = new RestCtrlBelongsTo(
              this.app,
              this.models,
              bt.rtn,
              bt.tn,
              btRoutes,
              rootPath,
              this.acls
            );
            this.controllers[name].mapRoutes(router, this.customRoutes);
          }
        });
      };
    });

    /* handle xc_tables update in parallel */
    await NcHelp.executeOperations(tableRoutes, this.connectionConfig.client);
    await NcHelp.executeOperations(
      relationRoutes,
      this.connectionConfig.client
    );

    const swaggerDoc = {
      tags: [],
      paths: {},
      definitions: {}
    };

    this.log('xcTablesPopulate : Merging and saving all the swagger objects');

    for (const [table, swagger] of [
      ...Object.entries(swaggerRefs),
      [
        null,
        [
          this.procedureCtrl?.getSwaggerObj() || {
            tags: [],
            path: {}
          }
        ]
      ]
    ]) {
      if (table) {
        await this.mergeAndUpdateSwagger(table as string, swagger);
      }

      swagger.forEach(swaggerJson => {
        swaggerDoc.tags.push(...[swaggerJson.tags || []]);
        Object.assign(swaggerDoc.paths, swaggerJson.paths || {});
        Object.assign(swaggerDoc.definitions, swaggerJson.definitions || {});
      });
    }

    if (args.tableNames && args.tableNames.length) {
      await this.swaggerUpdate({
        addApis: swaggerDoc
      });
    } else {
      /* generate swagger docs */
      await this.generateSwaggerJson(swaggerDoc);
    }

    await this.getManyToManyRelations();
    await NcHelp.executeOperations(
      virtualColumnsInsert,
      this.connectionConfig.client
    );

    // this.baseModels2 = (
    //   await Model.list({ project_id: this.projectId, db_alias: this.dbAlias })
    // ).reduce((models, m) => {
    //   return {
    //     ...models,
    //     [m.title]: new BaseModelSqlv2({
    //       model: m,
    //       dbDriver: this.dbDriver,
    //       baseModels: this.baseModels2
    //     })
    //   };
    // }, {});

    // this.nocoTypes = await NocoTypeGenerator.generate(
    //   Object.values(this.models2),
    //   {
    //     ncMeta: this.xcMeta,
    //     baseModels2: this.baseModels2
    //   }
    // );
    //
    // this.nocoRootResolvers = await NocoResolverGenerator.generate(
    //   Object.values(this.models2),
    //   {
    //     ncMeta: this.xcMeta,
    //     types: this.nocoTypes,
    //     baseModels2: this.baseModels2
    //   }
    // );

    // registerRestCtrl({
    //   router: this.router,
    //   dbAlias: this.dbAlias,
    //   baseId: this.projectId,
    //   dbDriver: this.dbDriver
    // });
  }

  // NOTE: xc-meta
  public async xcTablesRowDelete(tn: string, extras?: any): Promise<void> {
    await super.xcTablesRowDelete(tn, extras);
    await this.xcMeta.metaDelete(this.projectId, this.dbAlias, 'nc_routes', {
      tn
    });
  }

  public async onTableCreate(
    tn: string,
    args?: { _tn?: string; columns?: any; oldMeta?: NcMetaData }
  ): Promise<void> {
    await super.onTableCreate(tn, args);

    // get columns list from db
    const columnsFromDb = await this.getColumnList(tn);

    const columns = args.columns
      ? {
          [tn]: args.columns?.map(({ altered: _al, ...rest }) =>
            this.mergeUiColAndDbColMetas(
              rest,
              columnsFromDb?.find(c => c.cn === rest.cn)
            )
          )
        }
      : {};

    await this.xcTablesPopulate({
      tableNames: [{ tn, _tn: args._tn }],
      columns,
      oldMetas: {
        [tn]: args.oldMeta
      }
    });
  }

  public async onTableDelete(tn: string, extras?: any): Promise<void> {
    await super.onTableDelete(tn, extras);
    this.log("onTableDelete : '%s'", tn);
    try {
      const ctrlIndex = this.router.stack.findIndex(r => {
        return r.handle === this.routers[tn];
      });
      if (ctrlIndex > -1) {
        this.router.stack.splice(ctrlIndex, 1);
      }
      delete this.models[tn];

      await this.xcTablesRowDelete(tn, extras);

      delete this.routers[tn];
      await this.swaggerUpdate({
        deleteTags: [tn]
      });
    } catch (e) {
      console.log(e);
    }
  }

  public async onViewDelete(viewName: string): Promise<void> {
    this.log("onViewDelete : '%s'", viewName);
    try {
      const ctrlIndex = this.router.stack.findIndex(r => {
        return r.handle === this.routers[viewName];
      });
      if (ctrlIndex > -1) {
        this.router.stack.splice(ctrlIndex, 1);
      }
      delete this.models[viewName];

      await this.xcTablesRowDelete(viewName);

      delete this.routers[viewName];

      await this.swaggerUpdate({
        deleteTags: [viewName]
      });
    } catch (e) {
      console.log(e);
    }
  }

  public async onHandlerCodeUpdate(tn: string): Promise<void> {
    this.log("onHandlerCodeUpdate : '%s'", tn);
    const index = this.router.stack.findIndex(
      r => r.handle === this.routers[tn]
    );
    if (index > -1) {
      this.router.stack.splice(index, 1);
    }
    await this.xcTablesRead([tn]);
  }

  public async onTableRename(
    oldTableName: string,
    newTableName: string
  ): Promise<void> {
    this.log("onTableRename : '%s' => '%s'", oldTableName, newTableName);
    await super.onTableRename(oldTableName, newTableName);
    await this.xcTableRename(oldTableName, newTableName);
    // await this.onTableDelete(oldTableName);
    // await this.xcTablesPopulate({tableNames: [newTableName]});
  }

  public async onTableAliasRename(
    oldTableAliasName: string,
    newTableAliasName: string
  ): Promise<void> {
    this.log(
      "onTableAliasRename : '%s' => '%s'",
      oldTableAliasName,
      newTableAliasName
    );
    if (oldTableAliasName === newTableAliasName) {
      return;
    }

    const {
      // meta,
      relatedTableList,
      tableName
    } = await super.onTableAliasRename(oldTableAliasName, newTableAliasName);

    for (const table of [tableName, ...relatedTableList]) {
      const meta = this.getMeta(table);
      this.models[table] = this.getBaseModel(meta);
      const ctx = this.generateContextForMeta(meta);

      const newSwagger = [];
      newSwagger.push(new SwaggerXc({ ctx }).getObject());

      // update routes
      const routes = new ExpressXcTsRoutes({
        dir: '',
        ctx,
        filename: ''
      }).getObjectWithoutFunctions();

      const routesUpdate = routes.map((route, i) => {
        return async () => {
          await this.xcMeta.metaUpdate(
            this.projectId,
            this.dbAlias,
            'nc_routes',
            {
              path: route.path
            },
            {
              tn: table,
              title: table,
              type: route.type,
              order: i
            }
          );
        };
      });
      await NcHelp.executeOperations(
        routesUpdate,
        this.connectionConfig.client
      );

      /* handle relational routes  */
      for (const hm of meta.hasMany) {
        const virtualColumnName = BaseModelSql.findVirtualColumnName(
          meta.v,
          hm,
          'hm'
        );
        const rendererArgs = this.generateRendererArgs(
          this.generateContextForHasMany(ctx, hm.tn, virtualColumnName)
        );
        const hmRoutes = new ExpressXcTsRoutesHm(
          rendererArgs
        ).getObjectWithoutFunctions();
        newSwagger.push(new SwaggerXcHm(rendererArgs).getObject());

        const routeName = `${table}Hm${hm.tn}Cn${hm.cn}`;
        // const name = `${ctx.tn}Hm${hm.tn}`;

        /* handle has many relational routes  */
        const hmRoutesInsertion = hmRoutes.map((route, i) => {
          return async () => {
            // this.log(
            //   "xcTableAliasRename : Updating table name and route path in 'nc_routes' metatable - '%s' => '%s' (HasMany relation)",
            //   oldTableAliasName,
            //   newTableAliasName
            // );
            await this.xcMeta.metaUpdate(
              this.projectId,
              this.dbAlias,
              'nc_routes',
              {
                path: route.path
              },
              {
                title: routeName,
                handler: JSON.stringify(route.handler),
                tn: table,
                type: route.type,
                relation_type: 'hasMany',
                order: i,
                tnc: hm.tn,
                handler_type: 1
              }
            );
          };
        });

        await NcHelp.executeOperations(
          hmRoutesInsertion,
          this.connectionConfig.client
        );
      }

      /* handle belongs to routes and controllers */
      for (const bt of meta.belongsTo) {
        const virtualColumnName = BaseModelSql.findVirtualColumnName(
          meta.v,
          bt,
          'bt'
        );
        const rendererArgs1 = this.generateRendererArgs(
          this.generateContextForBelongsTo(
            {
              ...ctx,
              tn: bt.tn
            },
            bt.rtn,
            virtualColumnName
          )
        );
        const btRoutes = new ExpressXcTsRoutesBt(
          rendererArgs1
        ).getObjectWithoutFunctions();
        newSwagger.push(new SwaggerXcBt(rendererArgs1).getObject());

        const routeName = `${table}Bt${bt.rtn}Cn${bt.cn}`;

        const btRoutesInsertion = btRoutes.map((route, i) => {
          return async () => {
            // this.log(
            //   "xcTableRename : Updating table name and route path in 'nc_routes' metatable - '%s' => '%s' (BelongsTo relation)",
            //   oldTablename,
            //   newTablename
            // );

            await this.xcMeta.metaUpdate(
              this.projectId,
              this.dbAlias,
              'nc_routes',
              {
                path: route.path
                // tn: newTablename,
              },
              {
                tn: table,
                title: routeName,
                order: i,
                type: route.type,
                handler: JSON.stringify(route.handler),
                relation_type: 'belongsTo',
                tnp: bt.rtn,
                handler_type: 1
              }
            );
          };
        });

        await NcHelp.executeOperations(
          btRoutesInsertion,
          this.connectionConfig.client
        );
      }

      this.mergeAndUpdateSwagger(table, newSwagger);
    }

    // update metas
    //     - relations
    //     - virtual columns
    // update swagger docs
    // update routes

    // load routes and models from db
    await this.xcTablesRead([...relatedTableList, tableName]);
    await this.onSwaggerDocUpdate(tableName);
  }

  // NOTE: xc-meta
  public async xcTableRename(
    oldTablename: string,
    newTablename: string
  ): Promise<any> {
    this.log("xcTableRename : '%s' => '%s' ", oldTablename, newTablename);

    const tables = [];
    const newSwagger = [];

    /* Get all relations */
    const relations = await this.getRelationList();
    const relatedTableList = this.getRelationTableNames(
      relations,
      newTablename
    );
    /* filter relation where this table is present */
    const tableRelations = this.filterRelationsForTable(
      relations,
      newTablename
    );
    const hasMany = this.extractHasManyRelationsOfTable(
      tableRelations,
      newTablename
    );
    const belongsTo = this.extractBelongsToRelationsOfTable(
      tableRelations,
      newTablename
    );
    const columns = await this.getColumnList(newTablename);
    const ctx = this.generateContextForTable(
      newTablename,
      columns,
      relations,
      hasMany,
      belongsTo
    );

    newSwagger.push(
      await new SwaggerXc({ dir: '', ctx, filename: '' }).getObject()
    );
    this.deleteRoutesForTables([oldTablename, ...relatedTableList]);

    // delete old model
    delete this.models[oldTablename];

    this.tablesCount = tables.length;
    let meta = this.metas[oldTablename];
    if (oldTablename !== newTablename) {
      // const rootPath = `/api/${ctx.routeVersionLetter}/${ctx._tn}`

      /* create models from table */
      meta = ModelXcMetaFactory.create(
        this.connectionConfig,
        this.generateRendererArgs(ctx)
      ).getObject();

      // update old model meta with new details
      // const existingModel = await this.sqlClient.knex('nc_models').where('title', oldTablename).first();
      const existingModel = await this.xcMeta.metaGet(
        this.projectId,
        this.dbAlias,
        'nc_models',
        { title: oldTablename }
      );

      if (existingModel) {
        // todo: persisting old table_alias and columnAlias
        const oldMeta = JSON.parse(existingModel.meta);
        Object.assign(meta, {
          columns: oldMeta.columns
        });
        this.log(
          "Updating table name in 'nc_models' metatable - '%s' => '%s'",
          oldTablename,
          newTablename
        );
        await this.xcMeta.metaUpdate(
          this.projectId,
          this.dbAlias,
          'nc_models',
          {
            title: newTablename,
            meta: JSON.stringify(meta),
            alias: meta._tn
          },
          { title: oldTablename }
        );
      }
      this.metas[newTablename] = meta;

      this.models[newTablename] = this.getBaseModel(meta);
    }

    // update tn in nc_acl
    this.log(
      "xcTableRename : Updating table name in 'nc_acl' metatable - '%s' => '%s'",
      oldTablename,
      newTablename
    );
    await this.xcMeta.metaUpdate(
      this.projectId,
      this.dbAlias,
      'nc_acl',
      {
        tn: newTablename
      },
      {
        tn: oldTablename
      }
    );

    /* create routes from table */
    const routes = new ExpressXcTsRoutes({
      dir: '',
      ctx,
      filename: ''
    }).getObjectWithoutFunctions();

    const routesUpdate = routes.map((route, i) => {
      return async () => {
        await this.xcMeta.metaUpdate(
          this.projectId,
          this.dbAlias,
          'nc_routes',
          {
            path: route.path,
            tn: newTablename,
            title: newTablename
          },
          {
            handler: JSON.stringify(route.handler),
            tn: oldTablename,
            title: oldTablename,
            type: route.type,
            order: i
          }
        );
      };
    });

    this.log(
      "xcTableRename : Updating table name and route path in 'nc_routes' metatable - '%s' => '%s'",
      oldTablename,
      newTablename
    );
    await NcHelp.executeOperations(routesUpdate, this.connectionConfig.client);

    /* handle relational routes  */
    routesUpdate.push(async () => {
      for (const hm of meta.hasMany) {
        const virtualColumnName = BaseModelSql.findVirtualColumnName(
          meta.v,
          hm,
          'hm'
        );
        const rendererArgs = this.generateRendererArgs(
          this.generateContextForHasMany(ctx, hm.tn, virtualColumnName)
        );
        const hmRoutes = new ExpressXcTsRoutesHm(
          rendererArgs
        ).getObjectWithoutFunctions();
        newSwagger.push(new SwaggerXcHm(rendererArgs).getObject());

        const oldName = `${oldTablename}Hm${hm.tn}Cn${hm.cn}`;
        const name = `${ctx.tn}Hm${hm.tn}Cn${hm.cn}`;

        /* handle has many relational routes  */
        const hmRoutesInsertion = hmRoutes.map((route, i) => {
          return async () => {
            this.log(
              "xcTableRename : Updating table name and route path in 'nc_routes' metatable - '%s' => '%s' (HasMany relation)",
              oldTablename,
              newTablename
            );
            await this.xcMeta.metaUpdate(
              this.projectId,
              this.dbAlias,
              'nc_routes',
              {
                path: route.path,
                tn: newTablename,
                title: name
              },
              {
                title: oldName,
                handler: JSON.stringify(route.handler),
                tn: oldTablename,
                type: route.type,
                relation_type: 'hasMany',
                order: i,
                tnc: hm.tn,
                handler_type: 1
              }
            );
          };
        });

        hmRoutesInsertion.push(async () => {
          await this.xcMeta.metaUpdate(
            this.projectId,
            this.dbAlias,
            'nc_routes',
            {
              tn: newTablename,
              title: name
            },
            {
              tn: oldTablename,
              title: oldName,
              handler_type: 2
            }
          );
        });

        await NcHelp.executeOperations(
          hmRoutesInsertion,
          this.connectionConfig.client
        );
      }

      /* handle belongs to routes and controllers */
      for (const bt of meta.belongsTo) {
        const virtualColumnName = BaseModelSql.findVirtualColumnName(
          meta.v,
          bt,
          'bt'
        );
        const rendererArgs1 = this.generateRendererArgs(
          this.generateContextForBelongsTo(
            {
              ...ctx,
              tn: bt.tn
            },
            bt.rtn,
            virtualColumnName
          )
        );
        const btRoutes = new ExpressXcTsRoutesBt(
          rendererArgs1
        ).getObjectWithoutFunctions();
        newSwagger.push(new SwaggerXcBt(rendererArgs1).getObject());

        const oldName = `${oldTablename}Bt${bt.rtn}Cn${bt.cn}`;
        const name = `${newTablename}Bt${bt.rtn}Cn${bt.cn}`;

        const btRoutesInsertion = btRoutes.map((route, i) => {
          return async () => {
            this.log(
              "xcTableRename : Updating table name and route path in 'nc_routes' metatable - '%s' => '%s' (BelongsTo relation)",
              oldTablename,
              newTablename
            );

            await this.xcMeta.metaUpdate(
              this.projectId,
              this.dbAlias,
              'nc_routes',
              {
                path: route.path,
                tn: newTablename,
                title: name
              },
              {
                tn: oldTablename,
                title: oldName,
                order: i,
                type: route.type,
                handler: JSON.stringify(route.handler),
                relation_type: 'belongsTo',
                tnp: bt.rtn,
                handler_type: 1
              }
            );
          };
        });

        btRoutesInsertion.push(async () => {
          await this.xcMeta.metaUpdate(
            this.projectId,
            this.dbAlias,
            'nc_routes',
            {
              tn: newTablename,
              title: name
            },
            {
              tn: oldTablename,
              title: oldName,
              handler_type: 2,
              relation_type: 'belongsTo',
              tnp: bt.rtn
            }
          );
        });

        await NcHelp.executeOperations(
          btRoutesInsertion,
          this.connectionConfig.client
        );
      }
    });

    await NcHelp.executeOperations(routesUpdate, this.connectionConfig.client);

    await this.mergeAndUpdateSwagger(newTablename, newSwagger);

    /* Reload relation tables : start */
    // reload routes and update meta  for relation tables
    for (const relationTable of relatedTableList) {
      const newRelatedTableSwagger = [];
      const rHasMany = this.extractHasManyRelationsOfTable(
        relations,
        relationTable
      );
      const rBelongsTo = this.extractBelongsToRelationsOfTable(
        relations,
        relationTable
      );
      const rCtx = this.generateContextForTable(
        relationTable,
        [],
        relations,
        rHasMany,
        rBelongsTo
      );
      newRelatedTableSwagger.push(new SwaggerXc({ ctx: rCtx }).getObject());
      if (oldTablename !== newTablename) {
        /* create models from table */
        const rMeta = ModelXcMetaFactory.create(
          this.connectionConfig,
          this.generateRendererArgs(rCtx)
        ).getObject();

        // update existing model meta with new details(relation tables)
        const rExistingModel = await this.xcMeta.metaGet(
          this.projectId,
          this.dbAlias,
          'nc_models',
          { title: relationTable }
        );

        if (rExistingModel) {
          this.log(
            "xcTableRename : Updating meta for relation table '%s' on behalf of table rename  - '%s' => '%s' (BelongsTo relation)",
            relationTable,
            oldTablename,
            newTablename
          );

          // todo: persisting old table_alias and columnAlias
          const oldMeta = JSON.parse(rExistingModel.meta);
          Object.assign(oldMeta, {
            hasMany: rMeta.hasMany,
            belongsTo: rMeta.belongsTo
          });
          // await this.sqlClient.knex('nc_models').update({
          //   meta: JSON.stringify(oldMeta)
          // }).where('title', relationTable)

          await this.xcMeta.metaUpdate(
            this.projectId,
            this.dbAlias,
            'nc_models',
            {
              meta: JSON.stringify(oldMeta)
            },
            { title: relationTable }
          );

          this.metas[relationTable] = oldMeta;
        }
      }
      this.models[relationTable] = this.getBaseModel(this.metas[relationTable]);

      // update has many to routes
      for (const hmRelation of rHasMany) {
        const virtualColumnName = BaseModelSql.findVirtualColumnName(
          this.metas[hmRelation.tn].v,
          hmRelation,
          'hm'
        );
        newRelatedTableSwagger.push(
          new SwaggerXcHm({
            ctx: this.generateContextForHasMany(
              rCtx,
              hmRelation.tn,
              virtualColumnName
            )
          }).getObject()
        );

        if (hmRelation.tn === newTablename) {
          const oldHmRoutes: any[] = new ExpressXcTsRoutesHm(
            this.generateRendererArgs(
              this.generateContextForHasMany(
                rCtx,
                oldTablename,
                virtualColumnName
              )
            )
          ).getObjectWithoutFunctions();
          const hmRoutes: any[] = new ExpressXcTsRoutesHm(
            this.generateRendererArgs(
              this.generateContextForHasMany(
                rCtx,
                newTablename,
                virtualColumnName
              )
            )
          ).getObjectWithoutFunctions();

          for (const [i, newHmRoute] of Object.entries(hmRoutes)) {
            const oldHmRoute: any = oldHmRoutes[i];
            this.log(
              `xcTableRename : Updating routes for ${relationTable}Hm${newTablename} on behalf of '%table rename'  - '%s' => '%s' (HasMany relation)`,
              relationTable,
              oldTablename,
              newTablename
            );

            await this.xcMeta.metaUpdate(
              this.projectId,
              this.dbAlias,
              'nc_routes',
              {
                title: `${relationTable}Hm${newTablename}Cn${hmRelation.cn}`,
                path: newHmRoute.path,
                tnc: newTablename
              },
              {
                path: oldHmRoute.path,
                type: oldHmRoute.type,
                tnc: oldTablename
              }
            );
          }

          await this.xcMeta.metaUpdate(
            this.projectId,
            this.dbAlias,
            'nc_routes',
            {
              title: `${relationTable}Hm${newTablename}Cn${hmRelation.cn}`
            },
            {
              title: `${relationTable}Hm${oldTablename}Cn${hmRelation.cn}`
            }
          );
        }
      }

      // update belongs to routes
      for (const btRelation of rBelongsTo) {
        const virtualColumnName = BaseModelSql.findVirtualColumnName(
          this.metas[btRelation.tn].v,
          btRelation,
          'bt'
        );
        newRelatedTableSwagger.push(
          new SwaggerXcBt({
            ctx: this.generateContextForBelongsTo(
              rCtx,
              btRelation.rtn,
              virtualColumnName
            )
          }).getObject()
        );
        if (btRelation.rtn === newTablename) {
          const newBtRoutes: any[] = new ExpressXcTsRoutesBt(
            this.generateRendererArgs(
              this.generateContextForBelongsTo(
                rCtx,
                newTablename,
                virtualColumnName
              )
            )
          ).getObjectWithoutFunctions();
          const oldBtRoutes: any[] = new ExpressXcTsRoutesBt(
            this.generateRendererArgs(
              this.generateContextForBelongsTo(
                rCtx,
                oldTablename,
                virtualColumnName
              )
            )
          ).getObjectWithoutFunctions();

          for (const [i, newBtRoute] of Object.entries(newBtRoutes)) {
            const oldBtRoute: any = oldBtRoutes[i];
            this.log(
              `xcTableRename : Updating routes for ${relationTable}Bt${oldTablename} on behalf of '%table rename'  - '%s' => '%s' (BelongsTo relation)`,
              relationTable,
              oldTablename,
              newTablename
            );
            await this.xcMeta.metaUpdate(
              this.projectId,
              this.dbAlias,
              'nc_routes',
              {
                title: `${relationTable}Bt${newTablename}Cn${btRelation.cn}`,
                path: newBtRoute.path,
                tnp: newTablename
              },
              {
                title: `${relationTable}Bt${oldTablename}Cn${btRelation.cn}`,
                type: oldBtRoute.type,
                tnp: oldTablename
              }
            );
          }

          await this.xcMeta.metaUpdate(
            this.projectId,
            this.dbAlias,
            'nc_routes',
            {
              title: `${relationTable}Bt${newTablename}Cn${btRelation.cn}`
            },
            {
              title: `${relationTable}Bt${oldTablename}Cn${btRelation.cn}`
            }
          );
        }
      }

      /* Reload relation tables : end */
      await this.mergeAndUpdateSwagger(
        relationTable as string,
        newRelatedTableSwagger
      );
    }

    // load routes and models from db
    await this.xcTablesRead([...relatedTableList, newTablename]);
    await this.onSwaggerDocUpdate(newTablename);
  }

  // NOTE: xc-meta
  public async onRelationCreate(tnp: string, tnc: string, args): Promise<void> {
    await super.onRelationCreate(tnp, tnc, args);
    // const newRelatedTableSwagger = [];
    this.log("onRelationCreate : '%s' ==> '%s'", tnp, tnc);

    this.deleteRoutesForTables([tnp, tnc]);
    const relations = await this.getXcRelationList();
    let relationColumnName = tnc;
    const columnSuffixNumber = args.columnSuffixNumber || '';
    const childColumn =
      args.childColumn ||
      `${tnp}_id${columnSuffixNumber ? '_' + columnSuffixNumber : ''}`;
    let { hm, bt } = { hm: null, bt: null };
    {
      const swaggerArr = [];
      const columns = this.metas[tnp]?.columns;
      const hasMany = this.extractHasManyRelationsOfTable(relations, tnp);
      const belongsTo = this.extractBelongsToRelationsOfTable(relations, tnp);

      // set table name alias
      hasMany.forEach(r => {
        r._rtn = this.getTableNameAlias(r.rtn);
        r._tn = this.getTableNameAlias(r.tn);
      });

      const ctx = this.generateContextForTable(
        tnp,
        columns,
        relations,
        hasMany,
        belongsTo
      );
      const meta = ModelXcMetaFactory.create(this.connectionConfig, {
        dir: '',
        ctx,
        filename: ''
      }).getObject();

      // update old model meta with new details
      const existingModel = await this.xcMeta.metaGet(
        this.projectId,
        this.dbAlias,
        'nc_models',
        { title: tnp }
      );
      let queryParams;
      try {
        queryParams = JSON.parse(existingModel.query_params);
      } catch (e) {
        /* */
      }

      if (existingModel) {
        swaggerArr.push(JSON.parse(existingModel.schema));
        this.log(
          `onRelationCreate : Updating model metadata for parent table '%s'`,
          tnp
        );
        // todo: persisting old table_alias and columnAlias
        // todo: get enable state of other relations
        const oldMeta = JSON.parse(existingModel.meta);
        meta.hasMany.forEach(hm => {
          hm.enabled = true;
        });
        Object.assign(oldMeta, {
          hasMany: meta.hasMany
        });

        /* Add new has many relation to virtual columns */
        relationColumnName =
          args.hmRelationColumnName ||
          `${this.getTableNameAlias(tnc)}${
            columnSuffixNumber ? ' ' + columnSuffixNumber : ''
          }`;
        hm = meta.hasMany.find(
          hm => hm.rtn === tnp && hm.tn === tnc && hm.cn === childColumn
        );
        oldMeta.v = oldMeta.v || [];
        oldMeta.v.push({ hm: hm, _cn: relationColumnName });

        swaggerArr.push(
          new SwaggerXc({ ctx: { ...ctx, v: oldMeta.v } }).getObject()
        );

        if (queryParams?.showFields) {
          queryParams.showFields[relationColumnName] = true;
        }

        await this.xcMeta.metaUpdate(
          this.projectId,
          this.dbAlias,
          'nc_models',
          {
            meta: JSON.stringify(oldMeta),
            ...(queryParams
              ? { query_params: JSON.stringify(queryParams) }
              : {})
          },
          { title: tnp }
        );
        meta.v = oldMeta.v;
      }

      const rendererArgs = this.generateRendererArgs(
        this.generateContextForHasMany(
          { ...ctx, v: meta.v },
          tnc,
          relationColumnName
        )
      );
      const hmRoutes: any[] = new ExpressXcTsRoutesHm(
        rendererArgs
      ).getObjectWithoutFunctions();
      swaggerArr.push(new SwaggerXcHm(rendererArgs).getObject());

      const name = `${tnp}Hm${tnc}Cn${hm.cn}`;

      /* handle has many relational routes  */
      const hmRoutesInsertion = hmRoutes.map((route, i) => {
        return async () => {
          await this.xcMeta.metaInsert(
            this.projectId,
            this.dbAlias,
            'nc_routes',
            {
              title: name,
              tn: tnp,
              order: i,
              path: route.path,
              type: route.type,
              handler: JSON.stringify(route.handler),
              acl: JSON.stringify(route.acl),
              relation_type: 'hasMany',
              tnc: tnc
            }
          );
        };
      });

      hmRoutesInsertion.push(async () => {
        await this.xcMeta.metaInsert(
          this.projectId,
          this.dbAlias,
          'nc_routes',
          {
            tn: tnp,
            title: name,
            handler_type: 2,
            relation_type: 'hasMany',
            tnc: tnc
          }
        );
      });

      this.log(
        `onRelationCreate : Creating and inserting routes metadata of  %s relation`,
        name
      );
      await NcHelp.executeOperations(
        hmRoutesInsertion,
        this.connectionConfig.client
      );
      await this.mergeAndUpdateSwagger(tnp, swaggerArr);
    }
    {
      const swaggerArr = [];
      const columns = this.metas[tnc]?.columns;
      const belongsTo = this.extractBelongsToRelationsOfTable(relations, tnc);
      const hasMany = this.extractHasManyRelationsOfTable(relations, tnc);
      const ctx = this.generateContextForTable(
        tnc,
        columns,
        relations,
        hasMany,
        belongsTo
      );
      const meta = ModelXcMetaFactory.create(
        this.connectionConfig,
        this.generateRendererArgs(ctx)
      ).getObject();

      // set table name alias
      belongsTo.forEach(r => {
        r._rtn = this.getTableNameAlias(r.rtn);
        r._tn = this.getTableNameAlias(r.tn);
      });

      // update old model meta with new details
      const existingModel = await this.xcMeta.metaGet(
        this.projectId,
        this.dbAlias,
        'nc_models',
        { title: tnc }
      );

      let queryParams;
      try {
        queryParams = JSON.parse(existingModel.query_params);
      } catch (e) {
        /* */
      }

      const btRelationColumnName =
        args.btRelationColumnName ||
        `${this.getTableNameAlias(tnp)}${
          columnSuffixNumber ? ' ' + columnSuffixNumber : ''
        }`;
      if (existingModel) {
        swaggerArr.push(JSON.parse(existingModel.schema));
        meta.belongsTo.forEach(hm => {
          hm.enabled = true;
        });
        this.log(
          `onRelationCreate : Updating model metadata for child table '%s'`,
          tnc
        );
        // todo: persisting old table_alias and columnAlias
        const oldMeta = JSON.parse(existingModel.meta);
        Object.assign(oldMeta, {
          belongsTo: meta.belongsTo
        });

        /* Add new belongs to relation to virtual columns */
        bt = meta.belongsTo.find(
          hm => hm.rtn === tnp && hm.tn === tnc && hm.cn === childColumn
        );
        oldMeta.v = oldMeta.v || [];
        oldMeta.v.push({ bt: bt, _cn: btRelationColumnName });

        swaggerArr.push(
          new SwaggerXc({ ctx: { ...ctx, v: oldMeta.v } }).getObject()
        );

        if (queryParams?.showFields) {
          queryParams.showFields[btRelationColumnName] = true;
        }

        await this.xcMeta.metaUpdate(
          this.projectId,
          this.dbAlias,
          'nc_models',
          {
            meta: JSON.stringify(oldMeta),
            ...(queryParams
              ? { query_params: JSON.stringify(queryParams) }
              : {})
          },
          { title: tnc }
        );
      }

      const rendererArgs = this.generateRendererArgs(
        this.generateContextForBelongsTo(ctx, tnp, btRelationColumnName)
      );
      const btRoutes = new ExpressXcTsRoutesBt(
        rendererArgs
      ).getObjectWithoutFunctions();
      swaggerArr.push(new SwaggerXcBt(rendererArgs).getObject());

      const name = `${tnc}Bt${tnp}Cn${bt.cn}`;

      const btRoutesInsertion = btRoutes.map((route, i) => {
        return async () => {
          await this.xcMeta.metaInsert(
            this.projectId,
            this.dbAlias,
            'nc_routes',
            {
              tn: tnc,
              title: name,
              order: i,
              path: route.path,
              type: route.type,
              handler: JSON.stringify(route.handler),
              acl: JSON.stringify(route.acl),
              relation_type: 'belongsTo',
              tnp: tnp
            }
          );
        };
      });
      btRoutesInsertion.push(async () => {
        await this.xcMeta.metaInsert(
          this.projectId,
          this.dbAlias,
          'nc_routes',
          {
            tn: tnc,
            title: name,
            handler_type: 2,
            relation_type: 'belongsTo',
            tnp: tnp
          }
        );
      });

      this.log(
        `onRelationCreate : Creating and inserting routes metadata of  %s relation`,
        name
      );
      await NcHelp.executeOperations(
        btRoutesInsertion,
        this.connectionConfig.client
      );

      await this.mergeAndUpdateSwagger(tnc, swaggerArr);
    }

    await this.xcTablesRead([tnp, tnc]);
    await this.onSwaggerDocUpdate(tnp);
  }

  public async onRelationDelete(
    tnp: string,
    tnc: string,
    args: any
  ): Promise<void> {
    await super.onRelationDelete(tnp, tnc, args);

    this.log("Within relation delete event - '%s' ==> '%s'", tnp, tnc);
    this.deleteRoutesForTables([tnp, tnc]);

    const relations = await this.getXcRelationList();
    const cn = args.childColumn;
    let relationColumnName = tnc;
    {
      const hasMany = this.extractHasManyRelationsOfTable(relations, tnp);
      const ctx = this.generateContextForTable(tnp, [], relations, hasMany, []);
      const meta = ModelXcMetaFactory.create(this.connectionConfig, {
        dir: '',
        ctx,
        filename: ''
      }).getObject();

      // update old model meta with new details
      const existingModel = await this.xcMeta.metaGet(
        this.projectId,
        this.dbAlias,
        'nc_models',
        { title: tnp }
      );
      relationColumnName = BaseModelSql.findVirtualColumnName(
        this.getMeta(tnp).v,
        { cn, rtn: tnp, tn: tnc },
        'hm'
      );
      const tagName = `${tnp}HasMany${relationColumnName}`;
      let swaggerObj = this.deleteTagFromSwaggerObj(
        existingModel.schema,
        tagName
      );
      if (args.oldRelationColumnName) {
        const tagName = `${tnp}HasMany${args.oldRelationColumnName}`;
        swaggerObj = this.deleteTagFromSwaggerObj(
          existingModel.schema,
          tagName
        );
      }

      if (existingModel) {
        this.log(`Updating model metadata for parent table '%s'`, tnp);

        // todo: persisting old table_alias and columnAlias
        const oldMeta = JSON.parse(existingModel.meta);
        Object.assign(oldMeta, {
          hasMany: meta.hasMany,
          v: oldMeta.v.filter(
            // eslint-disable-next-line prettier/prettier
            ({ hm, lk }) => (
              // eslint-disable-next-line prettier/prettier
              (!hm || hm.rtn !== tnp || hm.tn !== tnc) || hm?.cn !== cn &&
                // eslint-disable-next-line prettier/prettier
              !(lk && lk.type === 'hm' && lk.rtn === tnp && lk.tn === tnc)
            )
          )
        });

        // todo: delete from query_params
        await this.xcMeta.metaUpdate(
          this.projectId,
          this.dbAlias,
          'nc_models',
          {
            title: tnp,
            meta: JSON.stringify(oldMeta),
            schema: JSON.stringify(swaggerObj)
          },
          { title: tnp }
        );
      }

      const name = `${tnp}Hm${tnc}Cn${cn}`;

      this.log(
        `Deleting routes metadata of  %s relation`,
        name
      ); /* handle has many relational routes  */
      await this.xcMeta.metaDelete(this.projectId, this.dbAlias, 'nc_routes', {
        title: name
      });
    }

    {
      const belongsTo = this.extractBelongsToRelationsOfTable(relations, tnc);
      const ctx = this.generateContextForTable(
        tnc,
        [],
        relations,
        [],
        belongsTo
      );
      const meta = ModelXcMetaFactory.create(
        this.connectionConfig,
        this.generateRendererArgs(ctx)
      ).getObject();

      // update old model meta with new details
      const existingModel = await this.xcMeta.metaGet(
        this.projectId,
        this.dbAlias,
        'nc_models',
        { title: tnc }
      );
      relationColumnName = BaseModelSql.findVirtualColumnName(
        this.getMeta(tnc).v,
        { cn, rtn: tnp, tn: tnc },
        'bt'
      );
      const tagName = `${tnc}BelongsTo${relationColumnName}`;
      let swaggerObj = this.deleteTagFromSwaggerObj(
        existingModel.schema,
        tagName
      );
      if (args.oldRelationColumnName) {
        const tagName = `${tnc}BelongsTo${args.oldRelationColumnName}`;
        swaggerObj = this.deleteTagFromSwaggerObj(
          existingModel.schema,
          tagName
        );
      }

      if (existingModel) {
        this.log(`Updating model metadata for child table '%s'`, tnc);
        // todo: persisting old table_alias and columnAlias
        const oldMeta = JSON.parse(existingModel.meta);

        Object.assign(oldMeta, {
          belongsTo: meta.belongsTo,
          v: oldMeta.v.filter(
            ({ bt, lk }) =>
              // eslint-disable-next-line prettier/prettier
              (!bt || bt.rtn !== tnp || bt.tn !== tnc) || bt.cn !== cn &&
                // eslint-disable-next-line prettier/prettier
              !(lk && lk.type === 'bt' && lk.rtn === tnp && lk.tn === tnc)
          )
        });
        // todo: delete from query_params
        await this.xcMeta.metaUpdate(
          this.projectId,
          this.dbAlias,
          'nc_models',
          {
            title: tnc,
            meta: JSON.stringify(oldMeta),
            schema: JSON.stringify(swaggerObj)
          },
          { title: tnc }
        );
      }
      const name = `${tnc}Bt${tnp}Cn${cn}`;

      this.log(`Deleting routes metadata of  %s relation`, name);
      await this.xcMeta.metaDelete(this.projectId, this.dbAlias, 'nc_routes', {
        title: name
      });
    }

    await this.xcTablesRead([tnp, tnc]);
    await this.onSwaggerDocUpdate(tnp);
  }

  public async onPolicyUpdate(tn: string): Promise<void> {
    this.log(`onPolicyUpdate : %s`, tn);
    this.deleteRoutesForTables([tn]);
    await this.xcTablesRead([tn]);
  }

  // NOTE: xc-meta
  public async onMiddlewareCodeUpdate(tn: string): Promise<void> {
    this.log(`onMiddlewareCodeUpdate : %s`, tn);
    const routes = await this.xcMeta.metaList(
      this.projectId,
      this.dbAlias,
      'nc_routes',
      {
        condition: {
          tn: tn,
          handler_type: 2
        }
      }
    );

    const router = this.routers[tn];
    router.stack.splice(0, router.stack.length);
    for (const route of routes) {
      let middlewareBody = null;
      if (route.functions) {
        try {
          middlewareBody = JSON.parse(route.functions)[0];
        } catch (e) {
          console.log(e.message);
        }
      }

      this.log(
        `onMiddlewareCodeUpdate : Reloading routes with new middleware body for %s table`,
        tn
      );
      this.controllers[route.title]
        .updateMiddleware(middlewareBody)
        .remapRouters(router);
    }
  }

  public async onToggleModels(enabledModels: string[]): Promise<void> {
    this.log(`onToggleModels : %o`, enabledModels);
    for (const handler of Object.values(this.routers)) {
      const index = this.router.stack.findIndex(r => r.handle === handler);
      if (index > -1) {
        this.router.stack.splice(index, 1);
      }
    }
    await this.xcTablesRead();
  }

  public async onToggleModelRelation(relationInModels: any): Promise<void> {
    this.log(`onToggleModelRelation :`);
    // filter out model names which toggled
    const modelNames: string[] = [
      ...new Set(
        relationInModels.map(rel => {
          return rel.relationType === 'hm' ? rel.rtn : rel.tn;
        })
      )
    ] as string[];

    for (const modelName of modelNames) {
      const index = this.router.stack.findIndex(
        r => r.handle === this.routers[modelName]
      );
      if (index > -1) {
        this.router.stack.splice(index, 1);
      }
    }
    await this.xcTablesRead(modelNames);
  }

  public async onViewCreate(viewName: string, args?: any): Promise<void> {
    this.log(`onViewCreate : '%s'`, viewName);
    await this.xcTablesPopulate({
      tableNames: [{ tn: viewName, _tn: args._tn }],
      type: 'view'
    });
  }

  public async onFunctionCreate(functionName: string): Promise<void> {
    this.log(`onFunctionCreate : '%s'`, functionName);
    const functions = (await this.sqlClient.functionList())?.data?.list;
    this.routers.___procedure.stack.splice(
      0,
      this.routers.___procedure.stack.length
    );
    // do insertion parallelly
    const functionObj = functions.find(f => f.function_name === functionName);
    if (functionObj) {
      this.log(
        `onFunctionCreate : Generating and inserting '%s' function meta and acl`,
        functionName
      );
      await this.generateAndSaveAcl(functionObj.function_name, 'function');
      await this.xcMeta.metaInsert(this.projectId, this.dbAlias, 'nc_models', {
        title: functionObj.function_name,
        meta: JSON.stringify({ ...functionObj, type: 'function' }),
        type: 'function'
      });
    }
    this.generateAndSaveAcl(functionName, 'function');

    this.log(`onFunctionCreate : Update function and procedure routes`);
    this.procedureCtrl.functionsSet(functions);
    this.procedureCtrl.mapRoutes(this.routers.___procedure, this.customRoutes);
    await this.swaggerUpdate({
      addApis: { paths: this.procedureCtrl.getSwaggerObj().paths }
    });
  }

  // NOTE: xc-meta
  public async onFunctionDelete(functionName: string): Promise<void> {
    this.log(`onFunctionDelete : '%s'`, functionName);
    this.log(`onFunctionDelete : Delete meta of '%s' function`, functionName);
    await this.xcMeta.metaDelete(this.projectId, this.dbAlias, 'nc_models', {
      title: functionName,
      type: 'function'
    });
    this.log(`onFunctionDelete : Update function and procedure routes`);
    this.procedureCtrl.functionDelete(functionName);
    this.routers.___procedure.stack.splice(
      0,
      this.routers.___procedure.stack.length
    );
    this.procedureCtrl.mapRoutes(this.routers.___procedure, this.customRoutes);
    await this.swaggerUpdate({
      addApis: this.procedureCtrl.getSwaggerObj(),
      deleteTags: ['Procedures', 'Functions']
    });
  }

  // NOTE: xc-meta
  public async onProcedureCreate(procedureName: string): Promise<void> {
    this.log(`onProcedureCreate : '%s'`, procedureName);
    const procedures = (await this.sqlClient.procedureList())?.data?.list;
    this.routers.___procedure.stack.splice(
      0,
      this.routers.___procedure.stack.length
    );
    // do insertion parallelly
    const procedureObj = procedures.find(
      f => f.procedure_name === procedureName
    );
    if (procedureObj) {
      this.log(
        `onProcedureCreate : Generating and inserting '%s' procedure meta and acl`,
        procedureName
      );
      await this.generateAndSaveAcl(procedureObj.procedure_name, 'procedure');
      await this.xcMeta.metaInsert(this.projectId, this.dbAlias, 'nc_models', {
        title: procedureObj.procedure_name,
        meta: JSON.stringify({ ...procedureObj, type: 'procedure' }),
        type: 'procedure'
      });
    }

    this.generateAndSaveAcl(procedureName, 'procedure');
    this.log(`onProcedureCreate : Update function and procedure routes`);
    this.procedureCtrl.proceduresSet(procedures);
    this.procedureCtrl.mapRoutes(this.routers.___procedure, this.customRoutes);
    await this.swaggerUpdate({
      addApis: { paths: this.procedureCtrl.getSwaggerObj().paths }
    });
  }

  // NOTE: xc-meta
  public async onProcedureDelete(procedureName: string): Promise<void> {
    this.log(`onProcedureDelete : '%s'`, procedureName);
    this.log(`onProcedureDelete : Delete meta of '%s' function`, procedureName);
    await this.xcMeta.metaDelete(this.projectId, this.dbAlias, 'nc_models', {
      title: procedureName,
      type: 'procedure'
    });
    this.log(`onProcedureDelete : Update function and procedure routes`);
    this.procedureCtrl.procedureDelete(procedureName);
    this.routers.___procedure.stack.splice(
      0,
      this.routers.___procedure.stack.length
    );
    this.procedureCtrl.mapRoutes(this.routers.___procedure, this.customRoutes);
    await this.swaggerUpdate({
      addApis: this.procedureCtrl.getSwaggerObj(),
      deleteTags: ['Procedures', 'Functions']
    });
  }

  public async onSwaggerDocUpdate(tn: any): Promise<void> {
    this.log(`onSwaggerDocUpdate : '%s'`, tn);
    const swaggerDocs = (
      await this.xcMeta.metaList(this.projectId, this.dbAlias, 'nc_models')
    )
      .filter(m => m.schema)
      .map(m => JSON.parse(m.schema));
    swaggerDocs.push(this.procedureCtrl.getSwaggerObj());

    const swaggerDoc = {
      tags: [],
      paths: {},
      definitions: {}
    };

    swaggerDocs.forEach(swaggerJson => {
      swaggerDoc.tags.push(...(swaggerJson.tags || []));
      Object.assign(swaggerDoc.paths, swaggerJson.paths || {});
      Object.assign(swaggerDoc.definitions, swaggerJson.definitions || {});
    });

    /* generate swagger docs */
    await this.generateSwaggerJson(swaggerDoc);
  }

  public async onVirtualColumnAliasUpdate({
    tn,
    oldAlias,
    newAlias
  }: any): Promise<void> {
    super.onVirtualColumnAliasUpdate({ tn, oldAlias, newAlias });

    const model = await this.xcMeta.metaGet(
      this.projectId,
      this.dbAlias,
      'nc_models',
      {
        title: tn
      }
    );
    const meta = JSON.parse(model.meta);
    const virtualColumn = meta.v.find(v => v._cn === newAlias);
    const relationType = virtualColumn.hm ? 'hm' : virtualColumn.bt ? 'bt' : '';
    if (!relationType) return;

    const relatedTableModel = await this.xcMeta.metaGet(
      this.projectId,
      this.dbAlias,
      'nc_models',
      {
        title: virtualColumn[relationType].tn
      }
    );
    const relatedTableRelationType = relationType === 'hm' ? 'bt' : 'hm';
    const relatedTableMeta = JSON.parse(relatedTableModel.meta);
    const relatedTableVirtualColumn = relatedTableMeta.v.find(
      v => v[relatedTableRelationType].cn === virtualColumn[relationType].cn
    );
    const args = {
      oldRelationColumnName: oldAlias,
      [`${relationType}RelationColumnName`]: virtualColumn._cn,
      [`${relatedTableRelationType}RelationColumnName`]: relatedTableVirtualColumn._cn,
      childColumn: virtualColumn[relationType].cn,
      onDelete: virtualColumn[relationType].dr,
      onUpdate: virtualColumn[relationType].ur,
      parentColumn: virtualColumn[relationType].rcn,
      virtual: virtualColumn[relationType].type !== 'real',
      foreignKeyName: virtualColumn[relationType].fkn
    };
    await this.onRelationDelete(tn, virtualColumn[relationType].tn, args);
    await this.onRelationCreate(tn, virtualColumn[relationType].tn, args);
  }

  public async onTableUpdate(changeObj: any): Promise<void> {
    this.log(`onTableUpdate : '%s'`, changeObj.tn);
    await super.onTableUpdate(changeObj, async ({ ctx }) => {
      // todo: take backup
      const swaggerDoc = await new SwaggerXc({
        dir: '',
        ctx,
        filename: ''
      }).getObject();
      const meta = await this.xcMeta.metaGet(
        this.projectId,
        this.dbAlias,
        'nc_models',
        {
          title: changeObj.tn,
          type: 'table'
        }
      );
      const oldSwaggerDoc = JSON.parse(meta.schema);

      // // keep upto 5 schema backup on table update
      // let previousSchemas = [oldSwaggerDoc]
      // if (meta.schema_previous) {
      //   previousSchemas = [...JSON.parse(meta.schema_previous), oldSwaggerDoc].slice(-5);
      // }

      oldSwaggerDoc.definitions = swaggerDoc.definitions;
      await this.xcMeta.metaUpdate(
        this.projectId,
        this.dbAlias,
        'nc_models',
        {
          schema: JSON.stringify(oldSwaggerDoc)
          // schema_previous: JSON.stringify(previousSchemas)
        },
        {
          title: changeObj.tn,
          type: 'table'
        }
      );

      await this.onSwaggerDocUpdate(changeObj.tn);
    });
  }

  // NOTE: xc-meta
  // @ts-ignore
  private async populteProcedureAndFunctionRoutes(_args?: {
    functions?: string[];
    procedures?: string[];
  }) {
    this.log('populteProcedureAndFunctionRoutes');
    const router = (this.routers.___procedure = Router());

    const functions = [];
    const procedures = [];
    // enable extra
    // try {
    //     functions = (await this.sqlClient.functionList())?.data?.list;
    //     this.functionsCount = functions.length;
    //     this.apiCount += this.functionsCount;
    // } catch (e) {
    // }
    // try {
    //     procedures = (await this.sqlClient.procedureList())?.data?.list;
    //     this.proceduresCount = procedures.length;
    //     this.apiCount += this.proceduresCount;
    // } catch (e) {
    // }
    this.procedureCtrl = new RestCtrlProcedure(
      this,
      functions,
      procedures,
      this.procedureOrFunctionAcls
    );
    this.procedureCtrl.mapRoutes(router, this.customRoutes);
    this.router.use(`/api/${this.routeVersionLetter}`, router);

    // do insertion parallelly
    if (functions) {
      for (const functionObj of functions) {
        this.log(
          "populteProcedureAndFunctionRoutes : Inserting metadata and acl for '%s' - function",
          functionObj.function_name
        );
        await this.generateAndSaveAcl(functionObj.function_name, 'function');
        await this.xcMeta.metaInsert(
          this.projectId,
          this.dbAlias,
          'nc_models',
          {
            title: functionObj.function_name,
            meta: JSON.stringify({ ...functionObj, type: 'function' }),
            type: 'function'
          }
        );
      }
    }
    if (procedures) {
      for (const procedureObj of procedures) {
        this.log(
          "populteProcedureAndFunctionRoutes : Inserting metadata and acl for '%s' - procedure",
          procedureObj.procedure_name
        );
        await this.generateAndSaveAcl(procedureObj.procedure_name, 'procedure');
        await this.xcMeta.metaInsert(
          this.projectId,
          this.dbAlias,
          'nc_models',
          {
            title: procedureObj.procedure_name,
            meta: JSON.stringify({ ...procedureObj, type: 'procedure' }),
            type: 'procedure'
          }
        );
      }
    }
  }

  /**
   * The location of the swagger file for the current project.
   * @returns {string} The location of the swagger file.
   */
  private get swaggerFileLocation(): string {
    return path.join('nc', this.projectId, this.getDbAlias(), 'swagger');
  }

  private async generateSwaggerJson(swaggerDoc) {
    if (!this.config.try) {
      this.log('generateSwaggerJson : Generating swagger.json');
      await this.storageAdapter.fileWrite({
        location: this.swaggerFileLocation,
        fileName: 'swagger.json',
        content: JSON.stringify(swaggerDoc),
        contentType: 'application/json'
      });
    }

    this.router.get(`/${this.getDbAlias()}/swagger`, async (_req, res) => {
      res.send(
        ejs.render((await import('./ui/auth/swagger')).default, {
          ncPublicUrl: process.env.NC_PUBLIC_URL || '',
          baseUrl: `/`,
          dbAlias: this.getDbAlias(),
          projectId: this.projectId
        })
      );
    });

    this.router.get(`/${this.getDbAlias()}/swagger.json`, async (req, res) => {
      // todo: optimize
      let swaggerBaseDocument: any = JSON.parse(
        JSON.stringify(await import('./ui/auth/swagger-base.xc.json'))
      );

      if (
        this.config?.auth?.jwt?.dbAlias !== this.connectionConfig.meta.dbAlias
      ) {
        swaggerBaseDocument = {
          ...swaggerBaseDocument,
          tags: [],
          definitions: {},
          paths: {}
        };
      }

      const host = process.env.NC_PUBLIC_URL
        ? new URL(process.env.NC_PUBLIC_URL)?.host
        : req.get('host');
      const scheme = process.env.NC_PUBLIC_URL
        ? new URL(process.env.NC_PUBLIC_URL)?.protocol.slice(0, -1)
        : req.protocol;
      swaggerBaseDocument.host = host;
      swaggerBaseDocument.schemes = [
        scheme,
        scheme === 'http' ? 'https' : 'http'
      ];
      const swaggerJson = await this.readSwaggerJson();
      swaggerBaseDocument.tags.push(...swaggerJson.tags);
      Object.assign(swaggerBaseDocument.paths, swaggerJson.paths);
      Object.assign(swaggerBaseDocument.definitions, swaggerJson.definitions);
      res.json(swaggerBaseDocument);
    });
  }

  /**
   * Reads the swagger.json file and returns the contents as a JSON object.
   * @returns {object} The contents of the swagger.json file.
   */
  private async readSwaggerJson() {
    return JSON.parse(
      (
        await this.storageAdapter.fileRead(
          path.join(this.swaggerFileLocation, 'swagger.json')
        )
      ).toString()
    );
  }

  private deleteTagFromSwaggerObj(
    swaggerObjOrString: any | string,
    tagName: string
  ): any {
    let swaggerObj = swaggerObjOrString;
    if (typeof swaggerObj === 'string') {
      swaggerObj = JSON.parse(swaggerObj);
    }
    swaggerObj.tags = swaggerObj.tags.filter(t => t.name !== tagName);
    for (const routePath of Object.keys(swaggerObj.paths)) {
      if (
        (Object.values(swaggerObj.paths[routePath])[0] as any).tags.includes(
          tagName
        )
      ) {
        delete swaggerObj.paths[routePath];
      }
    }
    return swaggerObj;
  }

  private deleteRoutesForTables(tableNames: any[]): void {
    this.log(`deleteRoutesForTables : %o`, tableNames);
    // delete routes and models for table and it's relation tables
    for (const table of tableNames) {
      const ctrlIndex = this.router.stack.findIndex(r => {
        return r.handle === this.routers[table];
      });
      if (ctrlIndex > -1) {
        this.router.stack.splice(ctrlIndex, 1);
      }

      delete this.routers[table];
    }
  }

  // @ts-ignore
  private async swaggerUpdate(args: {
    deleteApis?: any;
    addApis?: any;
    deleteTags?: string[];
  }) {
    this.log(`swaggerUpdate :`);

    if (!args.deleteApis && !args.addApis && !args.deleteTags) {
      return;
    }

    /* load swagger JSON */
    const swaggerJson = JSON.parse(
      await this.storageAdapter.fileRead(
        path.join(this.swaggerFileLocation, 'swagger.json')
      )
    );
    /* remove tags, paths and keys */
    if (args.deleteApis) {
      this.log(`swaggerUpdate : deleting swagger apis`);

      const { tags, paths, definitions } = args.deleteApis;

      if (tags) {
        swaggerJson.tags = swaggerJson.tags.filter(({ name }) =>
          tags.find(t => t.name === name)
        );
      }
      if (paths) {
        Object.keys(paths).forEach(path => delete swaggerJson.tags[path]);
      }
      if (definitions) {
        Object.keys(definitions).forEach(
          def => delete swaggerJson.definitions[def]
        );
      }
    }

    /* add tags, paths and defnitions */
    if (args.addApis) {
      this.log(`swaggerUpdate : adding swagger apis`);
      const { tags, paths, definitions } = args.addApis;
      if (tags) {
        swaggerJson.tags.push(...tags);
      }
      if (paths) {
        Object.assign(swaggerJson.paths, paths);
      }
      if (definitions) {
        Object.assign(swaggerJson.definitions, definitions);
      }
    }

    /* remove tags, paths & defnitions */
    if (args.deleteTags) {
      this.log(`swaggerUpdate : deleting swagger tags : %o`, args.deleteTags);
      for (const tag of args.deleteTags) {
        swaggerJson.tags = swaggerJson.tags.filter(t => t.name !== tag);

        Object.keys(swaggerJson.paths).forEach(p => {
          if (
            swaggerJson.paths?.[p]?.[
              Object.keys(swaggerJson.paths[p])[0]
            ]?.tags?.includes(tag)
          ) {
            delete swaggerJson.paths[p];
          }
        });

        if (swaggerJson.definitions) {
          if (swaggerJson.definitions[tag]) {
            delete swaggerJson.definitions[tag];
          }
          if (swaggerJson.definitions[`${tag}Nested`]) {
            delete swaggerJson.definitions[`${tag}Nested`];
          }
        }
      }
    }

    await this.storageAdapter.fileWrite({
      location: this.swaggerFileLocation,
      fileName: 'swagger.json',
      content: JSON.stringify(swaggerJson),
      contentType: 'application/json'
    });
  }

  private log(str, ...args) {
    log(`${this.dbAlias} : ${str}`, ...args);
  }

  private mergeAndUpdateSwagger(tn: string, swaggerDefs: any[]) {
    this.log(`mergeAndUpdateSwagger : '%s'`, tn);
    const swaggerDoc = {
      tags: [],
      paths: {},
      definitions: {}
    };

    this.log(
      `mergeAndUpdateSwagger : Merging all the swagger docs object of '%s' table`,
      tn
    );
    swaggerDefs.forEach(swaggerJson => {
      swaggerDoc.tags.push(...swaggerJson.tags);
      Object.assign(swaggerDoc.paths, swaggerJson.paths);
      Object.assign(swaggerDoc.definitions, swaggerJson.definitions);
    });

    this.log(
      `mergeAndUpdateSwagger : Saving swagger JSON to metatable - '%s' table`,
      tn
    );
    this.xcMeta.metaUpdate(
      this.projectId,
      this.dbAlias,
      'nc_models',
      {
        schema: JSON.stringify(swaggerDoc)
      },
      {
        title: tn
      }
    );
  }

  protected async ncUpManyToMany(ctx: any): Promise<any> {
    const metas = await super.ncUpManyToMany(ctx);
    if (!metas) {
      return;
    }
    for (const meta of metas) {
      const ctx = this.generateContextForTable(
        meta.tn,
        meta.columns,
        [],
        meta.hasMany,
        meta.belongsTo,
        meta.type,
        meta._tn
      );

      /* create routes for table */
      const routes = new ExpressXcTsRoutes({
        dir: '',
        ctx,
        filename: ''
      }).getObjectWithoutFunctions();

      /* create nc_routes, add new routes or update order */
      const routesInsertion = routes.map((route, i) => {
        return async () => {
          if (
            !(await this.xcMeta.metaGet(
              this.projectId,
              this.dbAlias,
              'nc_routes',
              {
                path: route.path,
                tn: meta.tn,
                title: meta.tn,
                type: route.type
              }
            ))
          ) {
            await this.xcMeta.metaInsert(
              this.projectId,
              this.dbAlias,
              'nc_routes',
              {
                acl: JSON.stringify(route.acl),
                handler: JSON.stringify(route.handler),
                order: i,
                path: route.path,
                tn: meta.tn,
                title: meta.tn,
                type: route.type
              }
            );
          } else {
            await this.xcMeta.metaUpdate(
              this.projectId,
              this.dbAlias,
              'nc_routes',
              {
                order: i
              },
              {
                path: route.path,
                tn: meta.tn,
                title: meta.tn,
                type: route.type
              }
            );
          }
        };
      });

      await NcHelp.executeOperations(
        routesInsertion,
        this.connectionConfig.client
      );
    }

    // add new routes
  }

  public async onMetaUpdate(tn: string) {
    await super.onMetaUpdate(tn);
    const ctx = this.generateContextForTable(
      tn,
      this.metas[tn].columns,
      [...this.metas[tn].belongsTo, ...this.metas[tn].hasMany],
      this.metas[tn].hasMany,
      this.metas[tn].belongsTo
    );

    const swaggerDoc = await new SwaggerXc({
      dir: '',
      ctx: {
        ...ctx,
        v: this.metas[tn].v
      },
      filename: ''
    }).getObject();
    const meta = await this.xcMeta.metaGet(
      this.projectId,
      this.dbAlias,
      'nc_models',
      {
        title: tn,
        type: 'table'
      }
    );
    const oldSwaggerDoc = JSON.parse(meta.schema);

    // // keep upto 5 schema backup on table update
    // let previousSchemas = [oldSwaggerDoc]
    // if (meta.schema_previous) {
    //   previousSchemas = [...JSON.parse(meta.schema_previous), oldSwaggerDoc].slice(-5);
    // }

    oldSwaggerDoc.definitions = swaggerDoc.definitions;
    await this.xcMeta.metaUpdate(
      this.projectId,
      this.dbAlias,
      'nc_models',
      {
        schema: JSON.stringify(oldSwaggerDoc)
        // schema_previous: JSON.stringify(previousSchemas)
      },
      {
        title: tn,
        type: 'table'
      }
    );

    await this.onSwaggerDocUpdate(tn);
  }

  protected async getManyToManyRelations(args = {}): Promise<Set<any>> {
    const metas: Set<any> = await super.getManyToManyRelations(args);

    for (const metaObj of metas) {
      const ctx = this.generateContextForTable(
        metaObj.tn,
        metaObj.columns,
        [...metaObj.belongsTo, ...metaObj.hasMany],
        metaObj.hasMany,
        metaObj.belongsTo
      );

      const swaggerDoc = await new SwaggerXc({
        dir: '',
        ctx: {
          ...ctx,
          v: metaObj.v
        },
        filename: ''
      }).getObject();

      const meta = await this.xcMeta.metaGet(
        this.projectId,
        this.dbAlias,
        'nc_models',
        {
          title: metaObj.tn,
          type: 'table'
        }
      );
      const oldSwaggerDoc = JSON.parse(meta.schema);

      // // keep upto 5 schema backup on table update
      // let previousSchemas = [oldSwaggerDoc]
      // if (meta.schema_previous) {
      //   previousSchemas = [...JSON.parse(meta.schema_previous), oldSwaggerDoc].slice(-5);
      // }

      oldSwaggerDoc.definitions = swaggerDoc.definitions;
      await this.xcMeta.metaUpdate(
        this.projectId,
        this.dbAlias,
        'nc_models',
        {
          schema: JSON.stringify(oldSwaggerDoc)
          // schema_previous: JSON.stringify(previousSchemas)
        },
        {
          title: metaObj.tn,
          type: 'table'
        }
      );
    }

    return metas;
  }
}

/**
 * @copyright Copyright (c) 2021, Xgene Cloud Ltd
 *
 * @author Naveen MR <oof1lab@gmail.com>
 * @author Pranav C Balan <pranavxc@gmail.com>
 *
 * @license GNU AGPL version 3 or any later version
 *
 * This program is free software: you can redistribute it and/or modify
 * it under the terms of the GNU Affero General Public License as
 * published by the Free Software Foundation, either version 3 of the
 * License, or (at your option) any later version.
 *
 * This program is distributed in the hope that it will be useful,
 * but WITHOUT ANY WARRANTY; without even the implied warranty of
 * MERCHANTABILITY or FITNESS FOR A PARTICULAR PURPOSE.  See the
 * GNU Affero General Public License for more details.
 *
 * You should have received a copy of the GNU Affero General Public License
 * along with this program. If not, see <http://www.gnu.org/licenses/>.
 *
 */<|MERGE_RESOLUTION|>--- conflicted
+++ resolved
@@ -29,11 +29,9 @@
 import { RestCtrlCustom } from './RestCtrlCustom';
 import { RestCtrlHasMany } from './RestCtrlHasMany';
 import { RestCtrlProcedure } from './RestCtrlProcedure';
-<<<<<<< HEAD
 import { BaseModelSql } from '../../dataMapper';
 import IStorageAdapter from '../../../interface/IStorageAdapter';
 import NcPluginMgr from '../plugins/NcPluginMgr';
-=======
 import Column from '../../noco-models/Column';
 // import NocoTypeGenerator from '../noco-resolver/NocoTypeGenerator';
 // import NocoResolverGenerator from '../noco-resolver/NocoResolverGenerator';
@@ -41,7 +39,6 @@
 // import registerRestCtrl from './registerRestCtrl';
 import { MetaTable } from '../../utils/globals';
 // import { BaseModelSqlv2 } from '../../dataMapper/lib/sql/BaseModelSqlv2';
->>>>>>> 7374f758
 
 const log = debug('nc:api:rest');
 const NC_CUSTOM_ROUTE_KEY = '__xc_custom';
@@ -81,12 +78,8 @@
 
   public async init(): Promise<void> {
     await super.init();
-<<<<<<< HEAD
     await this.pluginMgr.init();
-    return await this.loadRoutes(null);
-=======
     // return await this.loadRoutes(null);
->>>>>>> 7374f758
   }
 
   private get storageAdapter(): IStorageAdapter {
