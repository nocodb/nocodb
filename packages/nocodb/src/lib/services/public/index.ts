--- conflicted
+++ resolved
@@ -1,13 +1,7 @@
-<<<<<<< HEAD
-import * as publicDataService from './publicData.svs';
-import * as publicDataExportApis from './publicDataExport.svs';
-import * as publicMetaService from './publicMeta.svs';
-import * as publicDocsPagesService from './publicDocsPages.svs';
-=======
 import * as publicDataService from './publicData.svc';
 import * as publicDataExportApis from './publicDataExport.svc';
 import * as publicMetaService from './publicMeta.svc';
->>>>>>> 7da8114c
+import * as publicDocsPagesService from './publicDocsPages.svs';
 
 export {
   publicDataService,
