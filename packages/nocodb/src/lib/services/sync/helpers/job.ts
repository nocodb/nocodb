--- conflicted
+++ resolved
@@ -1,10 +1,5 @@
 import { promisify } from 'util';
 import { UITypes } from 'nocodb-sdk';
-<<<<<<< HEAD
-
-=======
-import { Api } from 'nocodb-sdk';
->>>>>>> 49354ca4
 import Airtable from 'airtable';
 import jsonfile from 'jsonfile';
 import hash from 'object-hash';
