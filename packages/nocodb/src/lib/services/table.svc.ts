import DOMPurify from 'isomorphic-dompurify';
import {
  AuditOperationSubTypes,
  AuditOperationTypes,
  ColumnType,
  isVirtualCol,
  ModelTypes,
  NormalColumnRequestType,
  TableReqType,
  UITypes,
} from 'nocodb-sdk';
import ProjectMgrv2 from '../db/sql-mgr/v2/ProjectMgrv2';
import { validatePayload } from '../meta/api/helpers';
import { NcError } from '../meta/helpers/catchError';
import getColumnPropsFromUIDT from '../meta/helpers/getColumnPropsFromUIDT';
import getColumnUiType from '../meta/helpers/getColumnUiType';
import getTableNameAlias, {
  getColumnNameAlias,
} from '../meta/helpers/getTableName';
import mapDefaultDisplayValue from '../meta/helpers/mapDefaultDisplayValue';
import {
  Audit,
  Column,
  LinkToAnotherRecordColumn,
  Model,
  ModelRoleVisibility,
  Project,
  User,
  View,
} from '../models';
import NcConnectionMgrv2 from '../utils/common/NcConnectionMgrv2';
import { T } from 'nc-help';

export async function tableUpdate(param: {
  tableId: any;
  table: TableReqType & { project_id?: string };
  projectId?: string;
}) {
  const model = await Model.get(param.tableId);

  const project = await Project.getWithInfo(
    param.table.project_id || param.projectId
  );
  const base = project.bases.find((b) => b.id === model.base_id);

  if (model.project_id !== project.id) {
    NcError.badRequest('Model does not belong to project');
  }

  // if meta present update meta and return
  // todo: allow user to update meta  and other prop in single api call
  if ('meta' in param.table) {
    await Model.updateMeta(param.tableId, param.table.meta);

    return true;
  }

  if (!param.table.table_name) {
    NcError.badRequest(
      'Missing table name `table_name` property in request body'
    );
  }

  if (base.is_meta && project.prefix) {
    if (!param.table.table_name.startsWith(project.prefix)) {
      param.table.table_name = `${project.prefix}${param.table.table_name}`;
    }
  }

  param.table.table_name = DOMPurify.sanitize(param.table.table_name);

  // validate table name
  if (/^\s+|\s+$/.test(param.table.table_name)) {
    NcError.badRequest(
      'Leading or trailing whitespace not allowed in table names'
    );
  }

  if (
    !(await Model.checkTitleAvailable({
      table_name: param.table.table_name,
      project_id: project.id,
      base_id: base.id,
    }))
  ) {
    NcError.badRequest('Duplicate table name');
  }

  if (!param.table.title) {
    param.table.title = getTableNameAlias(
      param.table.table_name,
      project.prefix,
      base
    );
  }

  if (
    !(await Model.checkAliasAvailable({
      title: param.table.title,
      project_id: project.id,
      base_id: base.id,
    }))
  ) {
    NcError.badRequest('Duplicate table alias');
  }

  const sqlMgr = await ProjectMgrv2.getSqlMgr(project);
  const sqlClient = await NcConnectionMgrv2.getSqlClient(base);

  let tableNameLengthLimit = 255;
  const sqlClientType = sqlClient.knex.clientType();
  if (sqlClientType === 'mysql2' || sqlClientType === 'mysql') {
    tableNameLengthLimit = 64;
  } else if (sqlClientType === 'pg') {
    tableNameLengthLimit = 63;
  } else if (sqlClientType === 'mssql') {
    tableNameLengthLimit = 128;
  }

  if (param.table.table_name.length > tableNameLengthLimit) {
    NcError.badRequest(`Table name exceeds ${tableNameLengthLimit} characters`);
  }

  await Model.updateAliasAndTableName(
    param.tableId,
    param.table.title,
    param.table.table_name
  );

  await sqlMgr.sqlOpPlus(base, 'tableRename', {
    ...param.table,
    tn: param.table.table_name,
    tn_old: model.table_name,
  });

  T.emit('evt', { evt_type: 'table:updated' });
  return true;
}

export function reorderTable(param: { tableId: string; order: any }) {
  return Model.updateOrder(param.tableId, param.order);
}

export async function tableDelete(param: {
  tableId: string;
  user: User;
  req?: any;
}) {
  const table = await Model.getByIdOrName({ id: param.tableId });
  await table.getColumns();

  const relationColumns = table.columns.filter(
    (c) => c.uidt === UITypes.LinkToAnotherRecord
  );

  if (relationColumns?.length) {
    const referredTables = await Promise.all(
      relationColumns.map(async (c) =>
        c
          .getColOptions<LinkToAnotherRecordColumn>()
          .then((opt) => opt.getRelatedTable())
          .then()
      )
    );
    NcError.badRequest(
      `Table can't be deleted since Table is being referred in following tables : ${referredTables.join(
        ', '
      )}. Delete LinkToAnotherRecord columns and try again.`
    );
  }

  const project = await Project.getWithInfo(table.project_id);
  const base = project.bases.find((b) => b.id === table.base_id);
  const sqlMgr = await ProjectMgrv2.getSqlMgr(project);
  (table as any).tn = table.table_name;
  table.columns = table.columns.filter((c) => !isVirtualCol(c));
  table.columns.forEach((c) => {
    (c as any).cn = c.column_name;
  });

  if (table.type === ModelTypes.TABLE) {
    await sqlMgr.sqlOpPlus(base, 'tableDelete', table);
  } else if (table.type === ModelTypes.VIEW) {
    await sqlMgr.sqlOpPlus(base, 'viewDelete', {
      ...table,
      view_name: table.table_name,
    });
  }

  await Audit.insert({
    project_id: project.id,
    base_id: base.id,
    op_type: AuditOperationTypes.TABLE,
    op_sub_type: AuditOperationSubTypes.DELETED,
    user: param.user?.email,
    description: `Deleted ${table.type} ${table.table_name} with alias ${table.title}  `,
    ip: param.req?.clientIp,
  }).then(() => {});

  T.emit('evt', { evt_type: 'table:deleted' });

  return table.delete();
}

export async function getTableWithAccessibleViews(param: {
  tableId: string;
  user: User;
}) {
  const table = await Model.getWithInfo({
    id: param.tableId,
  });

  // todo: optimise
  const viewList = <View[]>await xcVisibilityMetaGet(table.project_id, [table]);

  //await View.list(param.tableId)
  table.views = viewList.filter((table: any) => {
    return Object.keys(param.user?.roles).some(
      (role) => param.user?.roles[role] && !table.disabled[role]
    );
  });

  return table;
}

export async function xcVisibilityMetaGet(
  projectId,
  _models: Model[] = null,
  includeM2M = true
  // type: 'table' | 'tableAndViews' | 'views' = 'table'
) {
  // todo: move to
  const roles = ['owner', 'creator', 'viewer', 'editor', 'commenter', 'guest'];

  const defaultDisabled = roles.reduce((o, r) => ({ ...o, [r]: false }), {});

  let models =
    _models ||
    (await Model.list({
      project_id: projectId,
      base_id: undefined,
    }));

  models = includeM2M ? models : (models.filter((t) => !t.mm) as Model[]);

  const result = await models.reduce(async (_obj, model) => {
    const obj = await _obj;

    const views = await model.getViews();
    for (const view of views) {
      obj[view.id] = {
        ptn: model.table_name,
        _ptn: model.title,
        ptype: model.type,
        tn: view.title,
        _tn: view.title,
        table_meta: model.meta,
        ...view,
        disabled: { ...defaultDisabled },
      };
    }

    return obj;
  }, Promise.resolve({}));

  const disabledList = await ModelRoleVisibility.list(projectId);

  for (const d of disabledList) {
    if (result[d.fk_view_id])
      result[d.fk_view_id].disabled[d.role] = !!d.disabled;
  }

  return Object.values(result);
}

export async function getAccessibleTables(param: {
  projectId: string;
  baseId: string;
  includeM2M?: boolean;
  roles: Record<string, boolean>;
}) {
  const viewList = await xcVisibilityMetaGet(param.projectId);

  // todo: optimise
  const tableViewMapping = viewList.reduce((o, view: any) => {
    o[view.fk_model_id] = o[view.fk_model_id] || 0;
    if (
      Object.keys(param.roles).some(
        (role) => param.roles[role] && !view.disabled[role]
      )
    ) {
      o[view.fk_model_id]++;
    }
    return o;
  }, {});

  const tableList = (
    await Model.list({
      project_id: param.projectId,
      base_id: param.baseId,
    })
  ).filter((t) => tableViewMapping[t.id]);

  return param.includeM2M
    ? tableList
    : (tableList.filter((t) => !t.mm) as Model[]);
}

export async function tableCreate(param: {
  projectId: string;
  baseId?: string;
  table: TableReqType;
  user: User;
  req?: any;
}) {
  validatePayload('swagger.json#/components/schemas/TableReq', param.table);

  const tableCreatePayLoad: Omit<TableReqType, 'columns'> & {
    columns: (Omit<ColumnType, 'column_name' | 'title'> & { cn?: string })[];
  } = {
    ...param.table,
  };

  const project = await Project.getWithInfo(param.projectId);
  let base = project.bases[0];

  if (param.baseId) {
    base = project.bases.find((b) => b.id === param.baseId);
  }

  if (
    !tableCreatePayLoad.table_name ||
    (project.prefix && project.prefix === tableCreatePayLoad.table_name)
  ) {
    NcError.badRequest(
      'Missing table name `table_name` property in request body'
    );
  }

  if (base.is_meta && project.prefix) {
    if (!tableCreatePayLoad.table_name.startsWith(project.prefix)) {
      tableCreatePayLoad.table_name = `${project.prefix}_${tableCreatePayLoad.table_name}`;
    }
  }

  tableCreatePayLoad.table_name = DOMPurify.sanitize(
    tableCreatePayLoad.table_name
  );

  // validate table name
  if (/^\s+|\s+$/.test(tableCreatePayLoad.table_name)) {
    NcError.badRequest(
      'Leading or trailing whitespace not allowed in table names'
    );
  }

  if (
    !(await Model.checkTitleAvailable({
      table_name: tableCreatePayLoad.table_name,
      project_id: project.id,
      base_id: base.id,
    }))
  ) {
    NcError.badRequest('Duplicate table name');
  }

  if (!tableCreatePayLoad.title) {
    tableCreatePayLoad.title = getTableNameAlias(
      tableCreatePayLoad.table_name,
      project.prefix,
      base
    );
  }

  if (
    !(await Model.checkAliasAvailable({
      title: tableCreatePayLoad.title,
      project_id: project.id,
      base_id: base.id,
    }))
  ) {
    NcError.badRequest('Duplicate table alias');
  }

  const sqlMgr = await ProjectMgrv2.getSqlMgr(project);

  const sqlClient = await NcConnectionMgrv2.getSqlClient(base);

  let tableNameLengthLimit = 255;
  const sqlClientType = sqlClient.knex.clientType();
  if (sqlClientType === 'mysql2' || sqlClientType === 'mysql') {
    tableNameLengthLimit = 64;
  } else if (sqlClientType === 'pg') {
    tableNameLengthLimit = 63;
  } else if (sqlClientType === 'mssql') {
    tableNameLengthLimit = 128;
  }

  if (tableCreatePayLoad.table_name.length > tableNameLengthLimit) {
    NcError.badRequest(`Table name exceeds ${tableNameLengthLimit} characters`);
  }

  const mxColumnLength = Column.getMaxColumnNameLength(sqlClientType);

  for (const column of param.table.columns) {
    if (column.column_name.length > mxColumnLength) {
      NcError.badRequest(
        `Column name ${column.column_name} exceeds ${mxColumnLength} characters`
      );
    }
  }

<<<<<<< HEAD
  tableCreatePayLoad.columns = param.table.columns?.map((c) => ({
    ...getColumnPropsFromUIDT(c as any, base),
    cn: c.column_name,
    column_name: c.column_name,
  }));
  await sqlMgr.sqlOpPlus(base, 'tableCreate', {
    ...tableCreatePayLoad,
    tn: param.table.table_name,
=======
  tableCreatePayLoad.columns = await Promise.all(
    param.table.columns?.map(async (c) => ({
      ...(await getColumnPropsFromUIDT(c as any, base)),
      cn: c.column_name,
      column_name: c.column_name,
    }))
  );
  await sqlMgr.sqlOpPlus(base, 'tableCreate', {
    ...tableCreatePayLoad,
    tn: tableCreatePayLoad.table_name,
>>>>>>> 7da8114c
  });

  const columns: Array<
    Omit<Column, 'column_name' | 'title'> & {
      cn: string;
      system?: boolean;
    }
  > = (await sqlClient.columnList({ tn: tableCreatePayLoad.table_name }))?.data
    ?.list;

  const tables = await Model.list({
    project_id: project.id,
    base_id: base.id,
  });

  await Audit.insert({
    project_id: project.id,
    base_id: base.id,
    op_type: AuditOperationTypes.TABLE,
    op_sub_type: AuditOperationSubTypes.CREATED,
    user: param.user?.email,
    description: `created table ${tableCreatePayLoad.table_name} with alias ${tableCreatePayLoad.title}  `,
    ip: param.req?.clientIp,
  }).then(() => {});

  mapDefaultDisplayValue(param.table.columns);

  T.emit('evt', { evt_type: 'table:created' });

  // todo: type correction
  const result = await Model.insert(project.id, base.id, {
    ...tableCreatePayLoad,
    columns: columns.map((c, i) => {
      const colMetaFromReq = param.table?.columns?.find(
        (c1) => c.cn === c1.column_name
      );
      return {
        ...colMetaFromReq,
        uidt: colMetaFromReq?.uidt || c.uidt || getColumnUiType(base, c),
        ...c,
        dtxp: [UITypes.MultiSelect, UITypes.SingleSelect].includes(
          colMetaFromReq.uidt as any
        )
          ? colMetaFromReq.dtxp
          : c.dtxp,
        title: colMetaFromReq?.title || getColumnNameAlias(c.cn, base),
        column_name: c.cn,
        order: i + 1,
      } as NormalColumnRequestType;
    }),
    order: +(tables?.pop()?.order ?? 0) + 1,
  } as any);

  return result;
}<|MERGE_RESOLUTION|>--- conflicted
+++ resolved
@@ -410,16 +410,6 @@
     }
   }
 
-<<<<<<< HEAD
-  tableCreatePayLoad.columns = param.table.columns?.map((c) => ({
-    ...getColumnPropsFromUIDT(c as any, base),
-    cn: c.column_name,
-    column_name: c.column_name,
-  }));
-  await sqlMgr.sqlOpPlus(base, 'tableCreate', {
-    ...tableCreatePayLoad,
-    tn: param.table.table_name,
-=======
   tableCreatePayLoad.columns = await Promise.all(
     param.table.columns?.map(async (c) => ({
       ...(await getColumnPropsFromUIDT(c as any, base)),
@@ -430,7 +420,6 @@
   await sqlMgr.sqlOpPlus(base, 'tableCreate', {
     ...tableCreatePayLoad,
     tn: tableCreatePayLoad.table_name,
->>>>>>> 7da8114c
   });
 
   const columns: Array<
