import type {
  PasswordChangeReqType,
  PasswordForgotReqType,
  PasswordResetReqType,
  SignUpReqType,
  UserType,
<<<<<<< HEAD
  validatePassword,
  WorkspaceUserRoles,
=======
>>>>>>> cf5a4540
} from 'nocodb-sdk';
import { validatePassword } from 'nocodb-sdk';
import { OrgUserRoles } from 'nocodb-sdk';
import { T } from 'nc-help';

import * as ejs from 'ejs';

import bcrypt from 'bcryptjs';
import { promisify } from 'util';
import { NC_APP_SETTINGS } from '../../constants';
import { validatePayload } from '../../meta/api/helpers';
import { NcError } from '../../meta/helpers/catchError';
import NcPluginMgrv2 from '../../meta/helpers/NcPluginMgrv2';
import { Audit, Store, User, Workspace, WorkspaceUser } from '../../models';
import Noco from '../../Noco';
import { MetaTable } from '../../utils/globals';
import { genJwt, randomTokenString, setTokenCookie } from './helpers';

const { v4: uuidv4 } = require('uuid');
const { isEmail } = require('validator');

export async function registerNewUserIfAllowed({
  avatar,
  user_name,
  display_name,
  email,
  salt,
  password,
  email_verification_token,
  email_verified,
}: {
  avatar;
  user_name;
  display_name;
  email: string;
  salt: any;
  password;
  email_verification_token;
  email_verified?;
}) {
  let roles: string = OrgUserRoles.CREATOR;

  if (await User.isFirst()) {
    roles = `${OrgUserRoles.CREATOR},${OrgUserRoles.SUPER_ADMIN}`;
    // todo: update in nc_store
    // roles = 'owner,creator,editor'
    T.emit('evt', {
      evt_type: 'project:invite',
      count: 1,
    });
  } else {
    let settings: { invite_only_signup?: boolean } = {};
    try {
      settings = JSON.parse((await Store.get(NC_APP_SETTINGS))?.value);
    } catch {}

    if (settings?.invite_only_signup) {
      NcError.badRequest('Not allowed to signup, contact super admin.');
    } else {
      roles = OrgUserRoles.VIEWER;
      // roles = OrgUserRoles.VIEWER;
      // todo: handle in self-hosted
    }
  }

  const token_version = randomTokenString();

  const user = await User.insert({
    avatar,
    display_name,
    user_name,
    email,
    salt,
    password,
    email_verification_token,
    roles,
    token_version,
    email_verified,
  });

  await createDefaultWorkspace(user);
  return user;
}

export async function createDefaultWorkspace(user: User) {
  const title = `${user.email?.split('@')?.[0]}`;
  // create new workspace for user
  const workspace = await Workspace.insert({
    title,
    description: 'Default workspace',
    fk_user_id: user.id,
  });

  await WorkspaceUser.insert({
    fk_user_id: user.id,
    fk_workspace_id: workspace.id,
    roles: WorkspaceUserRoles.OWNER,
  });

  return workspace;
}

export async function passwordChange(param: {
  body: PasswordChangeReqType;
  user: UserType;
  req: any;
}): Promise<any> {
  validatePayload(
    'swagger.json#/components/schemas/PasswordChangeReq',
    param.body
  );

  const { currentPassword, newPassword } = param.body;

  if (!currentPassword || !newPassword) {
    return NcError.badRequest('Missing new/old password');
  }

  // validate password and throw error if password is satisfying the conditions
  const { valid, error } = validatePassword(newPassword);

  if (!valid) {
    NcError.badRequest(`Password : ${error}`);
  }

  const user = await User.getByEmail(param.user.email);

  const hashedPassword = await promisify(bcrypt.hash)(
    currentPassword,
    user.salt
  );

  if (hashedPassword !== user.password) {
    return NcError.badRequest('Current password is wrong');
  }

  const salt = await promisify(bcrypt.genSalt)(10);
  const password = await promisify(bcrypt.hash)(newPassword, salt);

  await User.update(user.id, {
    salt,
    password,
    email: user.email,
    token_version: null,
  });

  await Audit.insert({
    op_type: 'AUTHENTICATION',
    op_sub_type: 'PASSWORD_CHANGE',
    user: user.email,
    description: `changed password `,
    ip: param.req?.clientIp,
  });

  return true;
}

export async function passwordForgot(param: {
  body: PasswordForgotReqType;
  siteUrl: string;
  req: any;
}): Promise<any> {
  validatePayload(
    'swagger.json#/components/schemas/PasswordForgotReq',
    param.body
  );

  const _email = param.body.email;

  if (!_email) {
    NcError.badRequest('Please enter your email address.');
  }

  const email = _email.toLowerCase();
  const user = await User.getByEmail(email);

  if (user) {
    const token = uuidv4();
    await User.update(user.id, {
      email: user.email,
      reset_password_token: token,
      reset_password_expires: new Date(Date.now() + 60 * 60 * 1000),
      token_version: null,
    });
    try {
      const template = (await import('./ui/emailTemplates/forgotPassword'))
        .default;
      await NcPluginMgrv2.emailAdapter().then((adapter) =>
        adapter.mailSend({
          to: user.email,
          subject: 'Password Reset Link',
          text: `Visit following link to update your password : ${param.siteUrl}/auth/password/reset/${token}.`,
          html: ejs.render(template, {
            resetLink: param.siteUrl + `/auth/password/reset/${token}`,
          }),
        })
      );
    } catch (e) {
      console.log(e);
      return NcError.badRequest(
        'Email Plugin is not found. Please contact administrators to configure it in App Store first.'
      );
    }

    await Audit.insert({
      op_type: 'AUTHENTICATION',
      op_sub_type: 'PASSWORD_FORGOT',
      user: user.email,
      description: `requested for password reset `,
      ip: param.req?.clientIp,
    });
  } else {
    return NcError.badRequest('Your email has not been registered.');
  }

  return true;
}

export async function tokenValidate(param: { token: string }): Promise<any> {
  const token = param.token;

  const user = await Noco.ncMeta.metaGet(null, null, MetaTable.USERS, {
    reset_password_token: token,
  });

  if (!user || !user.email) {
    NcError.badRequest('Invalid reset url');
  }
  if (new Date(user.reset_password_expires) < new Date()) {
    NcError.badRequest('Password reset url expired');
  }

  return true;
}

export async function passwordReset(param: {
  body: PasswordResetReqType;
  token: string;
  // todo: exclude
  req: any;
}): Promise<any> {
  validatePayload(
    'swagger.json#/components/schemas/PasswordResetReq',
    param.body
  );

  const { token, body, req } = param;

  const user = await Noco.ncMeta.metaGet(null, null, MetaTable.USERS, {
    reset_password_token: token,
  });

  if (!user) {
    NcError.badRequest('Invalid reset url');
  }
  if (user.reset_password_expires < new Date()) {
    NcError.badRequest('Password reset url expired');
  }
  if (user.provider && user.provider !== 'local') {
    NcError.badRequest('Email registered via social account');
  }

  // validate password and throw error if password is satisfying the conditions
  const { valid, error } = validatePassword(body.password);
  if (!valid) {
    NcError.badRequest(`Password : ${error}`);
  }

  const salt = await promisify(bcrypt.genSalt)(10);
  const password = await promisify(bcrypt.hash)(body.password, salt);

  await User.update(user.id, {
    salt,
    password,
    email: user.email,
    reset_password_expires: null,
    reset_password_token: '',
    token_version: null,
  });

  await Audit.insert({
    op_type: 'AUTHENTICATION',
    op_sub_type: 'PASSWORD_RESET',
    user: user.email,
    description: `did reset password `,
    ip: req.clientIp,
  });

  return true;
}

export async function emailVerification(param: {
  token: string;
  // todo: exclude
  req: any;
}): Promise<any> {
  const { token, req } = param;

  const user = await Noco.ncMeta.metaGet(null, null, MetaTable.USERS, {
    email_verification_token: token,
  });

  if (!user) {
    NcError.badRequest('Invalid verification url');
  }

  await User.update(user.id, {
    email: user.email,
    email_verification_token: '',
    email_verified: true,
  });

  await Audit.insert({
    op_type: 'AUTHENTICATION',
    op_sub_type: 'EMAIL_VERIFICATION',
    user: user.email,
    description: `verified email `,
    ip: req.clientIp,
  });

  return true;
}

export async function refreshToken(param: {
  body: SignUpReqType;
  req: any;
  res: any;
}): Promise<any> {
  try {
    if (!param.req?.cookies?.refresh_token) {
      NcError.badRequest(`Missing refresh token`);
    }

    const user = await User.getByRefreshToken(param.req.cookies.refresh_token);

    if (!user) {
      NcError.badRequest(`Invalid refresh token`);
    }

    const refreshToken = randomTokenString();

    await User.update(user.id, {
      email: user.email,
      refresh_token: refreshToken,
    });

    setTokenCookie(param.res, refreshToken);

    return {
      token: genJwt(user, Noco.getConfig()),
    } as any;
  } catch (e) {
    NcError.badRequest(e.message);
  }
}

export async function signup(param: {
  body: SignUpReqType;
  req: any;
  res: any;
}): Promise<any> {
  validatePayload('swagger.json#/components/schemas/SignUpReq', param.body);

  const {
    email: _email,
    avatar,
    display_name,
    user_name,
    token,
    ignore_subscribe,
  } = param.req.body;

  let { password } = param.req.body;

  // validate password and throw error if password is satisfying the conditions
  const { valid, error } = validatePassword(password);
  if (!valid) {
    NcError.badRequest(`Password : ${error}`);
  }

  if (!isEmail(_email)) {
    NcError.badRequest(`Invalid email`);
  }

  const email = _email.toLowerCase();

  let user = await User.getByEmail(email);

  if (user) {
    if (token) {
      if (token !== user.invite_token) {
        NcError.badRequest(`Invalid invite url`);
      } else if (user.invite_token_expires < new Date()) {
        NcError.badRequest(
          'Expired invite url, Please contact super admin to get a new invite url'
        );
      }
    } else {
      // todo : opening up signup for timebeing
      // return next(new Error(`Email '${email}' already registered`));
    }
  }

  const salt = await promisify(bcrypt.genSalt)(10);
  password = await promisify(bcrypt.hash)(password, salt);
  const email_verification_token = uuidv4();

  if (!ignore_subscribe) {
    T.emit('evt_subscribe', email);
  }

  if (user) {
    if (token) {
      await User.update(user.id, {
        avatar,
        display_name,
        user_name,
        salt,
        password,
        email_verification_token,
        invite_token: null,
        invite_token_expires: null,
        email: user.email,
      });
    } else {
      NcError.badRequest('User already exist');
    }
  } else {
    await registerNewUserIfAllowed({
      avatar,
      display_name,
      user_name,
      email,
      salt,
      password,
      email_verification_token,
    });
  }
  user = await User.getByEmail(email);

  try {
    const template = (await import('./ui/emailTemplates/verify')).default;
    await (
      await NcPluginMgrv2.emailAdapter()
    ).mailSend({
      to: email,
      subject: 'Verify email',
      html: ejs.render(template, {
        verifyLink:
          (param.req as any).ncSiteUrl +
          `/email/verify/${user.email_verification_token}`,
      }),
    });
  } catch (e) {
    console.log(
      'Warning : `mailSend` failed, Please configure emailClient configuration.'
    );
  }
  await promisify((param.req as any).login.bind(param.req))(user);

  const refreshToken = randomTokenString();

  await User.update(user.id, {
    refresh_token: refreshToken,
    email: user.email,
  });

  setTokenCookie(param.res, refreshToken);

  user = (param.req as any).user;

  await Audit.insert({
    op_type: 'AUTHENTICATION',
    op_sub_type: 'SIGNUP',
    user: user.email,
    description: `signed up `,
    ip: (param.req as any).clientIp,
  });

  return {
    token: genJwt(user, Noco.getConfig()),
  } as any;
}

export * from './helpers';
export { default as initAdminFromEnv } from './initAdminFromEnv';<|MERGE_RESOLUTION|>--- conflicted
+++ resolved
@@ -4,14 +4,9 @@
   PasswordResetReqType,
   SignUpReqType,
   UserType,
-<<<<<<< HEAD
-  validatePassword,
   WorkspaceUserRoles,
-=======
->>>>>>> cf5a4540
 } from 'nocodb-sdk';
-import { validatePassword } from 'nocodb-sdk';
-import { OrgUserRoles } from 'nocodb-sdk';
+import { OrgUserRoles, validatePassword } from 'nocodb-sdk';
 import { T } from 'nc-help';
 
 import * as ejs from 'ejs';
