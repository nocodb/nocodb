--- conflicted
+++ resolved
@@ -1111,16 +1111,11 @@
     return tn;
   }
 
-<<<<<<< HEAD
-  public async getColumnNameAlias({inflectionFn, cn}) {
+  public async getColumnNameAlias({ inflectionFn, cn }) {
     // Hotfix: Ignore inflection on id_
     if (cn === 'id_') {
       return cn;
     }
-
-=======
-  public async getColumnNameAlias({ inflectionFn, cn }) {
->>>>>>> 56fe783c
     if (inflectionFn) {
       return inflection[inflectionFn](cn);
     }
