--- conflicted
+++ resolved
@@ -4,13 +4,9 @@
   defaultConnectionConfig,
   defaultConnectionOptions,
 } from '../NcConfigFactory';
-<<<<<<< HEAD
-import Base from '../../models/Base';
+import type Base from '../../models/Base';
+import Noco from '../../Noco';
 import { Knex } from 'knex';
-=======
-import type Base from '../../models/Base';
->>>>>>> cf5a4540
-import Noco from '../../Noco';
 
 export default class NcConnectionMgrv2 {
   private static connectionRefs: {
