--- conflicted
+++ resolved
@@ -1,15 +1,6 @@
 import SqlClientFactory from '../../db/sql-client/lib/SqlClientFactory';
 import { XKnex } from '../../db/sql-data-mapper';
-<<<<<<< HEAD
-// import { NcConfig } from '../../../interface/config';
-// import fs from 'fs';
-// import Knex from 'knex';
-
-// import NcMetaIO from '../meta/NcMetaIO';
 import NcConfigFactory, {
-=======
-import {
->>>>>>> 7da8114c
   defaultConnectionConfig,
   defaultConnectionOptions,
 } from '../NcConfigFactory';
@@ -24,12 +15,9 @@
     };
   } = {};
 
-<<<<<<< HEAD
   private static dataKnex: XKnex;
   private static dataConfig: Knex.Config;
 
-=======
->>>>>>> 7da8114c
   public static async destroyAll() {
     for (const projectId in this.connectionRefs) {
       for (const baseId in this.connectionRefs[projectId]) {
@@ -65,7 +53,6 @@
     }
   }
 
-<<<<<<< HEAD
   public static async get(base: Base): Promise<XKnex> {
     if (base.is_meta) {
       // if data db is set, use it for generating knex connection
@@ -75,12 +62,6 @@
       }
       return this.dataKnex;
     }
-=======
-  // NC_DATA_DB is not available in community version
-  // make it return Promise<XKnex> to avoid conflicts
-  public static async get(base: Base): Promise<XKnex> {
-    if (base.is_meta) return Noco.ncMeta.knex;
->>>>>>> 7da8114c
 
     if (this.connectionRefs?.[base.project_id]?.[base.id]) {
       return this.connectionRefs?.[base.project_id]?.[base.id];
@@ -89,27 +70,6 @@
       this.connectionRefs?.[base.project_id] || {};
 
     const connectionConfig = await base.getConnectionConfig();
-<<<<<<< HEAD
-
-    this.connectionRefs[base.project_id][base.id] = XKnex({
-      ...defaultConnectionOptions,
-      ...connectionConfig,
-      connection: {
-        ...defaultConnectionConfig,
-        ...connectionConfig.connection,
-        typeCast(_field, next) {
-          const res = next();
-          if (res instanceof Buffer) {
-            return [...res]
-              .map((v) => ('00' + v.toString(16)).slice(-2))
-              .join('');
-          }
-          return res;
-        },
-      },
-    } as any);
-=======
->>>>>>> 7da8114c
 
     this.connectionRefs[base.project_id][base.id] = XKnex({
       ...defaultConnectionOptions,
