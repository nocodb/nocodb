import { OrgUserRoles, WorkspaceUserRoles } from 'nocodb-sdk';

const rolePermissions = {
  owner: {
    exclude: {
      pluginList: true,
      pluginTest: true,
      pluginRead: true,
      pluginUpdate: true,
      isPluginActive: true,
      workspaceCreate: true,
      workspaceList: true,
      workspaceGet: true,
      workspaceUpdate: true,
      workspaceDelete: true,
      workspaceUserList: true,
      workspaceUserGet: true,
      workspaceUserUpdate: true,
      workspaceUserDelete: true,
      workspaceInvite: true,
      workspaceInvitationGet: true,
      workspaceInvitationUpdate: true,
      workspaceInvitationDelete: true,
      workspaceInvitationAccept: true,
      workspaceInvitationReject: true,
      workspaceInvitationTokenRead: true,
    },
  },
  creator: {
    exclude: {
      pluginList: true,
      pluginTest: true,
      pluginRead: true,
      pluginUpdate: true,
      isPluginActive: true,
<<<<<<< HEAD
      workspaceList: true,
      workspaceGet: true,
      workspaceUpdate: true,
      workspaceCreate: true,
      workspaceDelete: true,
      workspaceUserList: true,
      workspaceUserGet: true,
      workspaceUserUpdate: true,
      workspaceUserDelete: true,
      workspaceInvitationList: true,
      workspaceInvitationGet: true,
      workspaceInvitationUpdate: true,
      workspaceInvitationDelete: true,
      workspaceInvitationAccept: true,
      workspaceInvitationReject: true,
      workspaceInvitationTokenRead: true,
=======
      projectDelete: true,
>>>>>>> aab21b07
    },
  },
  guest: {},
  editor: {
    include: {
      hideAllColumns: true,
      showAllColumns: true,
      auditRowUpdate: true,
      passwordChange: true,
      // new permissions
      // project
      projectGet: true,
      projectList: true,
      projectCost: true,
      projectUserMetaUpdate: true,
      //table
      tableList: true,
      tableGet: true,

      // data
      dataList: true,
      dataUpdate: true,
      dataDelete: true,
      dataInsert: true,
      dataRead: true,
      dataExist: true,
      dataFindOne: true,
      dataGroupBy: true,
      commentsCount: true,
      exportCsv: true,
      exportExcel: true,

      viewList: true,
      columnList: true,
      viewColumnUpdate: true,

      sortList: true,
      sortCreate: true,
      sortUpdate: true,
      sortDelete: true,

      filterList: true,
      filterCreate: true,
      filterUpdate: true,
      filterDelete: true,
      filterGet: true,
      filterChildrenRead: true,

      mmList: true,
      hmList: true,
      mmExcludedList: true,
      hmExcludedList: true,
      btExcludedList: true,
      commentList: true,
      commentRow: true,

      formViewGet: true,
      projectInfoGet: true,
      gridColumnUpdate: true,
      galleryViewGet: true,
      kanbanViewGet: true,
      groupedDataList: true,

      // old
      xcTableAndViewList: true,
      xcAuditCreate: true,
      xcAttachmentUpload: true,
      xcVirtualTableList: true,
      rolesGet: true,
      tableXcModelGet: true,
      xcRelationsGet: true,
      xcModelsList: true,
      xcViewModelsList: true,
      xcProcedureModelsList: true,
      xcFunctionModelsList: true,
      xcTableModelsList: true,
      xcCronList: true,
      xcRelationList: true,
      tableMetaCreate: true,
      tableMetaDelete: true,
      tableMetaRecreate: true,
      viewMetaCreate: true,
      viewMetaDelete: true,
      viewMetaRecreate: true,
      procedureMetaCreate: true,
      procedureMetaDelete: true,
      procedureMetaRecreate: true,
      functionMetaCreate: true,
      functionMetaDelete: true,
      functionMetaRecreate: true,

      tableCreateStatement: true,
      tableInsertStatement: true,
      tableUpdateStatement: true,
      tableSelectStatement: true,
      tableDeleteStatement: true,

      functionList: true,
      sequenceList: true,
      procedureList: true,
      triggerList: true,
      relationList: true,
      relationListAll: true,
      indexList: true,
      list: true,
      viewRead: true,
      functionRead: true,
      procedureRead: true,

      getKnexDataTypes: true,
      DB_PROJECT_OPEN_BY_WEB: true,
      PROJECT_READ_BY_WEB: true,
      projectGenerateBackend: true,
      projectGenerateBackendGql: true,
      projectGetTsPolicyPath: true,
      projectGetPolicyPath: true,
      projectGetGqlPolicyPath: true,
      handleApiCall: true,
      executeRawQuery: true,
      projectHasDb: true,
      testConnection: true,
      projectChangeEnv: true,

      xcRoutesPolicyAllGet: true,
      grpcProtoDownloadZip: true,

      xcModelRowAuditAndCommentList: true,
      xcAuditCommentInsert: true,
      xcAuditModelCommentsCount: true,
      xcExportAsCsv: true,

      bulkDataInsert: true,
      bulkDataUpdate: true,
      bulkDataUpdateAll: true,
      bulkDataDelete: true,
      bulkDataDeleteAll: true,
      relationDataRemove: true,
      relationDataAdd: true,
      dataCount: true,
      upload: true,
      uploadViaURL: true,
      swaggerJson: true,

      commandPalette: true,
    },
  },
  commenter: {
    include: {
      formViewGet: true,
      passwordChange: true,
      // project
      projectGet: true,
      exportCsv: true,
      exportExcel: true,

      //table
      tableGet: true,
      // sort & filter
      sortList: true,
      viewList: true,
      columnList: true,

      mmList: true,
      hmList: true,
      commentList: true,
      commentRow: true,
      projectInfoGet: true,

      // data
      dataList: true,
      dataRead: true,
      dataExist: true,
      dataFindOne: true,
      dataGroupBy: true,
      commentsCount: true,

      galleryViewGet: true,
      kanbanViewGet: true,
      groupedDataList: true,

      xcTableAndViewList: true,
      xcVirtualTableList: true,
      projectList: true,
      projectCost: true,
      projectUserMetaUpdate: true,
      PROJECT_READ_BY_WEB: true,

      tableXcModelGet: true,
      xcRelationList: true,
      tableList: true,
      functionList: true,
      sequenceList: true,
      procedureList: true,
      triggerList: true,
      relationList: true,
      relationListAll: true,
      indexList: true,
      list: true,

      xcModelRowAuditAndCommentList: true,
      xcAuditCommentInsert: true,
      xcAuditModelCommentsCount: true,
      xcExportAsCsv: true,
      dataCount: true,
      swaggerJson: true,

      commandPalette: true,
    },
  },
  viewer: {
    include: {
      formViewGet: true,
      passwordChange: true,
      // project
      projectGet: true,
      //table
      tableGet: true,
      // data
      dataList: true,
      dataRead: true,
      dataExist: true,
      dataFindOne: true,
      dataGroupBy: true,
      commentsCount: true,
      exportCsv: true,
      exportExcel: true,

      // sort & filter
      sortList: true,
      filterList: true,
      projectInfoGet: true,
      projectUserMetaUpdate: true,

      galleryViewGet: true,
      kanbanViewGet: true,
      groupedDataList: true,

      mmList: true,
      hmList: true,
      commentList: true,
      commentRow: false,

      xcTableAndViewList: true,
      xcVirtualTableList: true,
      projectList: true,
      projectCost: true,
      PROJECT_READ_BY_WEB: true,

      tableXcModelGet: true,
      xcRelationList: true,
      tableList: true,
      viewList: true,
      functionList: true,
      sequenceList: true,
      procedureList: true,
      columnList: true,
      triggerList: true,
      relationList: true,
      relationListAll: true,
      indexList: true,
      list: true,
      xcExportAsCsv: true,
      dataCount: true,
      swaggerJson: true,

      commandPalette: true,
    },
  },
  [OrgUserRoles.VIEWER]: {
    include: {
      workspaceProjectList: true,
      apiTokenList: true,
      apiTokenCreate: true,
      apiTokenDelete: true,
      passwordChange: true,
      projectList: true,
      workspaceList: true,
      workspaceGet: true,
      workspaceCreate: true,
      commandPalette: true,
    },
  },
  [OrgUserRoles.SUPER_ADMIN]: '*',
  [OrgUserRoles.CREATOR]: {
    include: {
      workspaceProjectList: true,
      apiTokenList: true,
      apiTokenCreate: true,
      apiTokenDelete: true,
      upload: true,
      uploadViaURL: true,
      passwordChange: true,
      isPluginActive: true,
      projectCreate: true,
      projectList: true,
      projectCost: true,
      handleAxiosCall: true,
      testConnection: true,
      projectCreateByWeb: true,
      projectCreateByWebWithXCDB: true,
      xcPluginRead: true,
      xcMetaTablesImportZipToLocalFsAndDb: true,
      xcMetaTablesExportDbToZip: true,
      auditRowUpdate: true,
      workspaceList: true,
      workspaceGet: true,
      workspaceCreate: true,
      genericGPT: true,
      commandPalette: true,
    },
  },

  // todo: role correction
  [WorkspaceUserRoles.CREATOR]: {
    // include: {
    //   workspaceList: true,
    //   workspaceGet: true,
    //   workspaceDelete: true,
    // },
    exclude: {
      pluginList: true,
      pluginTest: true,
      pluginRead: true,
      pluginUpdate: true,
      isPluginActive: true,
    },
  },
  [WorkspaceUserRoles.VIEWER]: {
    include: {
      workspaceList: true,
      projectUserMetaUpdate: true,
      workspaceGet: true,
      workspaceDelete: true,
      commandPalette: true,
    },
  },
  [WorkspaceUserRoles.OWNER]: {
    exclude: {
      pluginList: true,
      pluginTest: true,
      pluginRead: true,
      pluginUpdate: true,
      isPluginActive: true,
      commandPalette: true,
    },
  },
};

// include viewer project role permissions
Object.assign(
  rolePermissions[WorkspaceUserRoles.VIEWER].include,
  rolePermissions['viewer'].include
);

export default rolePermissions;<|MERGE_RESOLUTION|>--- conflicted
+++ resolved
@@ -33,7 +33,7 @@
       pluginRead: true,
       pluginUpdate: true,
       isPluginActive: true,
-<<<<<<< HEAD
+      projectDelete: true,
       workspaceList: true,
       workspaceGet: true,
       workspaceUpdate: true,
@@ -50,9 +50,6 @@
       workspaceInvitationAccept: true,
       workspaceInvitationReject: true,
       workspaceInvitationTokenRead: true,
-=======
-      projectDelete: true,
->>>>>>> aab21b07
     },
   },
   guest: {},
