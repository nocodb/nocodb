import DataLoader from 'dataloader';
import debug from 'debug';
import { Router } from 'express';
import { execute } from 'graphql';
import { GraphQLJSON } from 'graphql-type-json';
import _ from 'lodash';
import { BaseType } from 'xc-core-ts';

import XcMetaMgr from '../../../interface/XcMetaMgr';
import { DbConfig, NcConfig } from '../../../interface/config';
import ExpressXcTsPolicyGql from '../../db/sql-mgr/code/gql-policies/xc-ts/ExpressXcTsPolicyGql';
import GqlXcSchemaFactory from '../../db/sql-mgr/code/gql-schema/xc-ts/GqlXcSchemaFactory';
import ModelXcMetaFactory from '../../db/sql-mgr/code/models/xc/ModelXcMetaFactory';
import NcHelp from '../../utils/NcHelp';
import NcProjectBuilder from '../NcProjectBuilder';
import Noco from '../../Noco';
import BaseApiBuilder, {
  XcTablesPopulateParams,
} from '../../utils/common/BaseApiBuilder';
import NcMetaIO from '../../meta/NcMetaIO';

import { m2mNotChildren, m2mNotChildrenCount } from './GqlCommonResolvers';
import GqlMiddleware from './GqlMiddleware';
import { GqlProcedureResolver } from './GqlProcedureResolver';
import GqlResolver from './GqlResolver';
import commonSchema from './common.schema';

const log = debug('nc:api:gql');

const IGNORE_TABLES = [
  'nc_models',
  'nc_roles',
  'nc_routes',
  'nc_loaders',
  'nc_resolvers',
  'nc_hooks',
  'nc_store',
  '_evolutions',
  'nc_evolutions',
  'xc_users',
  'nc_rpc',
  'nc_acl',
  'nc_cron',
  'nc_disabled_models_for_role',
  'nc_audit',
  'xc_knex_migrations',
  'xc_knex_migrations_lock',
  'nc_plugins',
  'nc_migrations',
  'nc_api_tokens',
  'nc_projects',
  'nc_projects_users',
  'nc_relations',
  'nc_shared_views',
];

// Base class of GQL type
class XCType {
  constructor(o) {
    for (const k in o) {
      if (!this[k]) {
        this[k] = o[k];
      }
    }
  }
}

export class GqlApiBuilder extends BaseApiBuilder<Noco> implements XcMetaMgr {
  public readonly type = 'gql';
  private resolvers: {
    [key: string]: GqlResolver | GqlProcedureResolver;
    ___procedure?: GqlProcedureResolver;
  };
  private schemas: { [key: string]: any };
  private types: { [key: string]: new (o: any) => any };
  private policies: { [key: string]: any };
  private readonly gqlRouter: Router;
  private resolversCount = 0;
  private customResolver: any;

  constructor(
    app: Noco,
    projectBuilder: NcProjectBuilder,
    config: NcConfig,
    connectionConfig: DbConfig,
    xcMeta?: NcMetaIO
  ) {
    super(app, projectBuilder, config, connectionConfig);
    this.config = config;
    this.connectionConfig = connectionConfig;
    this.resolvers = {};
    this.schemas = {};
    this.types = {};
    this.metas = {};
    this.policies = {};
    this.gqlRouter = Router();
    this.xcMeta = xcMeta;
  }

  public async init(): Promise<void> {
    await super.init();
    // return await this.loadResolvers(null);
  }

  public async onToggleModelRelation(relationInModels: any): Promise<void> {
    this.log(`onToggleModelRelation: Within ToggleModelRelation event handler`);

    const modelNames: string[] = [
      ...new Set(
        relationInModels.map((rel) => {
          return rel.relationType === 'hm' ? rel.rtn : rel.tn;
        })
      ),
    ] as string[];

    // get current meta from db
    const metas = await this.xcMeta.metaList(
      this.projectId,
      this.dbAlias,
      'nc_models',
      {
        xcCondition: {
          title: {
            in: modelNames,
          },
        },
      }
    );

    for (const {
      meta,
      id,
      title,
      // schema_previous
    } of metas) {
      const metaObj = JSON.parse(meta);
      /* filter relation where this table is present */
      const hasMany = metaObj.hasMany.filter(({ enabled }) => enabled);
      const belongsTo = metaObj.belongsTo.filter(({ enabled }) => enabled);
      const columns = await this.getColumnList(title);
      const ctx = this.generateContextForTable(
        title,
        columns,
        [...hasMany, ...belongsTo],
        hasMany,
        belongsTo
      );

      const oldSchema = this.schemas[title];

      this.log(
        `onToggleModelRelation : Generating schema for '%s' table`,
        title
      );
      const newSchema = (this.schemas[title] = GqlXcSchemaFactory.create(
        this.connectionConfig,
        this.generateRendererArgs(ctx)
      ).getString());
      if (oldSchema !== this.schemas[title]) {
        // keep upto 5 schema backup on table update
        // const previousSchemas = [oldSchema]
        // if (schema_previous) {
        //   previousSchemas = [...JSON.parse(schema_previous), oldSchema].slice(-5);
        // }
        this.log(
          `onToggleModelRelation : Updating and taking backup of schema for '%s' table`,
          title
        );

        await this.xcMeta.metaUpdate(
          this.projectId,
          this.dbAlias,
          'nc_models',
          {
            schema: newSchema,
            // schema_previous: JSON.stringify(previousSchemas)
          },
          {
            id,
          }
        );
      }
    }
    await this.xcTablesRead(modelNames);
    await this.reInitializeGraphqlEndpoint();
  }

  public async onTableCreate(tn: string, args): Promise<void> {
    this.log(`onTableCreate : '%s' `, tn);

    await super.onTableCreate(tn, args);

    // get columns list from db
    const columnsFromDb = await this.getColumnList(tn);

    const columns = args.columns
      ? {
          [tn]: args.columns?.map(({ altered: _al, ...rest }) =>
            this.mergeUiColAndDbColMetas(
              rest,
              columnsFromDb?.find((c) => c.cn === rest.cn)
            )
          ),
        }
      : {};

    await this.xcTablesPopulate({
      tableNames: [{ tn, _tn: args._tn }],
      columns,
    });
    await this.reInitializeGraphqlEndpoint();
  }

  public async onTableDelete(tn: string, extras?: any): Promise<void> {
    await super.onTableDelete(tn, extras);
    this.log(`onTableDelete : '%s' `, tn);
    delete this.models[tn];
    await this.xcTablesRowDelete(tn, extras);
    delete this.resolvers[tn];
    delete this.schemas[tn];

    await this.reInitializeGraphqlEndpoint();
  }

  public async onViewDelete(viewName: string): Promise<void> {
    this.log(`onViewDelete : '%s' `, viewName);
    delete this.models[viewName];
    await this.xcTablesRowDelete(viewName);
    delete this.resolvers[viewName];
    delete this.schemas[viewName];
    await this.reInitializeGraphqlEndpoint();
  }

  // todo: m2m
  public async onTableRename(
    oldTableName: string,
    newTableName: string
  ): Promise<void> {
    this.log(`onTableRename : '%s' => '%s' `, oldTableName, newTableName);
    // await this.onTableDelete(oldTableName);
    // await this.onTableCreate(newTableName);
    await super.onTableRename(oldTableName, newTableName);
    await this.xcTableRename(oldTableName, newTableName);
  }

  public async loadResolvers(customResolver: any): Promise<any> {
    this.customResolver = customResolver;
    this.log(`Initializing graphql api`);

    const t = process.hrtime();

    this.initDbDriver();

    // todo: change condition
    if (this.connectionConfig.meta.reset) {
      await this.xcMeta.metaReset(this.projectId, this.dbAlias);
    }

    if (!(await this.xcMeta.isMetaDataExists(this.projectId, this.dbAlias))) {
      await this.xcTablesPopulate();
    } else {
      await this.xcTablesRead();
    }

    await this.loadHooks();
    await this.loadFormViews();
    await this.initGraphqlRoute();
    await super.loadCommon();

    this.router.use(
      `/${this.connectionConfig?.meta?.api?.prefix || 'v1'}`,
      this.gqlRouter
    );

    const t1 = process.hrtime(t);
    const t2 = t1[0] + t1[1] / 1000000000;
    return {
      type: 'graphql',
      apiEndpoint: this.tablesCount
        ? `/nc/${this.projectId}/${
            this.connectionConfig?.meta?.api?.prefix || 'v1'
          }/graphql`
        : 'Empty database',
      client: this.connectionConfig.client,
      databaseName: (this.connectionConfig?.connection as any)?.database,
      resolversCount: this.resolversCount,
      apiCount: this.resolversCount,
      tablesCount: this.tablesCount,
      relationsCount: this.relationsCount,
      viewsCount: this.viewsCount,
      functionsCount: this.functionsCount,
      proceduresCount: this.proceduresCount,
      timeTaken: t2.toFixed(1),
    };
  }

  public async xcTablesRead(tables?: string[]): Promise<any> {
    this.log(`xcTablesRead : %o`, tables);
    // todo: load procedure and functions
    await this.loadXcAcl();

    const {
      metaArr,
      enabledModels,
      tableAndViewArr,
      functionArr,
      procedureArr,
    } = await this.readXcModelsAndGroupByType();

    const procedureResolver = new GqlProcedureResolver(
      this,
      functionArr,
      procedureArr,
      this.procedureOrFunctionAcls
    );

    this.log(`xcTablesRead : Generating schema for procedure and resolver`);
    this.schemas.___procedure = procedureResolver.getSchema();
    this.resolvers.___procedure = procedureResolver;
    const resolversArr = await this.xcMeta.metaList(
      this.projectId,
      this.dbAlias,
      'nc_resolvers',
      {
        condition: {
          handler_type: 1,
        },
      }
    );
    const middlewaresArr = (
      await this.xcMeta.metaList(this.projectId, this.dbAlias, 'nc_resolvers', {
        condition: {
          handler_type: 2,
        },
      })
    ).map((o) => {
      o.functions = JSON.parse(o.functions);
      return o;
    });

    const loaderFunctionsArr = await this.xcMeta.metaList(
      this.projectId,
      this.dbAlias,
      'nc_loaders'
    );

    const loaderFunctionsObj = loaderFunctionsArr.reduce(
      (obj, { title, functions }) => {
        obj[title] = functions && JSON.parse(functions);
        return obj;
      },
      {}
    );

    this.tablesCount = metaArr.length;

    for (const meta of tableAndViewArr) {
      if (
        (tables && !tables.includes(meta.title)) ||
        !enabledModels.includes(meta.title)
      ) {
        continue;
      }

      const middlewareBody = middlewaresArr.find(
        ({ title }) => title === meta.title
      )?.functions?.[0];

      this.metas[meta.title] = JSON.parse(meta.meta);
      this.models[meta.title] = this.getBaseModel(this.metas[meta.title]);

      // tslint:disable-next-line:max-classes-per-file
      this.types[meta.title] = class extends XCType {};

      this.schemas[meta.title] = meta.schema;
      this.policies[meta.title] = resolversArr
        .filter(({ title }) => title === meta.title)
        .reduce((aclObj, { acl, resolver }) => {
          aclObj[resolver] = JSON.parse(acl);
          return aclObj;
        }, {});

      const functions = resolversArr
        .filter(({ title }) => title === meta.title)
        .reduce((fnObj, { functions, resolver }) => {
          fnObj[resolver] = JSON.parse(functions);
          return fnObj;
        }, {});

      this.log(
        `xcTablesRead : Creating resolvers for '%s' %s`,
        meta.title,
        meta.type
      );
      this.resolvers[meta.title] = new GqlResolver(
        this.app as Noco,
        this.models,
        meta.title,
        this.types[meta.title],
        this.acls,
        functions,
        middlewareBody
      );

      this.resolvers[meta.title].mapResolvers(this.customResolver);
    }
    const self = this;
    await Promise.all(
      Object.entries(this.metas).map(async ([tn, schema]) => {
        for (const hm of schema.hasMany) {
          if (!enabledModels.includes(hm.tn)) {
            continue;
          }

          if (!hm.enabled) {
            continue;
          }
          const colNameAlias = self.models[hm.rtn]?.columnToAlias[hm.rcn];

          const middlewareBody = middlewaresArr.find(
            ({ title }) => title === hm.tn
          )?.functions?.[0];
          const countPropName = `${hm._tn}Count`;
          const listPropName = `${hm._tn}List`;

          if (listPropName in this.types[tn].prototype) {
            continue;
          }

          const mw = new GqlMiddleware(
            this.acls,
            hm.tn,
            middlewareBody,
            this.models
          );
          /* has many relation list loader with middleware */
          this.addHmListResolverMethodToType(
            tn,
            hm,
            mw,
            loaderFunctionsObj,
            listPropName,
            colNameAlias
          );
          if (countPropName in this.types[tn].prototype) {
            continue;
          }
          {
            const mw = new GqlMiddleware(
              this.acls,
              hm.tn,
              middlewareBody,
              this.models
            );

            // create count loader with middleware
            this.addHmCountResolverMethodToType(
              hm,
              mw,
              tn,
              loaderFunctionsObj,
              countPropName,
              colNameAlias
            );
          }
        }
        for (const mm of schema.manyToMany || []) {
          if (!enabledModels.includes(mm.rtn)) {
            continue;
          }

          // todo: handle enable/disable
          // if (!mm.enabled) {
          //   continue;
          // }

          const middlewareBody = middlewaresArr.find(
            ({ title }) => title === mm.rtn
          )?.functions?.[0];
          // const countPropName = `${mm._rtn}Count`;
          const listPropName = `${mm._rtn}MMList`;

          if (listPropName in this.types[tn].prototype) {
            continue;
          }

          const mw = new GqlMiddleware(
            this.acls,
            mm.tn,
            middlewareBody,
            this.models
          );
          /* has many relation list loader with middleware */
          this.addMMListResolverMethodToType(
            tn,
            mm,
            mw,
            {},
            listPropName,
            this.metas[mm.tn].columns.find((c) => c.pk)._cn
          );
          // todo: count
          // if (countPropName in this.types[tn].prototype) {
          //   continue;
          // }
          // {
          //   const mw = new GqlMiddleware(this.acls, hm.tn, middlewareBody, this.models);
          //
          //   // create count loader with middleware
          //   this.addHmCountResolverMethodToType(hm, mw, tn, loaderFunctionsObj, countPropName, colNameAlias);
          // }
        }

        for (const bt of schema.belongsTo) {
          if (!enabledModels.includes(bt.rtn)) {
            continue;
          }

          if (!bt.enabled) {
            continue;
          }
          const colNameAlias = self.models[bt.tn]?.columnToAlias[bt.cn];
          const rcolNameAlias = self.models[bt.rtn]?.columnToAlias[bt.rcn];
          const middlewareBody = middlewaresArr.find(
            ({ title }) => title === bt.rtn
          )?.functions?.[0];
          const propName = `${bt._rtn}Read`;
          if (propName in this.types[tn].prototype) {
            continue;
          }

          // create read loader with middleware
          {
            const mw = new GqlMiddleware(
              this.acls,
              bt.rtn,
              middlewareBody,
              this.models
            );
            this.log(
              `xcTablesRead : Creating loader for '%s'`,
              `${tn}Bt${bt.rtn}`
            );
            this.adBtResolverMethodToType(
              propName,
              mw,
              tn,
              bt,
              rcolNameAlias,
              colNameAlias,
              loaderFunctionsObj[`${tn}Bt${bt.rtn}`]
            );
          }
        }
      })
    );
  }

  private addHmListResolverMethodToType(
    tn: string,
    hm,
    mw: GqlMiddleware,
    loaderFunctionsObj,
    listPropName: string,
    colNameAlias
  ) {
    {
      const self = this;
      this.log(
        `xcTablesRead : Creating loader for '%s'`,
        `${tn}Hm${hm.tn}List`
      );
      const listLoader = new DataLoader(
        BaseType.applyMiddlewareForLoader(
          [mw.middleware],
          this.generateLoaderFromStringBody(
            loaderFunctionsObj[`${tn}Hm${hm.tn}List`]
          ) ||
            (async (idsAndArg) => {
              const data = await this.models[tn].hasManyListGQL({
                child: hm.tn,
                ids: idsAndArg.map(({ id }) => id),
                ...(idsAndArg?.[0]?.args || {}),
              });
              return idsAndArg.map(({ id }) =>
                data[id] ? data[id].map((c) => new self.types[hm.tn](c)) : []
              );
            }),
          [mw.postLoaderMiddleware]
        )
      );

      /* defining HasMany list method within GQL Type class */
      Object.defineProperty(this.types[tn].prototype, `${listPropName}`, {
        async value(args: any, context: any, info: any): Promise<any> {
          return listLoader.load([
            { id: this[colNameAlias], args },
            args,
            context,
            info,
          ]);
        },
        configurable: true,
      });
    }
  }

  private addMMListResolverMethodToType(
    tn: string,
    mm,
    mw: GqlMiddleware,
    _loaderFunctionsObj,
    listPropName: string,
    colNameAlias
  ) {
    {
      const self = this;
      this.log(
        `xcTablesRead : Creating loader for '%s'`,
        `${tn}Mm${mm.rtn}List`
      );
      const listLoader = new DataLoader(
        BaseType.applyMiddlewareForLoader(
          [mw.middleware],
          async (parentIdsAndArg) => {
            return (
              await this.models[tn]._getGroupedManyToManyList({
                parentIds: parentIdsAndArg.map(({ id }) => id),
                child: mm.rtn,
                // todo: optimize - query only required fields
                rest: {
                  mfields1: '*',
                  ...Object.entries(parentIdsAndArg?.[0]?.args || {}).reduce(
                    (params, [key, val]) => ({
                      ...params,
                      [`m${key}1`]: val,
                    }),
                    {}
                  ),
                },
              })
            )?.map((child) => child.map((c) => new self.types[mm.rtn](c)));
          },
          [mw.postLoaderMiddleware]
        )
      );

      /* defining HasMany list method within GQL Type class */
      Object.defineProperty(this.types[tn].prototype, listPropName, {
        async value(args: any, context: any, info: any): Promise<any> {
          return listLoader.load([
            { id: this[colNameAlias], args },
            args,
            context,
            info,
          ]);
        },
        configurable: true,
      });
    }
  }

  private addHmCountResolverMethodToType(
    hm,
    mw,
    tn: string,
    loaderFunctionsObj,
    countPropName: string,
    colNameAlias
  ) {
    {
      this.log(
        `xcTablesRead : Creating loader for '%s'`,
        `${tn}Hm${hm.tn}Count`
      );
      const countLoader = new DataLoader(
        BaseType.applyMiddlewareForLoader(
          [mw.middleware],
          this.generateLoaderFromStringBody(
            loaderFunctionsObj[`${tn}Hm${hm.tn}Count`]
          ) ||
            (async (ids: string[]) => {
              const data = await this.models[tn].hasManyListCount({
                child: hm.tn,
                ids,
              });
              return data;
            }),
          [mw.postLoaderMiddleware]
        )
      );

      // defining HasMany count method within GQL Type class
      Object.defineProperty(this.types[tn].prototype, `${countPropName}`, {
        async value(args: any, context: any, info: any): Promise<any> {
          return countLoader.load([this[colNameAlias], args, context, info]);
        },
        configurable: true,
      });
    }
  }

  private adBtResolverMethodToType(
    propName: string,
    middleware: GqlMiddleware,
    tableName: string,
    belongsToRel,
    rcolNameAlias,
    colNameAlias,
    loaderFunc?: any
  ) {
    const self = this;
    const readLoader = new DataLoader(
      BaseType.applyMiddlewareForLoader(
        [middleware.middleware],
        this.generateLoaderFromStringBody(loaderFunc) ||
          (async (ids: string[]) => {
            const data = await self.models[belongsToRel.rtn].list({
              limit: ids.length,
              where: `(${belongsToRel.rcn},in,${ids.join(',')})`,
            });
            const gs = _.groupBy(data, rcolNameAlias);
            return ids.map(
              async (id: string) =>
                gs?.[id]?.[0] && new self.types[belongsToRel.rtn](gs[id][0])
            );
          }),
        [middleware.postLoaderMiddleware]
      )
    );

    // defining BelongsTo read method within GQL Type class
    Object.defineProperty(this.types[tableName].prototype, `${propName}`, {
      async value(args: any, context: any, info: any): Promise<any> {
        const colName = colNameAlias;
        return this[colName] !== null
          ? readLoader.load([this[colName], args, context, info])
          : null;
      },
      configurable: true,
    });
  }

  public async xcTablesPopulate(args?: XcTablesPopulateParams): Promise<any> {
    this.log(
      'xcTablesPopulate : names - %o , type - %s',
      args?.tableNames,
      args?.type
    );

    let order = await this.getOrderVal();

    let tables;
    /* Get all relations */
    /*    let [
      relations,
      // eslint-disable-next-line prefer-const
      missingRelations
    ] = await this.getRelationsAndMissingRelations();
    relations = relations.concat(missingRelations);*/
    const relations = await this.relationsSyncAndGet();

    // set table name alias
    relations.forEach((r) => {
      r._rtn =
        args?.tableNames?.find((t) => t.tn === r.rtn)?._tn ||
        this.getTableNameAlias(r.rtn);
      r._tn =
        args?.tableNames?.find((t) => t.tn === r.tn)?._tn ||
        this.getTableNameAlias(r.tn);
      r.enabled = true;
    });

    if (args?.tableNames?.length) {
      const relatedTableList = [];

      if (!args?.oldMetas)
        // extract tables which have relation with the tables in list
        for (const r of relations) {
          if (args.tableNames.some((t) => t.tn === r.tn)) {
            if (!relatedTableList.includes(r.rtn)) {
              relatedTableList.push(r.rtn);
              await this.onTableDelete(r.rtn);
            }
          } else if (args.tableNames.some((t) => t.tn === r.rtn)) {
            if (!relatedTableList.includes(r.tn)) {
              relatedTableList.push(r.tn);
              await this.onTableDelete(r.tn);
            }
          }
        }

      tables = args.tableNames
        .sort((a, b) => (a.tn || a._tn).localeCompare(b.tn || b._tn))
        .map(({ tn, _tn }) => ({
          tn,
          _tn,
          type: args.type,
          order: ++order,
        }));

      tables.push(...relatedTableList.map((t) => ({ tn: t })));
    } else {
      tables = (await this.sqlClient.tableList())?.data?.list
        ?.filter(({ tn }) => !IGNORE_TABLES.includes(tn))
        ?.map((t) => {
          t.order = ++order;
          return t;
        });

      // enable extra
      tables.push(
        ...(await this.sqlClient.viewList())?.data?.list
          ?.sort((a, b) =>
            (a.view_name || a.tn).localeCompare(b.view_name || b.tn)
          )
          ?.map((v) => {
            this.viewsCount++;
            v.type = 'view';
            v.tn = v.view_name;
            v.order = ++order;
            return v;
          })
          .filter((v) => {
            /* filter based on prefix */
            if (this.projectBuilder?.prefix) {
              return v.view_name.startsWith(this.projectBuilder?.prefix);
            }
            return true;
          })
      );
      // enable extra
      // let functions = [];
      // let procedures = [];
      // try {
      //   functions = (await this.sqlClient.functionList())?.data?.list?.fiter(f => !f.function_name.startsWith('_'))
      //   this.functionsCount = functions.length;
      //   this.resolversCount += this.functionsCount;
      // } catch (e) {
      // }
      // try {
      //   procedures = (await this.sqlClient.procedureList())?.data?.list?.fiter(p => !p.procedure_name.startsWith('_'));
      //   this.proceduresCount = procedures.length;
      //   this.resolversCount += this.proceduresCount;
      // } catch (e) {
      // }
      // const procedureResolver = new GqlProcedureResolver(this, functions, procedures, this.procedureOrFunctionAcls);
      // this.schemas.___procedure = procedureResolver.getSchema();
      // this.resolvers.___procedure = procedureResolver;
      // // do insertion parallelly
      // if (functions) {
      //   for (const functionObj of functions) {
      //     await this.generateAndSaveAcl(functionObj.function_name, 'function');
      //     this.log(`xcTablesPopulate : Inserting model metadata of '%s' function`, functionObj.function_name);
      //     await this.xcMeta.metaInsert(this.projectId, this.dbAlias, 'nc_models', {
      //       title: functionObj.function_name,
      //       meta: JSON.stringify({...functionObj, type: 'function'}),
      //       type: 'function'
      //     })
      //   }
      // }
      // if (procedures) {
      //   for (const procedureObj of procedures) {
      //     await this.generateAndSaveAcl(procedureObj.procedure_name, 'procedure');
      //     this.log(`xcTablesPopulate : Inserting model metadata of '%s' procedure`, procedureObj.procedure_name);
      //     await this.xcMeta.metaInsert(this.projectId, this.dbAlias, 'nc_models', {
      //       title: procedureObj.procedure_name,
      //       meta: JSON.stringify({...procedureObj, type: 'procedure'}),
      //       type: 'procedure'
      //     })
      //   }
      // }
    }

    /* filter based on prefix */
    if (this.projectBuilder?.prefix) {
      tables = tables.filter((t) => {
        // t._tn = t._tn || t.tn.replace(this.projectBuilder?.prefix, '');
        return t.tn.startsWith(this.projectBuilder?.prefix);
      });
    }

    this.tablesCount = tables.length;
    // await this.syncRelations();

    if (tables.length) {
      relations.forEach((rel) => (rel.enabled = true));
      const self = this;

      const tableResolvers = tables.map((table) => {
        return async () => {
          /* Filter relations for current table */
          const columns =
            args?.columns?.[table.tn] || (await this.getColumnList(table.tn));
          const hasMany =
            table.type === 'view'
              ? []
              : this.extractHasManyRelationsOfTable(relations, table.tn);
          const belongsTo =
            table.type === 'view'
              ? []
              : this.extractBelongsToRelationsOfTable(relations, table.tn);
          const ctx = this.generateContextForTable(
            table.tn,
            columns,
            relations,
            hasMany,
            belongsTo,
            table.type,
            table?._tn
          );
          // ctx._tn = table?._tn || ctx._tn;

          this.log(
            `xcTablesPopulate : Generating model metadata of '%s' %s`,
            table.tn,
            table.type
          );

          ctx.oldMeta = args?.oldMetas?.[table.tn];

          /**************** prepare table models and policies ****************/
          this.metas[table.tn] = ModelXcMetaFactory.create(
            this.connectionConfig,
            this.generateRendererArgs(ctx)
          ).getObject();

          this.models[table.tn] = this.getBaseModel(this.metas[table.tn]);
          await this.generateAndSaveAcl(table.tn, table.type);
          const policyGenerator = new ExpressXcTsPolicyGql(
            this.generateRendererArgs(ctx)
          );
          this.policies[table.tn] = policyGenerator.getObject();
          const functions = {};

          this.log(
            `xcTablesPopulate : Generating schema of '%s' %s`,
            table.tn,
            table.type
          );

          /**************** prepare GQL: schemas, types, resolvers ****************/
          // this.schemas[table.tn] = GqlXcSchemaFactory.create(this.connectionConfig, this.generateRendererArgs(ctx)).getString();

          // tslint:disable-next-line:max-classes-per-file
          this.types[table.tn] = class extends XCType {};
          this.resolvers[table.tn] = new GqlResolver(
            this.app as Noco,
            this.models,
            table.tn,
            this.types[table.tn],
            this.acls,
            functions,
            ''
          );

          if (
            !(await this.xcMeta.metaGet(
              this.projectId,
              this.dbAlias,
              'nc_models',
              { title: table.tn }
            ))
          ) {
            this.log(
              `xcTablesPopulate : Inserting model metadata of '%s' %s`,
              table.tn,
              table.type
            );

            await this.xcMeta.metaInsert(
              this.projectId,
              this.dbAlias,
              'nc_models',
              {
                order: table.order || ++order,
                title: table.tn,
                type: table.type || 'table',
                meta: JSON.stringify(this.metas[table.tn]),
                // schema: this.schemas[table.tn],
                alias: this.metas[table.tn]._tn,
              }
            );
          } else if (args?.oldMetas?.[table.tn]?.id) {
            this.log(
              "xcTablesPopulate : Updating model metadata for '%s' - %s",
              table.tn,
              table.type
            );
            await this.xcMeta.metaUpdate(
              this.projectId,
              this.dbAlias,
              'nc_models',
              {
                title: table.tn,
                alias: this.metas[table.tn]._tn,
                meta: JSON.stringify(this.metas[table.tn]),
                type: table.type || 'table',
              },
              args?.oldMetas?.[table.tn]?.id
            );
          }

          this.log(
            `xcTablesPopulate : Inserting resolver and middlewaare metadata of '%s' %s`,
            table.tn,
            table.type
          );
          if (
            !(await this.xcMeta.metaGet(
              this.projectId,
              this.dbAlias,
              'nc_resolvers',
              { title: table.tn }
            ))
          ) {
            const insertResolvers = Object.entries(this.policies[table.tn]).map(
              ([resolver, acl]) => {
                return async () => {
                  await this.xcMeta.metaInsert(
                    this.projectId,
                    this.dbAlias,
                    'nc_resolvers',
                    {
                      title: table.tn,
                      resolver,
                      acl: JSON.stringify(acl),
                    }
                  );
                };
              }
            );
            insertResolvers.push(async () => {
              await this.xcMeta.metaInsert(
                this.projectId,
                this.dbAlias,
                'nc_resolvers',
                {
                  title: table.tn,
                  handler_type: 2,
                }
              );
            });
            await NcHelp.executeOperations(
              insertResolvers,
              this.connectionConfig.client
            );
          }
        };
      });

      await NcHelp.executeOperations(
        tableResolvers,
        this.connectionConfig.client
      );

      await Promise.all(
        Object.entries(this.metas).map(async ([tn, schema]) => {
          for (const hm of schema.hasMany) {
            const colNameAlias = self.models[hm.rtn]?.columnToAlias[hm.rcn];

            const countPropName = `${hm._tn}Count`;
            const listPropName = `${hm._tn}List`;

            this.log(
              `xcTablesPopulate : Populating '%s' and '%s' loaders`,
              listPropName,
              countPropName
            );

            if (listPropName in this.types[tn].prototype) {
              continue;
            }

            /* has many relation list loader with middleware */
            const mw = new GqlMiddleware(this.acls, hm.tn, '', this.models);
            /* has many relation list loader with middleware */
            this.addHmListResolverMethodToType(
              tn,
              hm,
              mw,
              {},
              listPropName,
              colNameAlias
            );
            if (countPropName in this.types[tn].prototype) {
              continue;
            }
            {
              const mw = new GqlMiddleware(this.acls, hm.tn, null, this.models);

              // create count loader with middleware
              this.addHmCountResolverMethodToType(
                hm,
                mw,
                tn,
                {},
                countPropName,
                colNameAlias
              );
            }

            this.log(
              `xcTablesPopulate : Inserting loader metadata of '%s' and '%s' loaders`,
              listPropName,
              countPropName
            );

            await this.xcMeta.metaInsert(
              this.projectId,
              this.dbAlias,
              'nc_loaders',
              {
                title: `${tn}Hm${hm.tn}List`,
                parent: tn,
                child: hm.tn,
                relation: 'hm',
                resolver: 'list',
              }
            );

            await this.xcMeta.metaInsert(
              this.projectId,
              this.dbAlias,
              'nc_loaders',
              {
                title: `${tn}Hm${hm.tn}Count`,
                parent: tn,
                child: hm.tn,
                relation: 'hm',
                resolver: 'list',
              }
            );
          }

          for (const bt of schema.belongsTo) {
            const colNameAlias = self.models[bt.tn]?.columnToAlias[bt.cn];
            const propName = `${bt._rtn}Read`;

            if (propName in this.types[tn].prototype) {
              continue;
            }

            // create read loader with middleware
            {
              const mw = new GqlMiddleware(
                this.acls,
                bt.rtn,
                null,
                this.models
              );
              this.log(
                `xcTablesRead : Creating loader for '%s'`,
                `${tn}Bt${bt.rtn}`
              );
              this.adBtResolverMethodToType(
                propName,
                mw,
                tn,
                bt,
                colNameAlias,
                colNameAlias,
                null
              );
            }

            this.log(
              `xcTablesPopulate : Inserting loader metadata of '%s' loader`,
              propName
            );

            await this.xcMeta.metaInsert(
              this.projectId,
              this.dbAlias,
              'nc_loaders',
              {
                title: `${tn}Bt${bt.rtn}`,
                parent: bt.rtn,
                child: tn,
                relation: 'bt',
                resolver: 'Read',
              }
            );
          }
        })
      );

      await this.getManyToManyRelations();

      // generate schema of models
      for (const meta of Object.values(this.metas)) {
        /**************** prepare GQL: schemas, types, resolvers ****************/
        this.schemas[meta.tn] = GqlXcSchemaFactory.create(
          this.connectionConfig,
          this.generateRendererArgs({
            ...this.generateContextForTable(
              meta.tn,
              meta.columns,
              relations,
              meta.hasMany,
              meta.belongsTo,
              meta.type,
              meta._tn
            ),
            manyToMany: meta.manyToMany,
          })
        ).getString();

        await this.xcMeta.metaUpdate(
          this.projectId,
          this.dbAlias,
          'nc_models',
          {
            schema: this.schemas[meta.tn],
          },
          {
            title: meta.tn,
          }
        );
      }

      // add property in type class for many to many relations
      await Promise.all(
        Object.entries(this.metas).map(async ([tn, meta]) => {
          if (!meta.manyToMany) {
            return;
          }
          for (const mm of meta.manyToMany) {
            const countPropName = `${mm._rtn}Count`;
            const listPropName = `${mm._rtn}MMList`;

            this.log(
              `xcTablesPopulate : Populating  '%s' and '%s' many to many loaders`,
              listPropName,
              countPropName
            );

            if (listPropName in this.types[tn].prototype) {
              continue;
            }

            /* has many relation list loader with middleware */
            const mw = new GqlMiddleware(this.acls, mm.rtn, '', this.models);
            /* has many relation list loader with middleware */
            this.addMMListResolverMethodToType(
              tn,
              mm,
              mw,
              {},
              listPropName,
              meta.columns.find((c) => c.pk)._cn
            );
            // if (countPropName in this.types[tn].prototype) {
            //   continue;
            // }
            // {
            //   const mw = new GqlMiddleware(this.acls, hm.tn, null, this.models);
            //
            //   // create count loader with middleware
            //   this.addHmCountResolverMethodToType(hm, mw, tn, {}, countPropName, colNameAlias);
            // }
            //
            // this.log(`xcTablesPopulate : Inserting loader metadata of '%s' and '%s' loaders`, listPropName, countPropName);
            //
            await this.xcMeta.metaInsert(
              this.projectId,
              this.dbAlias,
              'nc_loaders',
              {
                title: `${tn}Mm${mm.rtn}List`,
                parent: tn,
                child: mm.rtn,
                relation: 'mm',
                resolver: 'mmlist',
              }
            );

            // await this.xcMeta.metaInsert(this.projectId, this.dbAlias, 'nc_loaders', {
            //   title: `${tn}Mm${hm.tn}Count`,
            //   parent: mm.tn,
            //   child: mm.rtn,
            //   relation: 'hm',
            //   resolver: 'list',
            // });
          }
        })
      );
    }
  }

  public setSchema(key: string, value: string): void {
    this.log(`setSchema : '%s'`, key);

    this.schemas[key] = value;
  }

  public setResolvers(key: string, value: any): void {
    this.log(`setResolvers : '%s'`, key);
    this.resolvers[key] = value;
  }

  // NOTE: xc-meta
  public async xcTablesRowDelete(tn: string, extras?: any): Promise<void> {
    this.log(`xcTablesRowDelete : Deleting metadata of '%s' table`, tn);
    await super.xcTablesRowDelete(tn, extras);

    await this.xcMeta.metaDelete(this.projectId, this.dbAlias, 'nc_resolvers', {
      title: tn,
    });
  }

  public async onHandlerCodeUpdate(tn: string): Promise<void> {
    this.log(`onHandlerCodeUpdate : '%s' table`, tn);
    await this.xcTablesRead([tn]);
    await this.reInitializeGraphqlEndpoint();
  }

  // NOTE: xc-meta
  public async xcTableRename(
    oldTablename: string,
    newTablename: string
  ): Promise<any> {
    this.log(`xcTableRename : '%s'  => '%s'`, oldTablename, newTablename);

    //todo: verify the update queries

    // const metaArr = await (this.sqlClient.knex as XKnex)('nc_models').select();
    const metaArr = await this.xcMeta.metaList(
      this.projectId,
      this.dbAlias,
      'nc_models'
    );
    const enabledModels = metaArr.filter((m) => m.enabled).map((m) => m.title);
    /* Get all relations */
    const relations = await this.getXcRelationList();

    const relatedTableList = this.getRelationTableNames(
      relations,
      newTablename,
      enabledModels
    );
    {
      /* filter relation where this table is present */
      const tableRelations = this.filterRelationsForTable(
        relations,
        newTablename
      );
      const hasMany = this.extractHasManyRelationsOfTable(
        tableRelations,
        newTablename
      );
      const belongsTo = this.extractBelongsToRelationsOfTable(
        tableRelations,
        newTablename
      );
      const columns = await this.getColumnList(newTablename);
      const ctx = this.generateContextForTable(
        newTablename,
        columns,
        relations,
        hasMany,
        belongsTo
      );
      const enabledModelCtx = this.generateContextForTable(
        newTablename,
        columns,
        this.filterRelationsForTable(
          tableRelations,
          newTablename,
          enabledModels
        ),
        this.extractHasManyRelationsOfTable(
          hasMany,
          newTablename,
          enabledModels
        ),
        this.extractBelongsToRelationsOfTable(
          belongsTo,
          newTablename,
          enabledModels
        )
      );

      // todo: delete resolvers for relation tables

      this.log(
        `xcTableRename : Deleting model with old name '%s'`,
        oldTablename
      );
      // delete old model
      delete this.models[oldTablename];
      this.log(
        `xcTableRename : Generating new model meta for renamed table - '%s' => '%s'`,
        oldTablename,
        newTablename
      );
      /* create models from table */
      const meta = ModelXcMetaFactory.create(
        this.connectionConfig,
        this.generateRendererArgs(ctx)
      ).getObject();
      this.metas[newTablename] = meta;

      /**************** prepare GQL: schemas, types, resolvers ****************/
      if (enabledModels.includes(oldTablename)) {
        this.schemas[newTablename] = GqlXcSchemaFactory.create(
          this.connectionConfig,
          this.generateRendererArgs(enabledModelCtx)
        ).getString();
      }

      // update old model meta with new details
      const existingModel = await this.xcMeta.metaGet(
        this.projectId,
        this.dbAlias,
        'nc_models',
        { title: oldTablename }
      );
      if (existingModel) {
        // todo: persisting old table_alias and columnAlias
        const oldMeta = JSON.parse(existingModel.meta);
        Object.assign(meta, {
          columns: oldMeta.columns,
        });
        this.log(
          `xcTableRename : Updating model meta - '%s' => '%s'`,
          oldTablename,
          newTablename
        );

        await this.xcMeta.metaUpdate(
          this.projectId,
          this.dbAlias,
          'nc_models',
          {
            title: newTablename,
            meta: JSON.stringify(meta),
            schema: this.schemas[newTablename],
            alias: meta._tn,
          },
          { title: oldTablename }
        );
      }

      // update resolvers name in db
      const newResolvers: any[] = Object.keys(
        new ExpressXcTsPolicyGql(
          this.generateRendererArgs(enabledModelCtx)
        ).getObject()
      );
      const oldResolvers: any[] = Object.keys(
        new ExpressXcTsPolicyGql(
          this.generateRendererArgs(
            this.generateContextForTable(oldTablename, [], [], [], [])
          )
        ).getObject()
      );

      let i = 0;

      this.log(
        `xcTableRename : Updating resolvers name and table name - '%s' => '%s'`,
        oldTablename,
        newTablename
      );
      for (const res of newResolvers) {
        const oldRes = oldResolvers[i++];
        await this.xcMeta.metaUpdate(
          this.projectId,
          this.dbAlias,
          'nc_resolvers',
          {
            title: newTablename,
            resolver: res,
          },
          {
            title: oldTablename,
            resolver: oldRes,
            handler_type: 1,
          }
        );
      }
      // update resolvers in db
      await this.xcMeta.metaUpdate(
        this.projectId,
        this.dbAlias,
        'nc_resolvers',
        {
          title: newTablename,
        },
        {
          title: oldTablename,
          handler_type: 2,
        }
      );

      /* handle relational routes  */
      for (const hm of meta.hasMany) {
        this.log(
          `xcTableRename : Updating HasMany relation '%s' => `,
          `${oldTablename}Hm${hm.tn}`,
          `${newTablename}Hm${hm.tn}`
        );

        await this.xcMeta.metaUpdate(
          this.projectId,
          this.dbAlias,
          'nc_loaders',
          {
            title: `${newTablename}Hm${hm.tn}List`,
            parent: newTablename,
          },
          {
            title: `${oldTablename}Hm${hm.tn}List`,
            parent: oldTablename,
            child: hm.tn,
            relation: 'hm',
            resolver: 'list',
          }
        );
        await this.xcMeta.metaUpdate(
          this.projectId,
          this.dbAlias,
          'nc_loaders',
          {
            title: `${newTablename}Hm${hm.tn}Count`,
            parent: newTablename,
          },
          {
            title: `${oldTablename}Hm${hm.tn}Count`,
            parent: oldTablename,
            child: hm.tn,
            relation: 'hm',
            resolver: 'list',
          }
        );
      }

      /* handle belongs to routes and controllers */
      for (const bt of meta.belongsTo) {
        this.log(
          `xcTableRename : Updating BelongsTo relation '%s' => '%s'`,
          `${oldTablename}Bt${bt.rtn}`,
          `${newTablename}Bt${bt.rtn}`
        );
        await this.xcMeta.metaUpdate(
          this.projectId,
          this.dbAlias,
          'nc_loaders',
          {
            title: `${newTablename}Bt${bt.rtn}`,
            child: newTablename,
          },
          {
            title: `${oldTablename}Bt${bt.rtn}`,
            parent: bt.rtn,
            child: oldTablename,
            relation: 'bt',
            resolver: 'Read',
          }
        );
      }
    }
    {
      /* Reload relation tables : start */
      // reload routes and update meta  for relation tables
      for (const relationTable of relatedTableList) {
        const columns = await this.getColumnList(relationTable);
        const rHasMany = this.extractHasManyRelationsOfTable(
          relations,
          relationTable
        );
        const rBelongsTo = this.extractBelongsToRelationsOfTable(
          relations,
          relationTable
        );
        const rCtx = this.generateContextForTable(
          relationTable,
          columns,
          relations,
          rHasMany,
          rBelongsTo
        );
        const enabledModelCtx = this.generateContextForTable(
          relationTable,
          columns,
          this.filterRelationsForTable(relations, newTablename, enabledModels),
          this.extractHasManyRelationsOfTable(
            rHasMany,
            newTablename,
            enabledModels
          ),
          this.extractBelongsToRelationsOfTable(
            rBelongsTo,
            newTablename,
            enabledModels
          )
        );
        /* create models from table */
        const rMeta = ModelXcMetaFactory.create(
          this.connectionConfig,
          this.generateRendererArgs(rCtx)
        ).getObject();
        this.schemas[relationTable] = GqlXcSchemaFactory.create(
          this.connectionConfig,
          this.generateRendererArgs(enabledModelCtx)
        ).getString();
        // update existing model meta with new details(relation tables)
        const rExistingModel = await this.xcMeta.metaGet(
          this.projectId,
          this.dbAlias,
          'nc_models',
          { title: relationTable }
        );

        if (rExistingModel) {
          // todo: persisting old table_alias and columnAlias
          const oldMeta = JSON.parse(rExistingModel.meta);
          Object.assign(oldMeta, {
            hasMany: rMeta.hasMany,
            belongsTo: rMeta.belongsTo,
          });
          this.log(
            `xcTableRename : Updating related table model meta - '%s'`,
            relationTable
          );

          await this.xcMeta.metaUpdate(
            this.projectId,
            this.dbAlias,
            'nc_models',
            {
              meta: JSON.stringify(oldMeta),
              schema: this.schemas[relationTable],
            },
            { title: relationTable }
          );
          this.metas[relationTable] = oldMeta;
        }

        this.models[relationTable] = this.getBaseModel(
          this.metas[relationTable]
        );

        // update has many to routes
        for (const hmRelation of rHasMany) {
          if (hmRelation.tn === newTablename) {
            this.log(
              `xcTableRename : Updating HasMany relation '%s' => '%s'`,
              `${relationTable}Hm${oldTablename}`,
              `${relationTable}Hm${newTablename}`
            );

            await this.xcMeta.metaUpdate(
              this.projectId,
              this.dbAlias,
              'nc_loaders',
              {
                title: `${relationTable}Hm${newTablename}List`,
                child: newTablename,
              },
              {
                title: `${relationTable}Hm${oldTablename}List`,
                parent: relationTable,
                child: oldTablename,
                relation: 'hm',
                resolver: 'list',
              }
            );
            await this.xcMeta.metaUpdate(
              this.projectId,
              this.dbAlias,
              'nc_loaders',
              {
                title: `${relationTable}Hm${newTablename}Count`,
                child: newTablename,
              },
              {
                title: `${relationTable}Hm${oldTablename}Count`,
                parent: relationTable,
                child: oldTablename,
                relation: 'hm',
                resolver: 'list',
              }
            );
          }
        }

        // update belongs to routes
        for (const btRelation of rBelongsTo) {
          if (btRelation.rtn === newTablename) {
            this.log(
              `xcTableRename : Updating BelongsTo relation '%s' => '%s'`,
              `${relationTable}Hm${oldTablename}`,
              `${relationTable}Hm${newTablename}`
            );

            await this.xcMeta.metaUpdate(
              this.projectId,
              this.dbAlias,
              'nc_loaders',
              {
                title: `${relationTable}Bt${newTablename}`,
                parent: newTablename,
              },
              {
                title: `${relationTable}Bt${oldTablename}`,
                parent: oldTablename,
                child: relationTable,
                relation: 'bt',
                resolver: 'Read',
              }
            );
          }
        }

        /* Reload relation tables : end */
      }
    }

    delete this.resolvers[oldTablename];
    delete this.schemas[oldTablename];

    // load routes and models from db
    await this.xcTablesRead([...relatedTableList, newTablename]);
    await this.reInitializeGraphqlEndpoint();
  }

  public async onTableAliasRename(
    oldTableAliasName: string,
    newTableAliasName: string
  ): Promise<void> {
    this.log(
      "onTableAliasRename : '%s' => '%s'",
      oldTableAliasName,
      newTableAliasName
    );
    if (oldTableAliasName === newTableAliasName) {
      return;
    }

    const {
      // meta,
      relatedTableList,
      tableName: t,
    } = await super.onTableAliasRename(oldTableAliasName, newTableAliasName);

    for (const table of [t, ...relatedTableList]) {
      const meta = this.getMeta(table);

      const ctx = this.generateContextForMeta(meta);
      ctx.manyToMany = meta.manyToMany;
      ctx.v = meta.v;
      this.schemas[table] = GqlXcSchemaFactory.create(
        this.connectionConfig,
        this.generateRendererArgs(ctx)
      ).getString();

      await this.xcMeta.metaUpdate(
        this.projectId,
        this.dbAlias,
        'nc_models',
        {
          schema: this.schemas[table],
        },
        { title: table }
      );

      const newResolvers: any[] = Object.keys(
        new ExpressXcTsPolicyGql({ ctx }).getObject()
      );

      const oldResolvers: any[] = Object.keys(
        new ExpressXcTsPolicyGql(
          this.generateRendererArgs({ ...ctx, _tn: oldTableAliasName })
        ).getObject()
      );

      let i = 0;

      // this.log(
      //   `xcTableRename : Updating resolvers name and table name - '%s' => '%s'`,
      //   oldTablename,
      //   newTablename
      // );
      for (const res of newResolvers) {
        const oldRes = oldResolvers[i++];
        await this.xcMeta.metaUpdate(
          this.projectId,
          this.dbAlias,
          'nc_resolvers',
          {
            resolver: res,
          },
          {
            title: table,
            resolver: oldRes,
            handler_type: 1,
          }
        );
      }
    }

    // load routes and models from db
    await this.xcTablesRead([...relatedTableList, t]);
    await this.reInitializeGraphqlEndpoint();

    // }
  }

  public async onRelationCreate(tnp: string, tnc: string, args): Promise<void> {
    await super.onRelationCreate(tnp, tnc, args);
    this.log(`onRelationCreate : Within relation create event handler`);
    // const self = this;
    const relations = await this.getXcRelationList();

    // set table name alias
    relations.forEach((r) => {
      r._rtn = this.getTableNameAlias(r.rtn);
      r._tn = this.getTableNameAlias(r.tn);
      r.enabled = true;
    });

    /* update parent table meta and resolvers */
    {
      const columns = this.metas[tnp]?.columns;
      const hasMany = this.extractHasManyRelationsOfTable(relations, tnp);
      const belongsTo = this.extractBelongsToRelationsOfTable(relations, tnp);
      const ctx = this.generateContextForTable(
        tnp,
        columns,
        relations,
        hasMany,
        belongsTo
      );
      ctx.manyToMany = this.metas?.[tnp]?.manyToMany;
      const meta = ModelXcMetaFactory.create(this.connectionConfig, {
        dir: '',
        ctx,
        filename: '',
      }).getObject();
      // this.metas[tnp] = meta;
      this.schemas[tnp] = GqlXcSchemaFactory.create(
        this.connectionConfig,
        this.generateRendererArgs(ctx)
      ).getString();

      // update old model meta with new details
      this.log(
        `onRelationCreate : Generating and updating model meta for parent table '%s'`,
        tnp
      );
      const existingModel = await this.xcMeta.metaGet(
        this.projectId,
        this.dbAlias,
        'nc_models',
        { title: tnp }
      );
      let queryParams;
      try {
        queryParams = JSON.parse(existingModel.query_params);
      } catch (e) {
        /* */
      }
      if (existingModel) {
        // todo: persisting old table_alias and columnAlias
        // todo: get enable state of other relations
        const oldMeta = JSON.parse(existingModel.meta);
        meta.hasMany.forEach((hm) => {
          hm.enabled = true;
        });
        Object.assign(oldMeta, {
          hasMany: meta.hasMany,
        });

        /* Add new has many relation to virtual columns */
        const columnSuffixNumber = args.columnSuffixNumber || '';
        const relationColumnName = `${this.getTableNameAlias(tnc)}${
          columnSuffixNumber ? ' ' + columnSuffixNumber : ''
        }`;
        oldMeta.v = oldMeta.v || [];
        oldMeta.v.push({
<<<<<<< HEAD
          hm: meta.hasMany
            .reverse()
            .find(hm => hm.rtn === tnp && hm.tn === tnc),
          _cn: relationColumnName
=======
          hm: meta.hasMany.find((hm) => hm.rtn === tnp && hm.tn === tnc),
          _cn: `${this.getTableNameAlias(tnp)} => ${this.getTableNameAlias(
            tnc
          )}`,
>>>>>>> 66e82a39
        });
        if (queryParams?.showFields) {
          queryParams.showFields[relationColumnName] = true;
        }

        this.models[tnp] = this.getBaseModel(oldMeta);

        await this.xcMeta.metaUpdate(
          this.projectId,
          this.dbAlias,
          'nc_models',
          {
            title: tnp,
            meta: JSON.stringify(oldMeta),
            schema: this.schemas[tnp],
            ...(queryParams
              ? { query_params: JSON.stringify(queryParams) }
              : {}),
          },
          { title: tnp }
        );
      }

      const countPropName = `${this.getTableNameAlias(tnc)}Count`;
      const listPropName = `${this.getTableNameAlias(tnc)}List`;

      this.log(
        `onRelationCreate : Generating and inserting '%s' and '%s' loaders`,
        countPropName,
        listPropName
      );

      const hm = hasMany.find((rel) => rel.tn === tnc);
      {
        /* has many relation list loader with middleware */
        const mw = new GqlMiddleware(this.acls, tnc, '', this.models);
        this.addHmListResolverMethodToType(
          tnp,
          hm,
          mw,
          {},
          listPropName,
          this.models[hm.rtn]?.columnToAlias[hm.rcn]
        );
      }
      /*      const listLoader = new DataLoader(
              BaseType.applyMiddlewareForLoader(
                [mw.middleware],
                async ids => {
                  const data = await this.models[tnp].hasManyListGQL({
                    ids,
                    child: tnc
                  })
                  return ids.map(id => data[id] ? data[id].map(c => new self.types[tnc](c)) : []);
                },
                [mw.postLoaderMiddleware]
              ));



            /!* defining HasMany list method within GQL Type class *!/
            Object.defineProperty(this.types[tnp].prototype, `${listPropName}`, {
              async value(args, context, info): Promise<any> {
                return listLoader.load([this[hm.rcn], args, context, info]);
              },
              configurable: true
            })*/

      // create count loader with middleware
      {
        const mw = new GqlMiddleware(this.acls, tnc, '', this.models);
        this.addHmCountResolverMethodToType(
          mw,
          hm,
          tnp,
          {},
          countPropName,
          this.models[hm.rtn]?.columnToAlias[hm.rcn]
        );

        /*const countLoader = new DataLoader(
          BaseType.applyMiddlewareForLoader(
            [mw.middleware],
            async ids => {
              const data = await this.models[tnp].hasManyListCount({
                ids,
                child: tnc
              })
              return data;
            },
            [mw.postLoaderMiddleware]
          ));

        // defining HasMany count method within GQL Type class
        Object.defineProperty(this.types[tnp].prototype, `${countPropName}`, {
          async value(args, context, info): Promise<any> {
            return countLoader.load([this[hm.rcn], args, context, info]);
          },
          configurable: true
        })*/
      }

      await this.xcMeta.metaInsert(this.projectId, this.dbAlias, 'nc_loaders', {
        title: `${tnp}Hm${tnc}List`,
        parent: tnp,
        child: tnc,
        relation: 'hm',
        resolver: 'list',
      });

      await this.xcMeta.metaInsert(this.projectId, this.dbAlias, 'nc_loaders', {
        title: `${tnp}Hm${tnc}Count`,
        parent: tnp,
        child: tnc,
        relation: 'hm',
        resolver: 'list',
      });
    }

    /* update child table meta and resolvers */
    {
      const columns = this.metas[tnc]?.columns;
      const belongsTo = this.extractBelongsToRelationsOfTable(relations, tnc);
      const hasMany = this.extractHasManyRelationsOfTable(relations, tnc);
      const ctx = this.generateContextForTable(
        tnc,
        columns,
        relations,
        hasMany,
        belongsTo
      );
      ctx.manyToMany = this.metas?.[tnc]?.manyToMany;
      const meta = ModelXcMetaFactory.create(
        this.connectionConfig,
        this.generateRendererArgs(ctx)
      ).getObject();
      // this.metas[tnc] = meta;
      this.schemas[tnc] = GqlXcSchemaFactory.create(
        this.connectionConfig,
        this.generateRendererArgs(ctx)
      ).getString();

      this.log(
        `onRelationCreate : Generating and updating model meta for child table '%s'`,
        tnc
      );
      // update old model meta with new details
      const existingModel = await this.xcMeta.metaGet(
        this.projectId,
        this.dbAlias,
        'nc_models',
        { title: tnc }
      );
      let queryParams;
      try {
        queryParams = JSON.parse(existingModel.query_params);
      } catch (e) {
        /* */
      }

      if (existingModel) {
        // todo: persisting old table_alias and columnAlias
        const oldMeta = JSON.parse(existingModel.meta);
        Object.assign(oldMeta, {
          belongsTo: meta.belongsTo,
        });
        /* Add new belongs to relation to virtual columns */
        const columnSuffixNumber = args.columnSuffixNumber || '';
        const relationColumnName = `${this.getTableNameAlias(tnp)}${
          columnSuffixNumber ? ' ' + columnSuffixNumber : ''
        }`;
        oldMeta.v = oldMeta.v || [];
        oldMeta.v.push({
<<<<<<< HEAD
          bt: meta.belongsTo
            .reverse()
            .find(hm => hm.rtn === tnp && hm.tn === tnc),
          _cn: relationColumnName
=======
          bt: meta.belongsTo.find((hm) => hm.rtn === tnp && hm.tn === tnc),
          _cn: `${this.getTableNameAlias(tnp)} <= ${this.getTableNameAlias(
            tnc
          )}`,
>>>>>>> 66e82a39
        });

        if (queryParams?.showFields) {
          queryParams.showFields[relationColumnName] = true;
        }
        this.models[tnc] = this.getBaseModel(oldMeta);
        await this.xcMeta.metaUpdate(
          this.projectId,
          this.dbAlias,
          'nc_models',
          {
            title: tnc,
            meta: JSON.stringify(oldMeta),
            schema: this.schemas[tnc],
            ...(queryParams
              ? { query_params: JSON.stringify(queryParams) }
              : {}),
          },
          { title: tnc }
        );
      }

      const propName = `${this.getTableNameAlias(tnp)}Read`;
      this.log(
        `onRelationCreate : Generating and inserting'%s' loader`,
        propName
      );

      const currentRelation = belongsTo.find((rel) => rel.rtn === tnp);

      // create read loader with middleware
      const mw = new GqlMiddleware(this.acls, tnp, '', this.models);
      this.adBtResolverMethodToType(
        propName,
        mw,
        tnc,
        currentRelation,
        this.models[currentRelation.rtn]?.columnToAlias[currentRelation.rcn],
        this.models[currentRelation.tn]?.columnToAlias[currentRelation?.cn]
      );
      /*const readLoader = new DataLoader(
        BaseType.applyMiddlewareForLoader(
          [mw.middleware],
          async ids => {
            const data = await self.models[tnp].list({
              where: `(${currentRelation.rcn},in,${ids.join(',')})`,
              limit: ids.length
            })
            const gs = _.groupBy(data, currentRelation.rcn);
            return ids.map(async id => gs?.[id]?.[0] && new self.types[currentRelation.rtn](gs[id][0]))
          },
          [mw.postLoaderMiddleware]
        ));

      // defining BelongsTo read method within GQL Type class
      Object.defineProperty(this.types[tnc].prototype, `${propName}`, {
        async value(args, context, info): Promise<any> {
          return readLoader.load([this[currentRelation.cn], args, context, info]);
        },
        configurable: true
      })*/

      await this.xcMeta.metaInsert(this.projectId, this.dbAlias, 'nc_loaders', {
        title: `${tnc}Bt${tnp}`,
        parent: tnp,
        child: tnc,
        relation: 'bt',
        resolver: 'Read',
      });
    }

    await this.reInitializeGraphqlEndpoint();
  }

  public async onPolicyUpdate(tn: string): Promise<void> {
    this.log(`onPolicyUpdate : Within policy update handler of '%s' table`, tn);

    await this.xcTablesRead([tn]);
    await this.reInitializeGraphqlEndpoint();
  }

  public async onRelationDelete(tnp: string, tnc: string, args): Promise<void> {
    await super.onRelationDelete(tnp, tnc, args);

    this.log(
      `onRelationDelete : Within relation delete handler of '%s' => '%s'`,
      tnp,
      tnc
    );

    const relations = await this.getXcRelationList();

    /* update parent table meta and resolvers */
    {
      const columns = this.metas[tnp]?.columns; //await this.getColumnList(tnp);
      const hasMany = this.extractHasManyRelationsOfTable(relations, tnp);
      const belongsTo = this.extractBelongsToRelationsOfTable(relations, tnp);
      const ctx = this.generateContextForTable(
        tnp,
        columns,
        relations,
        hasMany,
        belongsTo
      );
      const meta = ModelXcMetaFactory.create(this.connectionConfig, {
        dir: '',
        ctx,
        filename: '',
      }).getObject();

      this.schemas[tnp] = GqlXcSchemaFactory.create(
        this.connectionConfig,
        this.generateRendererArgs(ctx)
      ).getString();

      this.log(
        `onRelationDelete : Generating and updating model meta for parent table '%s'`,
        tnp
      );
      // update old model meta with new details
      const existingModel = await this.xcMeta.metaGet(
        this.projectId,
        this.dbAlias,
        'nc_models',
        { title: tnp }
      );
      if (existingModel) {
        // todo: persisting old table_alias and columnAlias
        const oldMeta = JSON.parse(existingModel.meta);
        Object.assign(oldMeta, {
          hasMany: meta.hasMany,
          v: oldMeta.v.filter(
            ({ hm, lk }) =>
              (!hm || hm.rtn !== tnp || hm.tn !== tnc) &&
              !(lk && lk.type === 'hm' && lk.rtn === tnp && lk.tn === tnc)
          ),
        });
        // todo: backup schema
        await this.xcMeta.metaUpdate(
          this.projectId,
          this.dbAlias,
          'nc_models',
          {
            title: tnp,
            meta: JSON.stringify(oldMeta),
            schema: this.schemas[tnp],
          },
          { title: tnp }
        );
        this.models[tnp] = this.getBaseModel(oldMeta);
      }

      const countPropName = `${this.getTableNameAlias(tnc)}Count`;
      const listPropName = `${this.getTableNameAlias(tnc)}List`;

      this.log(
        `onRelationDelete : Deleting '%s' and '%s' loaders`,
        countPropName,
        listPropName
      );
      /* defining HasMany list method within GQL Type class */
      delete this.types[tnp].prototype[`${listPropName}`];

      // defining HasMany count method within GQL Type class
      delete this.types[tnp].prototype[`${countPropName}`];

      await this.xcMeta.metaDelete(this.projectId, this.dbAlias, 'nc_loaders', {
        parent: tnp,
        child: tnc,
      });
    }

    /* update child table meta and resolvers */
    {
      const columns = await this.getColumnList(tnc);
      const belongsTo = this.extractBelongsToRelationsOfTable(relations, tnc);
      const hasMany = this.extractHasManyRelationsOfTable(relations, tnc);
      const ctx = this.generateContextForTable(
        tnc,
        columns,
        relations,
        hasMany,
        belongsTo
      );
      const meta = ModelXcMetaFactory.create(
        this.connectionConfig,
        this.generateRendererArgs(ctx)
      ).getObject();

      this.schemas[tnc] = GqlXcSchemaFactory.create(
        this.connectionConfig,
        this.generateRendererArgs(ctx)
      ).getString();

      this.log(
        `onRelationDelete : Generating and updating model meta for child table '%s'`,
        tnc
      );
      // update old model meta with new details
      const existingModel = await this.xcMeta.metaGet(
        this.projectId,
        this.dbAlias,
        'nc_models',
        { title: tnc }
      );
      if (existingModel) {
        // todo: persisting old table_alias and columnAlias
        const oldMeta = JSON.parse(existingModel.meta);
        Object.assign(oldMeta, {
          belongsTo: meta.belongsTo,
          v: oldMeta.v.filter(
            ({ bt, lk }) =>
              (!bt || bt.rtn !== tnp || bt.tn !== tnc) &&
              !(lk && lk.type === 'bt' && lk.rtn === tnp && lk.tn === tnc)
          ),
        });
        await this.xcMeta.metaUpdate(
          this.projectId,
          this.dbAlias,
          'nc_models',
          {
            title: tnc,
            meta: JSON.stringify(oldMeta),
            schema: this.schemas[tnc],
          },
          { title: tnc }
        );
        this.models[tnc] = this.getBaseModel(oldMeta);
      }

      const propName = `${this.getTableNameAlias(tnp)}Read`;
      this.log(`onRelationDelete : Deleting '%s' loader`, propName);

      // defining BelongsTo read method within GQL Type class
      delete this.types[tnc].prototype[`${propName}`];

      await this.xcMeta.metaDelete(this.projectId, this.dbAlias, 'nc_loaders', {
        parent: tnp,
        child: tnc,
      });
    }

    this.models[tnc] = this.getBaseModel(this.metas[tnc]);
    this.models[tnp] = this.getBaseModel(this.metas[tnp]);

    await this.reInitializeGraphqlEndpoint();
  }

  public async onTableUpdate(changeObj: any): Promise<void> {
    this.log(`onTableUpdate :  '%s'`, changeObj.tn);
    await super.onTableUpdate(changeObj, async ({ ctx }) => {
      const tn = changeObj.tn;
      const metaArr = await this.xcMeta.metaList(
        this.projectId,
        this.dbAlias,
        'nc_models'
      );
      const enabledModels = metaArr
        .filter((m) => m.enabled)
        .map((m) => m.title);

      if (!enabledModels.includes(changeObj.tn)) {
        return;
      }
      const enabledModelCtx = this.generateContextForTable(
        tn,
        ctx.columns,
        this.filterRelationsForTable(ctx.relations, tn, enabledModels),
        this.extractHasManyRelationsOfTable(ctx.hasMany, tn, enabledModels),
        this.extractBelongsToRelationsOfTable(ctx.belongsTo, tn, enabledModels)
      );

      const oldSchema = this.schemas[tn];
      this.log(
        `onTableUpdate :  Populating new schema for '%s' table`,
        changeObj.tn
      );
      this.schemas[tn] = GqlXcSchemaFactory.create(
        this.connectionConfig,
        this.generateRendererArgs(enabledModelCtx)
      ).getString();
      if (oldSchema !== this.schemas[tn]) {
        this.log(
          `onTableUpdate :  Updating and taking backup of schema - '%s' table`,
          changeObj.tn
        );

        // const oldModel = await this.xcMeta.metaGet(this.projectId, this.dbAlias, 'nc_models', {
        //   title: tn
        // });

        // keep upto 5 schema backup on table update
        // let previousSchemas = [oldSchema]
        // if (oldModel.schema_previous) {
        //   previousSchemas = [...JSON.parse(oldModel.schema_previous), oldSchema].slice(-5);
        // }

        await this.xcMeta.metaUpdate(
          this.projectId,
          this.dbAlias,
          'nc_models',
          {
            schema: this.schemas[tn],
            // schema_previous: JSON.stringify(previousSchemas)
          },
          {
            title: tn,
          }
        );
      }
    });
    await this.reInitializeGraphqlEndpoint();
  }

  public async onViewUpdate(viewName: string): Promise<void> {
    this.log(`onViewUpdate :  '%s'`, viewName);

    await super.onViewUpdate(viewName, async ({ ctx, meta }) => {
      const metaArr = await this.xcMeta.metaList(
        this.projectId,
        this.dbAlias,
        'nc_models'
      );
      const enabledModels = metaArr
        .filter((m) => m.enabled)
        .map((m) => m.title);

      if (!enabledModels.includes(viewName)) {
        return;
      }

      const enabledModelCtx = this.generateContextForTable(
        viewName,
        ctx.columns,
        [],
        [],
        [],
        'view'
      );

      const oldSchema = this.schemas[viewName];
      this.log(`onViewUpdate :  Populating new schema for '%s' view`, viewName);
      meta.schema = this.schemas[viewName] = GqlXcSchemaFactory.create(
        this.connectionConfig,
        this.generateRendererArgs(enabledModelCtx)
      ).getString();
      if (oldSchema !== this.schemas[viewName]) {
        this.log(
          `onViewUpdate :  Updating and taking backup of schema - '%s' view`,
          viewName
        );

        // const oldModel = await this.xcMeta.metaGet(this.projectId, this.dbAlias, 'nc_models', {
        //   title: viewName
        // });

        // // keep upto 5 schema backup on table update
        // let previousSchemas = [oldSchema]
        // if (oldModel.schema_previous) {
        //   previousSchemas = [...JSON.parse(oldModel.schema_previous), oldSchema].slice(-5);
        // }

        await this.xcMeta.metaUpdate(
          this.projectId,
          this.dbAlias,
          'nc_models',
          {
            schema: meta.schema,
            // schema_previous: JSON.stringify(previousSchemas)
          },
          {
            title: viewName,
          }
        );
      }
    });
    await this.reInitializeGraphqlEndpoint();
  }

  public async onGqlSchemaUpdate(tn: string, schema: string): Promise<void> {
    this.log(`onGqlSchemaUpdate :  '%s'`, tn);
    this.schemas[tn] = schema;
    await this.reInitializeGraphqlEndpoint();
  }

  public async onMiddlewareCodeUpdate(tn: string): Promise<void> {
    this.log(`onMiddlewareCodeUpdate :  '%s'`, tn);

    this.log(
      `onMiddlewareCodeUpdate :  Updating middleware code in meta table - '%s' table`,
      tn
    );

    const middleware = await this.xcMeta.metaGet(
      this.projectId,
      this.dbAlias,
      'nc_resolvers',
      {
        handler_type: 2,
        title: tn,
      }
    );

    let middlewareBody = null;
    if (middleware.functions) {
      try {
        middlewareBody = JSON.parse(middleware.functions)[0];
      } catch (e) {
        console.log(e.message);
      }
    }
    this.log(
      `onMiddlewareCodeUpdate :  Updating resolvers with new middleware - '%s' table`,
      tn
    );

    this.resolvers[tn].updateMiddlewareBody(middlewareBody);
    await this.reInitializeGraphqlEndpoint();

    // todo: update middleware for loaders
  }

  public async onToggleModels(enabledModels: string[]): Promise<void> {
    this.log(`onToggleModels : %o`, enabledModels);

    /* Get all relations */
    const relations = await this.getXcRelationList();
    const generateNewSchemas = enabledModels.map((tn) => {
      return async () => {
        /* Filter relations for current table */
        const columns = await this.getColumnList(tn);
        const hasMany = this.extractHasManyRelationsOfTable(
          relations,
          tn,
          enabledModels
        );
        const belongsTo = this.extractBelongsToRelationsOfTable(
          relations,
          tn,
          enabledModels
        );
        const ctx = this.generateContextForTable(
          tn,
          columns,
          [...hasMany, ...belongsTo],
          hasMany,
          belongsTo
        );

        this.log(`onToggleModels : Generating new schema for '%s'`, tn);
        const newSchemaa = GqlXcSchemaFactory.create(
          this.connectionConfig,
          this.generateRendererArgs(ctx)
        ).getString();

        if (newSchemaa !== this.schemas[tn]) {
          // const oldModel = await this.xcMeta.metaGet(this.projectId, this.dbAlias, 'nc_models', {
          //   title: tn
          // });

          // this.log(`onToggleModels : Updating and taking backup of schema for '%s'`, tn);
          // let previousSchemas = [this.schemas[tn]];
          // if (oldModel.schema_previous) {
          //   previousSchemas = [...JSON.parse(oldModel.schema_previous), [this.schemas[tn]]].slice(-5);
          // }
          this.schemas[tn] = newSchemaa;
          await this.xcMeta.metaUpdate(
            this.projectId,
            this.dbAlias,
            'nc_models',
            {
              schema: this.schemas[tn],
              // schema_previous: JSON.stringify(previousSchemas)
            },
            {
              title: tn,
            }
          );
        }
      };
    });

    await NcHelp.executeOperations(
      generateNewSchemas,
      this.connectionConfig.client
    );
    this.metas = {};
    this.schemas = {};
    this.resolvers = {};
    this.models = {};
    await this.xcTablesRead();
    await this.reInitializeGraphqlEndpoint();
  }

  public async onViewCreate(viewName: string): Promise<void> {
    this.log(`onViewCreate : '%s'`, viewName);
    await this.xcTablesPopulate({
      tableNames: [{ tn: viewName }],
      type: 'view',
    });
    await this.reInitializeGraphqlEndpoint();
  }

  public async onFunctionCreate(functionName: string): Promise<void> {
    this.log(`onFunctionCreate : '%s'`, functionName);

    const functions = (await this.sqlClient.functionList())?.data?.list;
    // do insertion parallelly
    const functionObj = functions.find((f) => f.function_name === functionName);
    if (functionObj) {
      this.log(
        `onFunctionCreate : Generating and inserting '%s' function meta and acl`,
        functionName
      );

      await this.generateAndSaveAcl(functionObj.function_name, 'function');
      await this.xcMeta.metaInsert(this.projectId, this.dbAlias, 'nc_models', {
        title: functionObj.function_name,
        meta: JSON.stringify({ ...functionObj, type: 'function' }),
        type: 'function',
      });
    }
    this.generateAndSaveAcl(functionName, 'function');

    this.resolvers.___procedure.functionsSet(functions);
    this.schemas.___procedure = this.resolvers.___procedure.getSchema();
    await this.reInitializeGraphqlEndpoint();
  }

  public async onFunctionDelete(functionName: string): Promise<void> {
    this.log(`onFunctionDelete : '%s'`, functionName);

    this.log(`onFunctionCreate : Deleting '%s' function meta`, functionName);

    await this.xcMeta.metaDelete(this.projectId, this.dbAlias, 'nc_models', {
      title: functionName,
      type: 'function',
    });

    this.resolvers.___procedure.functionDelete(functionName);
    this.schemas.___procedure = this.resolvers.___procedure.getSchema();

    await this.reInitializeGraphqlEndpoint();
  }

  public async onProcedureCreate(procedureName: string): Promise<void> {
    this.log(`onProcedureCreate : '%s'`, procedureName);

    const procedures = (await this.sqlClient.procedureList())?.data?.list;
    // do insertion parallelly
    const procedureObj = procedures.find(
      (f) => f.procedure_name === procedureName
    );
    if (procedureObj) {
      this.log(
        `onProcedureCreate :Generating and inserting '%s' procedure meta and acl`,
        procedureName
      );

      await this.generateAndSaveAcl(procedureObj.procedure_name, 'procedure');
      await this.xcMeta.metaInsert(this.projectId, this.dbAlias, 'nc_models', {
        title: procedureObj.procedure_name,
        meta: JSON.stringify({ ...procedureObj, type: 'procedure' }),
        type: 'procedure',
      });
    }
    this.generateAndSaveAcl(procedureName, 'procedure');

    this.resolvers.___procedure.proceduresSet(procedures);
    this.schemas.___procedure = this.resolvers.___procedure.getSchema();
    await this.reInitializeGraphqlEndpoint();
  }

  public async onProcedureDelete(procedureName: string): Promise<void> {
    this.log(`onProcedureDelete : '%s'`, procedureName);

    this.log(`onProcedureDelete : Deleting '%s' function meta`, procedureName);
    await this.xcMeta.metaDelete(this.projectId, this.dbAlias, 'nc_models', {
      title: procedureName,
      type: 'procedure',
    });

    this.resolvers.___procedure.procedureDelete(procedureName);
    this.schemas.___procedure = this.resolvers.___procedure.getSchema();

    await this.reInitializeGraphqlEndpoint();
  }

  async reInitializeGraphqlEndpoint(): Promise<void> {
    this.log(
      `reInitializeGraphqlEndpoint : Reinitializing graphql router endpoint`
    );

    await this.initGraphqlRoute();

    const grIndex = this.gqlRouter.stack.findIndex((r) => {
      return r?.regexp?.test('/graphql/');
    });
    this.gqlRouter.stack.splice(grIndex, 1);
  }

  private async initGraphqlRoute(): Promise<void> {
    this.log(`initGraphqlRoute : Initializing graphql router endpoint`);
    try {
      const { mergeResolvers, mergeTypeDefs } = await import(
        '@graphql-tools/merge'
      );
      const { graphqlHTTP } = await import('express-graphql');
      const { buildSchema } = await import('graphql');
      const { default: depthLimit } = await import('graphql-depth-limit');

      this.log(`initGraphqlRoute : Merging resolvers`);
      const rootValue = mergeResolvers([
        {
          nocodb_health() {
            return 'Coming soon';
          },
          m2mNotChildren: m2mNotChildren({ models: this.models }),
          m2mNotChildrenCount: m2mNotChildrenCount({ models: this.models }),
          JSON: GraphQLJSON,
        },
        ...Object.values(this.resolvers).map((r) =>
          r.mapResolvers(this.customResolver)
        ),
      ]);

      this.log(`initGraphqlRoute : Building graphql schema`);
      const schemaStr = mergeTypeDefs(
        [
          ...Object.values(this.schemas).filter(Boolean),
          ` ${this.customResolver?.schema || ''} \n ${commonSchema}`,
          // ...this.typesWithFormulaProps
        ],
        {
          commentDescriptions: true,
          forceSchemaDefinition: true,
          reverseDirectives: true,
          throwOnConflict: true,
          useSchemaDefinition: true,
        }
      );
      const schema = buildSchema(schemaStr);

      this.log(
        `initGraphqlRoute : Initializing graphql endpoint - '%s'`,
        '/graphql'
      );
      this.gqlRouter.use('/graphql', (req, res, next) => {
        graphqlHTTP({
          context: { req, res, next },
          graphiql: {
            headerEditorEnabled: true,
          },
          rootValue,
          schema,
          validationRules: [
            depthLimit(
              this.connectionConfig?.meta?.api?.graphqlDepthLimit ?? 10
            ),
          ],
          customExecuteFn: async (args) => {
            const data = await execute(args);
            return data;
          },
        })(req, res);
      });

      this.resolversCount = Object.keys(rootValue).length;
    } catch (e) {
      console.log(e);
    }
  }

  private generateLoaderFromStringBody(fnBody: string[]): any {
    this.log(`generateLoaderFromStringBody : `);
    // @ts-ignore
    const _ = require('lodash');
    if (!(fnBody && Array.isArray(fnBody) && fnBody.length)) {
      return;
    }
    // @ts-ignore
    const handler = (ids) => {
      return [];
    };

    try {
      const js = `
      handler = (${fnBody}).bind(this)
      `;
      // tslint:disable-next-line:no-eval
      eval(js);
    } catch (e) {
      console.log('Error in transpilation', e);
    }

    return handler;
  }

  private log(str, ...args): void {
    log(`${this.dbAlias} : ${str}`, ...args);
  }

  public async onManyToManyRelationCreate(
    parent: string,
    child: string,
    args?: any
  ): Promise<Set<any>> {
    const res = await super.onManyToManyRelationCreate(parent, child, args);
    for (const tn of [parent, child]) {
      const meta = this.metas[tn];
      const { columns, hasMany, belongsTo, manyToMany } = meta;
      const ctx = this.generateContextForTable(
        tn,
        columns,
        [...hasMany, ...belongsTo],
        hasMany,
        belongsTo
      );
      ctx.manyToMany = manyToMany;
      this.schemas[tn] = GqlXcSchemaFactory.create(
        this.connectionConfig,
        this.generateRendererArgs(ctx)
      ).getString();
      // todo: update schema history
      await this.xcMeta.metaUpdate(
        this.projectId,
        this.dbAlias,
        'nc_models',
        {
          schema: this.schemas[tn],
        },
        {
          title: tn,
        }
      );
    }
    {
      const listPropName = `${this.metas[child]._tn}MMList`;
      this.log(
        `onRelationCreate : Generating and inserting '%s'  loaders`,
        listPropName
      );
      /* has many relation list loader with middleware */
      const mw = new GqlMiddleware(this.acls, parent, '', this.models);
      this.addMMListResolverMethodToType(
        parent,
        { rtn: child },
        mw,
        {},
        listPropName,
        this.metas[parent].columns.find((c) => c.pk)._cn
      );
    }

    {
      const listPropName = `${this.metas[parent]._tn}MMList`;
      this.log(
        `onRelationCreate : Generating and inserting '%s'  loaders`,
        listPropName
      );
      /* has many relation list loader with middleware */
      const mw = new GqlMiddleware(this.acls, child, '', this.models);
      this.addMMListResolverMethodToType(
        child,
        { rtn: parent },
        mw,
        {},
        listPropName,
        this.metas[child].columns.find((c) => c.pk)._cn
      );
    }

    await this.xcMeta.metaInsert(this.projectId, this.dbAlias, 'nc_loaders', {
      title: `${parent}Mm${child}List`,
      parent,
      child,
      relation: 'mm',
      resolver: 'list',
    });
    await this.xcMeta.metaInsert(this.projectId, this.dbAlias, 'nc_loaders', {
      title: `${child}Mm${parent}List`,
      parent: child,
      child: parent,
      relation: 'mm',
      resolver: 'list',
    });

    await this.reInitializeGraphqlEndpoint();
    return res;
  }

  public async onManyToManyRelationDelete(
    parent: string,
    child: string,
    args?: any
  ) {
    await super.onManyToManyRelationDelete(parent, child, args);

    for (const tn of [parent, child]) {
      const meta = this.metas[tn];
      const { columns, hasMany, belongsTo, manyToMany } = meta;
      const ctx = this.generateContextForTable(
        tn,
        columns,
        [...hasMany, ...belongsTo],
        hasMany,
        belongsTo
      );
      this.schemas[tn] = GqlXcSchemaFactory.create(this.connectionConfig, {
        ...this.generateRendererArgs(ctx),
        manyToMany,
      }).getString();
      // todo: update schema history
      await this.xcMeta.metaUpdate(
        this.projectId,
        this.dbAlias,
        'nc_models',
        {
          schema: this.schemas[tn],
        },
        {
          title: tn,
        }
      );
    }

    await this.reInitializeGraphqlEndpoint();
  }

  protected async ncUpAddNestedResolverArgs(_ctx: any): Promise<any> {
    const models = await this.xcMeta.metaList(
      this.projectId,
      this.dbAlias,
      'nc_models',
      {
        fields: ['meta'],
        condition: {
          type: 'table',
        },
      }
    );
    if (!models.length) {
      return;
    }
    // add virtual columns for relations
    for (const metaObj of models) {
      const meta = JSON.parse(metaObj.meta);
      const ctx = this.generateContextForTable(
        meta.tn,
        meta.columns,
        [],
        meta.hasMany,
        meta.belongsTo,
        meta.type,
        meta._tn
      );

      /* generate gql schema of the table */
      const schema = GqlXcSchemaFactory.create(this.connectionConfig, {
        dir: '',
        ctx: {
          ...ctx,
          manyToMany: meta.manyToMany,
        },
        filename: '',
      }).getString();

      /* update schema in metadb */
      await this.xcMeta.metaUpdate(
        this.projectId,
        this.dbAlias,
        'nc_models',
        {
          schema,
        },
        {
          title: meta.tn,
          type: 'table',
        }
      );
    }
  }

  protected async ncUpManyToMany(ctx: any): Promise<any> {
    const metas = await super.ncUpManyToMany(ctx);

    if (!metas) {
      return;
    }
    for (const meta of metas) {
      const ctx = this.generateContextForTable(
        meta.tn,
        meta.columns,
        [],
        meta.hasMany,
        meta.belongsTo,
        meta.type,
        meta._tn
      );

      /* generate gql schema of the table */
      const schema = GqlXcSchemaFactory.create(this.connectionConfig, {
        dir: '',
        ctx: {
          ...ctx,
          manyToMany: meta.manyToMany,
        },
        filename: '',
      }).getString();

      /* update schema in metadb */
      await this.xcMeta.metaUpdate(
        this.projectId,
        this.dbAlias,
        'nc_models',
        {
          schema,
        },
        {
          title: meta.tn,
          type: 'table',
        }
      );

      // todo : add loaders

      if (meta.manyToMany) {
        for (const mm of meta.manyToMany) {
          await this.xcMeta.metaInsert(
            this.projectId,
            this.dbAlias,
            'nc_loaders',
            {
              title: `${mm.tn}Mm${mm.rtn}List`,
              parent: mm.tn,
              child: mm.rtn,
              relation: 'mm',
              resolver: 'mmlist',
            }
          );
        }
      }
    }
  }

  /*  // todo: dump it in db
    // extending types for formula column
    private get typesWithFormulaProps(): string[] {
      const schemas = [];

      for (const meta of Object.values(this.metas)) {
        const props = [];
        for (const v of meta.v) {
          if (!v.formula) continue
          props.push(`${v._cn}: JSON`)
        }
        if (props.length) {
          schemas.push(`type ${meta._tn} {\n${props.join('\n')}\n}`)
        }
      }
      return schemas;
    }*/

  async onMetaUpdate(tn: string): Promise<void> {
    await super.onMetaUpdate(tn);
    const meta = this.metas[tn];

    const ctx = this.generateContextForTable(
      tn,
      meta.columns,
      [...meta.belongsTo, meta.hasMany],
      meta.hasMany,
      meta.belongsTo
    );

    const oldSchema = this.schemas[tn];
    // this.log(`onTableUpdate :  Populating new schema for '%s' table`, changeObj.tn);
    // meta.schema =
    this.schemas[tn] = GqlXcSchemaFactory.create(
      this.connectionConfig,
      this.generateRendererArgs({
        ...meta,
        ...ctx,
      })
    ).getString();
    if (oldSchema !== this.schemas[tn]) {
      // this.log(`onTableUpdate :  Updating and taking backup of schema - '%s' table`, tn);

      // const oldModel = await this.xcMeta.metaGet(this.projectId, this.dbAlias, 'nc_models', {
      //   title: tn
      // });

      // // keep upto 5 schema backup on table update
      // let previousSchemas = [oldSchema]
      // if (oldModel.schema_previous) {
      //   previousSchemas = [...JSON.parse(oldModel.schema_previous), oldSchema].slice(-5);
      // }

      await this.xcMeta.metaUpdate(
        this.projectId,
        this.dbAlias,
        'nc_models',
        {
          schema: this.schemas[tn],
          // schema_previous: JSON.stringify(previousSchemas)
        },
        {
          title: tn,
          type: 'table',
        }
      );
    }

    return this.reInitializeGraphqlEndpoint();
  }
}

/**
 * @copyright Copyright (c) 2021, Xgene Cloud Ltd
 *
 * @author Naveen MR <oof1lab@gmail.com>
 * @author Pranav C Balan <pranavxc@gmail.com>
 *
 * @license GNU AGPL version 3 or any later version
 *
 * This program is free software: you can redistribute it and/or modify
 * it under the terms of the GNU Affero General Public License as
 * published by the Free Software Foundation, either version 3 of the
 * License, or (at your option) any later version.
 *
 * This program is distributed in the hope that it will be useful,
 * but WITHOUT ANY WARRANTY; without even the implied warranty of
 * MERCHANTABILITY or FITNESS FOR A PARTICULAR PURPOSE.  See the
 * GNU Affero General Public License for more details.
 *
 * You should have received a copy of the GNU Affero General Public License
 * along with this program. If not, see <http://www.gnu.org/licenses/>.
 *
 */<|MERGE_RESOLUTION|>--- conflicted
+++ resolved
@@ -1880,17 +1880,10 @@
         }`;
         oldMeta.v = oldMeta.v || [];
         oldMeta.v.push({
-<<<<<<< HEAD
-          hm: meta.hasMany
-            .reverse()
-            .find(hm => hm.rtn === tnp && hm.tn === tnc),
-          _cn: relationColumnName
-=======
           hm: meta.hasMany.find((hm) => hm.rtn === tnp && hm.tn === tnc),
           _cn: `${this.getTableNameAlias(tnp)} => ${this.getTableNameAlias(
             tnc
           )}`,
->>>>>>> 66e82a39
         });
         if (queryParams?.showFields) {
           queryParams.showFields[relationColumnName] = true;
@@ -2064,17 +2057,10 @@
         }`;
         oldMeta.v = oldMeta.v || [];
         oldMeta.v.push({
-<<<<<<< HEAD
-          bt: meta.belongsTo
-            .reverse()
-            .find(hm => hm.rtn === tnp && hm.tn === tnc),
-          _cn: relationColumnName
-=======
           bt: meta.belongsTo.find((hm) => hm.rtn === tnp && hm.tn === tnc),
           _cn: `${this.getTableNameAlias(tnp)} <= ${this.getTableNameAlias(
             tnc
           )}`,
->>>>>>> 66e82a39
         });
 
         if (queryParams?.showFields) {
