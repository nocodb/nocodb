--- conflicted
+++ resolved
@@ -4,11 +4,8 @@
 import * as nc_004_profile_account from './v3/nc_004_profile_account';
 import * as nc_005_cowriter from './v3/nc_005_cowriter';
 import * as nc_006_shared_erd from './v3/nc_006_shared_erd';
-<<<<<<< HEAD
-import * as nc_007_dashboard from './v3/nc_007_dashboard';
-=======
 import * as nc_007_add_last_snapshot_at_and_content_html_to_page from './v3/nc_007_add_last_snapshot_at_and_content_html_to_page';
->>>>>>> 4a25520d
+import * as nc_008_dashboard from './v3/nc_008_dashboard';
 
 // Create a custom migration source class
 export default class XcMigrationSourcev3 {
@@ -24,11 +21,8 @@
       'nc_004_profile_account',
       'nc_005_cowriter',
       'nc_006_shared_erd',
-<<<<<<< HEAD
-      'nc_007_dashboard',
-=======
       'nc_007_add_last_snapshot_at_and_content_html_to_page',
->>>>>>> 4a25520d
+      'nc_008_dashboard',
     ]);
   }
 
@@ -50,13 +44,10 @@
         return nc_005_cowriter;
       case 'nc_006_shared_erd':
         return nc_006_shared_erd;
-<<<<<<< HEAD
-      case 'nc_007_dashboard':
-        return nc_007_dashboard;
-=======
       case 'nc_007_add_last_snapshot_at_and_content_html_to_page':
         return nc_007_add_last_snapshot_at_and_content_html_to_page;
->>>>>>> 4a25520d
+      case 'nc_008_dashboard':
+        return nc_008_dashboard;
     }
   }
 }