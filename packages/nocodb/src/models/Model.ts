import { isVirtualCol, ModelTypes, UITypes, ViewTypes } from 'nocodb-sdk';
import dayjs from 'dayjs';
import { BaseModelSqlv2 } from '../db/BaseModelSqlv2';
import Noco from '../Noco';
import { parseMetaProp } from '../utils/modelUtils';
import NocoCache from '../cache/NocoCache';

import {
  CacheDelDirection,
  CacheGetType,
  CacheScope,
  MetaTable,
} from '../utils/globals';
import { NcError } from '../helpers/catchError';
import { sanitize } from '../helpers/sqlSanitize';
import { extractProps } from '../helpers/extractProps';
import Hook from './Hook';
import Audit from './Audit';
import View from './View';
import Column from './Column';
import type { BoolType, TableReqType, TableType } from 'nocodb-sdk';
import type { XKnex } from '../db/CustomKnex';

export default class Model implements TableType {
  copy_enabled: BoolType;
  base_id: 'db' | string;
  deleted: BoolType;
  enabled: BoolType;
  export_enabled: BoolType;
  id: string;
  order: number;
  parent_id: string;
  password: string;
  pin: BoolType;
  project_id: string;
  schema: any;
  show_all_fields: boolean;
  tags: string;
  type: ModelTypes;

  table_name: string;
  title: string;

  mm: BoolType;

  uuid: string;

  columns?: Column[];
  columnsById?: { [id: string]: Column };
  views?: View[];
  meta?: Record<string, any> | string;

  constructor(data: Partial<TableType | Model>) {
    Object.assign(this, data);
  }

  public async getColumns(ncMeta = Noco.ncMeta): Promise<Column[]> {
    this.columns = await Column.list(
      {
        fk_model_id: this.id,
      },
      ncMeta,
    );
    return this.columns;
  }

  // @ts-ignore
  public async getViews(force = false, ncMeta = Noco.ncMeta): Promise<View[]> {
    this.views = await View.listWithInfo(this.id, ncMeta);
    return this.views;
  }

  public get primaryKey(): Column {
    if (!this.columns) return null;
    return this.columns?.find((c) => c.pk);
  }

  public get primaryKeys(): Column[] {
    if (!this.columns) return null;
    return this.columns?.filter((c) => c.pk);
  }

  // If there is no column marked as display value,
  // we are getting the immediate next column to pk as display value
  // or the first column(if pk is the last column).
  public get displayValue(): Column {
    if (!this.columns) return null;
    const pCol = this.columns?.find((c) => c.pv);
    if (pCol) return pCol;
    if (this.mm) {
      // by default, there is no default value in m2m table
      // take the first column instead
      return this.columns[0];
    }
    const pkIndex = this.columns.indexOf(this.primaryKey);
    if (pkIndex < this.columns.length - 1) return this.columns[pkIndex + 1];
    return this.columns[0];
  }

  public static async insert(
    projectId,
    baseId,
    model: Partial<TableReqType> & {
      mm?: BoolType;
      type?: ModelTypes;
    },
    ncMeta = Noco.ncMeta,
  ) {
    const insertObj = extractProps(model, [
      'table_name',
      'title',
      'mm',
      'order',
      'type',
      'id',
    ]);

    insertObj.mm = !!insertObj.mm;

    if (!insertObj.order) {
      insertObj.order = await ncMeta.metaGetNextOrder(
        MetaTable.FORM_VIEW_COLUMNS,
        {
          project_id: projectId,
          base_id: baseId,
        },
      );
    }

    if (!insertObj.type) {
      insertObj.type = ModelTypes.TABLE;
    }

    const { id } = await ncMeta.metaInsert2(
      projectId,
      baseId,
      MetaTable.MODELS,
      insertObj,
    );
    if (baseId) {
      await NocoCache.appendToList(
        CacheScope.MODEL,
        [projectId, baseId],
        `${CacheScope.MODEL}:${id}`,
      );
    }
    // cater cases where baseId is not required
    // e.g. xcVisibilityMetaGet
    await NocoCache.appendToList(
      CacheScope.MODEL,
      [projectId],
      `${CacheScope.MODEL}:${id}`,
    );

    const view = await View.insert(
      {
        fk_model_id: id,
        title: model.title || model.table_name,
        is_default: true,
        type: ViewTypes.GRID,
      },
      ncMeta,
    );

    for (const column of model?.columns || []) {
      await Column.insert({ ...column, fk_model_id: id, view } as any, ncMeta);
    }

    return this.getWithInfo({ id }, ncMeta);
  }

  public static async list(
    {
      project_id,
      base_id,
    }: {
      project_id: string;
      base_id: string;
    },
    ncMeta = Noco.ncMeta,
  ): Promise<Model[]> {
    const cachedList = await NocoCache.getList(CacheScope.MODEL, [
      project_id,
      base_id,
    ]);
    let { list: modelList } = cachedList;
    const { isNoneList } = cachedList;
    if (!isNoneList && !modelList.length) {
      modelList = await ncMeta.metaList2(
        project_id,
        base_id,
        MetaTable.MODELS,
        {
          orderBy: {
            order: 'asc',
          },
        },
      );

      // parse meta of each model
      for (const model of modelList) {
        model.meta = parseMetaProp(model);
      }

      await NocoCache.setList(
        CacheScope.MODEL,
        [project_id, base_id],
        modelList,
      );
    }
    modelList.sort(
      (a, b) =>
        (a.order != null ? a.order : Infinity) -
        (b.order != null ? b.order : Infinity),
    );
    return modelList.map((m) => new Model(m));
  }

  public static async listWithInfo(
    {
      project_id,
      db_alias,
    }: {
      project_id: string;
      db_alias: string;
    },
    ncMeta = Noco.ncMeta,
  ): Promise<Model[]> {
    const cachedList = await NocoCache.getList(CacheScope.MODEL, [
      project_id,
      db_alias,
    ]);
    let { list: modelList } = cachedList;
    const { isNoneList } = cachedList;
    if (!isNoneList && !modelList.length) {
      modelList = await ncMeta.metaList2(
        project_id,
        db_alias,
        MetaTable.MODELS,
      );

      // parse meta of each model
      for (const model of modelList) {
        model.meta = parseMetaProp(model);
      }

      await NocoCache.setList(CacheScope.MODEL, [project_id], modelList);
    }

    return modelList.map((m) => new Model(m));
  }

  public static async clear({ id }: { id: string }): Promise<void> {
    await NocoCache.delAll(CacheScope.MODEL, `*${id}*`);
    await Column.clearList({ fk_model_id: id });
  }

  public static async get(id: string, ncMeta = Noco.ncMeta): Promise<Model> {
    let modelData =
      id &&
      (await NocoCache.get(
        `${CacheScope.MODEL}:${id}`,
        CacheGetType.TYPE_OBJECT,
      ));
    if (!modelData) {
      modelData = await ncMeta.metaGet2(null, null, MetaTable.MODELS, id);

      if (modelData) {
        modelData.meta = parseMetaProp(modelData);
        await NocoCache.set(`${CacheScope.MODEL}:${modelData.id}`, modelData);
      }
    }
    return modelData && new Model(modelData);
  }

  public static async getByIdOrName(
    args:
      | {
          project_id: string;
          base_id: string;
          table_name: string;
        }
      | {
          id?: string;
        },
    ncMeta = Noco.ncMeta,
  ): Promise<Model> {
    const k = 'id' in args ? args?.id : args;
    let modelData =
      k &&
      (await NocoCache.get(
        `${CacheScope.MODEL}:${k}`,
        CacheGetType.TYPE_OBJECT,
      ));
    if (!modelData) {
      modelData = await ncMeta.metaGet2(null, null, MetaTable.MODELS, k);
<<<<<<< HEAD
      if (modelData) {
        modelData.meta = parseMetaProp(modelData);
      }
=======
>>>>>>> 4ed73fd7
    }
    if (modelData) {
      modelData.meta = parseMetaProp(modelData);
      await NocoCache.set(`${CacheScope.MODEL}:${modelData.id}`, modelData);
      return new Model(modelData);
    }
    return null;
  }

  public static async getWithInfo(
    {
      table_name,
      id,
    }: {
      table_name?: string;
      id?: string;
    },
    ncMeta = Noco.ncMeta,
  ): Promise<Model> {
    let modelData =
      id &&
      (await NocoCache.get(
        `${CacheScope.MODEL}:${id}`,
        CacheGetType.TYPE_OBJECT,
      ));
    if (!modelData) {
      modelData = await ncMeta.metaGet2(
        null,
        null,
        MetaTable.MODELS,
        id || {
          table_name,
        },
      );
      if (modelData) {
        modelData.meta = parseMetaProp(modelData);
        await NocoCache.set(`${CacheScope.MODEL}:${modelData.id}`, modelData);
      }
      // modelData.filters = await Filter.getFilterObject({
      //   viewId: modelData.id
      // });
      // modelData.sorts = await Sort.list({ modelId: modelData.id });
    }
    if (modelData) {
      const m = new Model(modelData);
      const columns = await m.getColumns(ncMeta);
      await m.getViews(false, ncMeta);
      m.columnsById = columns.reduce((agg, c) => ({ ...agg, [c.id]: c }), {});
      return m;
    }
    return null;
  }

  public static async getBaseModelSQL(
    args: {
      id?: string;
      viewId?: string;
      dbDriver: XKnex;
      model?: Model;
    },
    ncMeta = Noco.ncMeta,
  ): Promise<BaseModelSqlv2> {
    const model = args?.model || (await this.get(args.id, ncMeta));

    if (!args?.viewId) {
      const view = await View.getDefaultView(model.id, ncMeta);
      args.viewId = view.id;
    }

    return new BaseModelSqlv2({
      dbDriver: args.dbDriver,
      viewId: args.viewId,
      model,
    });
  }

  async delete(ncMeta = Noco.ncMeta, force = false): Promise<boolean> {
    await Audit.deleteRowComments(this.id, ncMeta);

    for (const view of await this.getViews(true, ncMeta)) {
      await view.delete(ncMeta);
    }

    // delete associated hooks
    for (const hook of await Hook.list({ fk_model_id: this.id }, ncMeta)) {
      await Hook.delete(hook.id, ncMeta);
    }

    for (const col of await this.getColumns(ncMeta)) {
      let colOptionTableName = null;
      let cacheScopeName = null;
      switch (col.uidt) {
        case UITypes.Rollup:
          colOptionTableName = MetaTable.COL_ROLLUP;
          cacheScopeName = CacheScope.COL_ROLLUP;
          break;
        case UITypes.Lookup:
          colOptionTableName = MetaTable.COL_LOOKUP;
          cacheScopeName = CacheScope.COL_LOOKUP;
          break;
        case UITypes.ForeignKey:
        case UITypes.LinkToAnotherRecord:
          colOptionTableName = MetaTable.COL_RELATIONS;
          cacheScopeName = CacheScope.COL_RELATION;
          break;
        case UITypes.MultiSelect:
        case UITypes.SingleSelect:
          colOptionTableName = MetaTable.COL_SELECT_OPTIONS;
          cacheScopeName = CacheScope.COL_SELECT_OPTION;
          break;
        case UITypes.Formula:
          colOptionTableName = MetaTable.COL_FORMULA;
          cacheScopeName = CacheScope.COL_FORMULA;
          break;
        case UITypes.QrCode:
          colOptionTableName = MetaTable.COL_QRCODE;
          cacheScopeName = CacheScope.COL_QRCODE;
          break;
        case UITypes.Barcode:
          colOptionTableName = MetaTable.COL_BARCODE;
          cacheScopeName = CacheScope.COL_BARCODE;
          break;
      }
      if (colOptionTableName && cacheScopeName) {
        await ncMeta.metaDelete(null, null, colOptionTableName, {
          fk_column_id: col.id,
        });
        await NocoCache.deepDel(
          cacheScopeName,
          `${cacheScopeName}:${col.id}`,
          CacheDelDirection.CHILD_TO_PARENT,
        );
      }
    }

    if (force) {
      const leftOverColumns = await ncMeta.metaList2(
        null,
        null,
        MetaTable.COL_RELATIONS,
        {
          condition: {
            fk_related_model_id: this.id,
          },
        },
      );

      for (const col of leftOverColumns) {
        await NocoCache.deepDel(
          CacheScope.COL_RELATION,
          `${CacheScope.COL_RELATION}:${col.fk_column_id}`,
          CacheDelDirection.CHILD_TO_PARENT,
        );
      }

      await ncMeta.metaDelete(null, null, MetaTable.COL_RELATIONS, {
        fk_related_model_id: this.id,
      });
    }

    await NocoCache.deepDel(
      CacheScope.COLUMN,
      `${CacheScope.COLUMN}:${this.id}`,
      CacheDelDirection.CHILD_TO_PARENT,
    );
    await ncMeta.metaDelete(null, null, MetaTable.COLUMNS, {
      fk_model_id: this.id,
    });

    await NocoCache.deepDel(
      CacheScope.MODEL,
      `${CacheScope.MODEL}:${this.id}`,
      CacheDelDirection.CHILD_TO_PARENT,
    );
    await ncMeta.metaDelete(null, null, MetaTable.MODELS, this.id);

    await NocoCache.del(`${CacheScope.MODEL}:${this.project_id}:${this.id}`);
    await NocoCache.del(`${CacheScope.MODEL}:${this.project_id}:${this.title}`);
    return true;
  }

  async mapAliasToColumn(
    data,
    clientMeta = {
      isMySQL: false,
      isSqlite: false,
      isMssql: false,
      isPg: false,
    },
    knex,
  ) {
    const insertObj = {};
    for (const col of await this.getColumns()) {
      if (isVirtualCol(col)) continue;
      let val =
        data?.[col.column_name] !== undefined
          ? data?.[col.column_name]
          : data?.[col.title];
      if (val !== undefined) {
        if (col.uidt === UITypes.Attachment && typeof val !== 'string') {
          val = JSON.stringify(val);
        }
        if (col.uidt === UITypes.DateTime && dayjs(val).isValid()) {
          const { isMySQL, isSqlite, isMssql, isPg } = clientMeta;
          if (
            val.indexOf('-') < 0 &&
            val.indexOf('+') < 0 &&
            val.slice(-1) !== 'Z'
          ) {
            // if no timezone is given,
            // then append +00:00 to make it as UTC
            val += '+00:00';
          }
          if (isMySQL) {
            // first convert the value to utc
            // from UI
            // e.g. 2022-01-01 20:00:00Z -> 2022-01-01 20:00:00
            // from API
            // e.g. 2022-01-01 20:00:00+08:00 -> 2022-01-01 12:00:00
            // if timezone info is not found - considered as utc
            // e.g. 2022-01-01 20:00:00 -> 2022-01-01 20:00:00
            // if timezone info is found
            // e.g. 2022-01-01 20:00:00Z -> 2022-01-01 20:00:00
            // e.g. 2022-01-01 20:00:00+00:00 -> 2022-01-01 20:00:00
            // e.g. 2022-01-01 20:00:00+08:00 -> 2022-01-01 12:00:00
            // then we use CONVERT_TZ to convert that in the db timezone
            val = knex.raw(`CONVERT_TZ(?, '+00:00', @@GLOBAL.time_zone)`, [
              dayjs(val).utc().format('YYYY-MM-DD HH:mm:ss'),
            ]);
          } else if (isSqlite) {
            // convert to UTC
            // e.g. 2022-01-01T10:00:00.000Z -> 2022-01-01 04:30:00+00:00
            val = dayjs(val).utc().format('YYYY-MM-DD HH:mm:ssZ');
          } else if (isPg) {
            // convert to UTC
            // e.g. 2023-01-01T12:00:00.000Z -> 2023-01-01 12:00:00+00:00
            // then convert to db timezone
            val = knex.raw(`? AT TIME ZONE CURRENT_SETTING('timezone')`, [
              dayjs(val).utc().format('YYYY-MM-DD HH:mm:ssZ'),
            ]);
          } else if (isMssql) {
            // convert ot UTC
            // e.g. 2023-05-10T08:49:32.000Z -> 2023-05-10 08:49:32-08:00
            // then convert to db timezone
            val = knex.raw(
              `SWITCHOFFSET(CONVERT(datetimeoffset, ?), DATENAME(TzOffset, SYSDATETIMEOFFSET()))`,
              [dayjs(val).utc().format('YYYY-MM-DD HH:mm:ssZ')],
            );
          } else {
            // e.g. 2023-01-01T12:00:00.000Z -> 2023-01-01 12:00:00+00:00
            val = dayjs(val).utc().format('YYYY-MM-DD HH:mm:ssZ');
          }
        }
        insertObj[sanitize(col.column_name)] = val;
      }
    }
    return insertObj;
  }

  async mapColumnToAlias(data) {
    const res = {};
    for (const col of await this.getColumns()) {
      if (isVirtualCol(col)) continue;
      let val =
        data?.[col.title] !== undefined
          ? data?.[col.title]
          : data?.[col.column_name];
      if (val !== undefined) {
        if (col.uidt === UITypes.Attachment && typeof val !== 'string') {
          val = JSON.stringify(val);
        }
        res[sanitize(col.title)] = val;
      }
    }
    return res;
  }

  static async updateAliasAndTableName(
    tableId,
    title: string,
    table_name: string,
    ncMeta = Noco.ncMeta,
  ) {
    if (!title) {
      NcError.badRequest("Missing 'title' property in body");
    }
    if (!table_name) {
      NcError.badRequest("Missing 'table_name' property in body");
    }
    // get existing cache
    const key = `${CacheScope.MODEL}:${tableId}`;
    const o = await NocoCache.get(key, CacheGetType.TYPE_OBJECT);
    let oldModel = { ...o };
    // update alias
    if (o) {
      o.title = title;
      o.table_name = table_name;
      // set cache
      await NocoCache.set(key, o);
    } else {
      oldModel = await this.get(tableId);
    }

    // delete alias cache
    await NocoCache.del(
      `${CacheScope.MODEL}:${oldModel.project_id}:${oldModel.base_id}:${oldModel.title}`,
    );
    await NocoCache.del(
      `${CacheScope.MODEL}:${oldModel.project_id}:${oldModel.title}`,
    );

    // set meta
    return await ncMeta.metaUpdate(
      null,
      null,
      MetaTable.MODELS,
      {
        title,
        table_name,
      },
      tableId,
    );
  }

  static async markAsMmTable(tableId, isMm = true, ncMeta = Noco.ncMeta) {
    // get existing cache
    const key = `${CacheScope.MODEL}:${tableId}`;
    const o = await NocoCache.get(key, CacheGetType.TYPE_OBJECT);
    // update alias
    if (o) {
      o.mm = isMm;
      // set cache
      await NocoCache.set(key, o);
    }
    // set meta
    return await ncMeta.metaUpdate(
      null,
      null,
      MetaTable.MODELS,
      {
        mm: isMm,
      },
      tableId,
    );
  }

  async getAliasColMapping() {
    return (await this.getColumns()).reduce((o, c) => {
      if (c.column_name) {
        o[c.title] = c.column_name;
      }
      return o;
    }, {});
  }

  async getColAliasMapping() {
    return (await this.getColumns()).reduce((o, c) => {
      if (c.column_name) {
        o[c.column_name] = c.title;
      }
      return o;
    }, {});
  }

  static async updateOrder(
    tableId: string,
    order: number,
    ncMeta = Noco.ncMeta,
  ) {
    // get existing cache
    const key = `${CacheScope.MODEL}:${tableId}`;
    const o = await NocoCache.get(key, CacheGetType.TYPE_OBJECT);
    if (o) {
      o.order = order;
      // set cache
      await NocoCache.set(key, o);
    }
    // set meta
    return await ncMeta.metaUpdate(
      null,
      null,
      MetaTable.MODELS,
      {
        order,
      },
      tableId,
    );
  }

  static async updatePrimaryColumn(
    tableId: string,
    columnId: string,
    ncMeta = Noco.ncMeta,
  ) {
    const model = await this.getWithInfo({ id: tableId });
    const newPvCol = model.columns.find((c) => c.id === columnId);

    if (!newPvCol) NcError.badRequest('Column not found');

    // drop existing primary column/s
    for (const col of model.columns?.filter((c) => c.pv) || []) {
      // get existing cache
      const key = `${CacheScope.COLUMN}:${col.id}`;
      const o = await NocoCache.get(key, CacheGetType.TYPE_OBJECT);
      if (o) {
        o.pv = false;
        // set cache
        await NocoCache.set(key, o);
      }
      // set meta
      await ncMeta.metaUpdate(
        null,
        null,
        MetaTable.COLUMNS,
        {
          pv: false,
        },
        col.id,
      );
    }

    // get existing cache
    const key = `${CacheScope.COLUMN}:${newPvCol.id}`;
    const o = await NocoCache.get(key, CacheGetType.TYPE_OBJECT);
    if (o) {
      o.pv = true;
      // set cache
      await NocoCache.set(key, o);
    }
    // set meta
    await ncMeta.metaUpdate(
      null,
      null,
      MetaTable.COLUMNS,
      {
        pv: true,
      },
      newPvCol.id,
    );

    const grid_views_with_column = await ncMeta.metaList2(
      null,
      null,
      MetaTable.GRID_VIEW_COLUMNS,
      {
        condition: {
          fk_column_id: newPvCol.id,
        },
      },
    );

    if (grid_views_with_column.length) {
      for (const gv of grid_views_with_column) {
        await View.fixPVColumnForView(gv.fk_view_id, ncMeta);
      }
    }

    return true;
  }

  static async setAsMm(id: any, ncMeta = Noco.ncMeta) {
    // get existing cache
    const key = `${CacheScope.MODEL}:${id}`;
    const o = await NocoCache.get(key, CacheGetType.TYPE_OBJECT);
    if (o) {
      o.mm = true;
      // set cache
      await NocoCache.set(key, o);
    }
    // set meta
    await ncMeta.metaUpdate(
      null,
      null,
      MetaTable.MODELS,
      {
        mm: true,
      },
      id,
    );
  }

  static async getByAliasOrId(
    {
      project_id,
      base_id,
      aliasOrId,
    }: {
      project_id: string;
      base_id?: string;
      aliasOrId: string;
    },
    ncMeta = Noco.ncMeta,
  ) {
    const cacheKey = base_id
      ? `${CacheScope.MODEL}:${project_id}:${base_id}:${aliasOrId}`
      : `${CacheScope.MODEL}:${project_id}:${aliasOrId}`;
    const modelId =
      project_id &&
      aliasOrId &&
      (await NocoCache.get(cacheKey, CacheGetType.TYPE_OBJECT));
    if (!modelId) {
      const model = base_id
        ? await ncMeta.metaGet2(
            null,
            null,
            MetaTable.MODELS,
            { project_id, base_id },
            null,
            {
              _or: [
                {
                  id: {
                    eq: aliasOrId,
                  },
                },
                {
                  title: {
                    eq: aliasOrId,
                  },
                },
              ],
            },
          )
        : await ncMeta.metaGet2(
            null,
            null,
            MetaTable.MODELS,
            { project_id },
            null,
            {
              _or: [
                {
                  id: {
                    eq: aliasOrId,
                  },
                },
                {
                  title: {
                    eq: aliasOrId,
                  },
                },
              ],
            },
          );
      if (model) {
        await NocoCache.set(cacheKey, model.id);
        await NocoCache.set(`${CacheScope.MODEL}:${model.id}`, model);
      }
      return model && new Model(model);
    }
    return modelId && this.get(modelId);
  }

  static async checkTitleAvailable(
    {
      table_name,
      project_id,
      base_id,
      exclude_id,
    }: { table_name; project_id; base_id; exclude_id? },
    ncMeta = Noco.ncMeta,
  ) {
    return !(await ncMeta.metaGet2(
      project_id,
      base_id,
      MetaTable.MODELS,
      {
        table_name,
      },
      null,
      exclude_id && { id: { neq: exclude_id } },
    ));
  }

  static async checkAliasAvailable(
    {
      title,
      project_id,
      base_id,
      exclude_id,
    }: { title; project_id; base_id; exclude_id? },
    ncMeta = Noco.ncMeta,
  ) {
    return !(await ncMeta.metaGet2(
      project_id,
      base_id,
      MetaTable.MODELS,
      {
        title,
      },
      null,
      exclude_id && { id: { neq: exclude_id } },
    ));
  }

  async getAliasColObjMap() {
    return (await this.getColumns()).reduce(
      (sortAgg, c) => ({ ...sortAgg, [c.title]: c }),
      {},
    );
  }

  // For updating table meta
  static async updateMeta(
    tableId: string,
    meta: string | Record<string, any>,
    ncMeta = Noco.ncMeta,
  ) {
    // get existing cache
    const key = `${CacheScope.MODEL}:${tableId}`;
    const existingCache = await NocoCache.get(key, CacheGetType.TYPE_OBJECT);
    if (existingCache) {
      try {
        existingCache.meta = typeof meta === 'string' ? JSON.parse(meta) : meta;
        // set cache
        await NocoCache.set(key, existingCache);
      } catch {}
    }
    // set meta
    return await ncMeta.metaUpdate(
      null,
      null,
      MetaTable.MODELS,
      {
        meta: typeof meta === 'object' ? JSON.stringify(meta) : meta,
      },
      tableId,
    );
  }
}<|MERGE_RESOLUTION|>--- conflicted
+++ resolved
@@ -294,12 +294,9 @@
       ));
     if (!modelData) {
       modelData = await ncMeta.metaGet2(null, null, MetaTable.MODELS, k);
-<<<<<<< HEAD
       if (modelData) {
         modelData.meta = parseMetaProp(modelData);
       }
-=======
->>>>>>> 4ed73fd7
     }
     if (modelData) {
       modelData.meta = parseMetaProp(modelData);
