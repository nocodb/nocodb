import { ProjectTypes } from 'nocodb-sdk';
import Noco from '../Noco';
import {
  CacheDelDirection,
  CacheGetType,
  CacheScope,
  MetaTable,
} from '../utils/globals';
import { extractProps } from '../helpers/extractProps';
import NocoCache from '../cache/NocoCache';
import { parseMetaProp, stringifyMetaProp } from '../utils/modelUtils';
import Base from './/Base';
<<<<<<< HEAD
import DashboardProjectDBProject from './DashboardProjectDBProject';
=======
import { ProjectUser } from './index';
>>>>>>> b3078e0c
import type { BoolType, MetaType, ProjectType } from 'nocodb-sdk';
import type { DB_TYPES } from './Base';

export default class Project implements ProjectType {
  public id: string;
  public title: string;
  public prefix: string;
  public status: string;
  public description: string;
  public meta: MetaType;
  public color: string;
  public deleted: BoolType;
  public order: number;
  public is_meta = false;
  public bases?: Base[];
  public linked_db_projects?: Project[];
  public type: string;
  public fk_workspace_id?: string;

  // shared base props
  uuid?: string;
  password?: string;
  roles?: string;

  constructor(project: Partial<Project>) {
    Object.assign(this, project);
  }

  public static async createProject(
    project: Partial<ProjectType>,
    ncMeta = Noco.ncMeta,
  ): Promise<Project> {
    const insertObj = extractProps(project, [
      'id',
      'title',
      'prefix',
      'description',
      'is_meta',
      'status',
      'type',
      'fk_workspace_id',
      'meta',
      'color',
    ]);

    const { id: projectId } = await ncMeta.metaInsert2(
      null,
      null,
      MetaTable.PROJECT,
      insertObj,
    );

    await NocoCache.appendToList(
      CacheScope.PROJECT,
      [],
      `${CacheScope.PROJECT}:${projectId}`,
    );

    for (const base of project.bases) {
      await Base.createBase(
        {
          type: base.config?.client as (typeof DB_TYPES)[number],
          ...base,
          projectId,
        },
        ncMeta,
      );
    }

    await NocoCache.del(CacheScope.INSTANCE_META);
    return this.getWithInfo(projectId, ncMeta);
  }

  static async list(
    // @ts-ignore
    param,
    ncMeta = Noco.ncMeta,
  ): Promise<Project[]> {
    // todo: pagination
    const cachedList = await NocoCache.getList(CacheScope.PROJECT, []);
    let { list: projectList } = cachedList;
    const { isNoneList } = cachedList;
    if (!isNoneList && !projectList.length) {
      projectList = await ncMeta.metaList2(null, null, MetaTable.PROJECT, {
        xcCondition: {
          _or: [
            {
              deleted: {
                eq: false,
              },
            },
            {
              deleted: {
                eq: null,
              },
            },
          ],
        },
      });
      await NocoCache.setList(CacheScope.PROJECT, [], projectList);
    }
    projectList = projectList.filter(
      (p) => p.deleted === 0 || p.deleted === false || p.deleted === null,
    );
    return projectList
      .map((m) => new Project(m))
      .filter((p) => !param?.type || p.type === param.type);
  }

  // @ts-ignore
  static async get(projectId: string, ncMeta = Noco.ncMeta): Promise<Project> {
    let projectData =
      projectId &&
      (await NocoCache.get(
        `${CacheScope.PROJECT}:${projectId}`,
        CacheGetType.TYPE_OBJECT,
      ));
    if (!projectData) {
      projectData = await ncMeta.metaGet2(null, null, MetaTable.PROJECT, {
        id: projectId,
        deleted: false,
      });
      if (projectData) {
        projectData.meta = parseMetaProp(projectData);
        await NocoCache.set(`${CacheScope.PROJECT}:${projectId}`, projectData);
      }
    } else {
      if (projectData.deleted) {
        projectData = null;
      }
    }
    return projectData && new Project(projectData);
  }

  async getBases(ncMeta = Noco.ncMeta): Promise<Base[]> {
    return (this.bases = await Base.list({ projectId: this.id }, ncMeta));
  }

  async getLinkedDbProjects(ncMeta = Noco.ncMeta): Promise<Project[]> {
    return (this.linked_db_projects =
      await DashboardProjectDBProject.getDbProjectsList(
        {
          dashboard_project_id: this.id,
        },
        ncMeta,
      ));
  }

  // todo: hide credentials
  // @ts-ignore
  static async getWithInfo(
    projectId: string,
    ncMeta = Noco.ncMeta,
  ): Promise<Project> {
    let projectData =
      projectId &&
      (await NocoCache.get(
        `${CacheScope.PROJECT}:${projectId}`,
        CacheGetType.TYPE_OBJECT,
      ));
    if (!projectData) {
      projectData = await ncMeta.metaGet2(null, null, MetaTable.PROJECT, {
        id: projectId,
        deleted: false,
      });
      if (projectData) {
        projectData.meta = parseMetaProp(projectData);
        await NocoCache.set(`${CacheScope.PROJECT}:${projectId}`, projectData);
      }
      if (projectData?.uuid) {
        await NocoCache.set(
          `${CacheScope.PROJECT}:${projectData.uuid}`,
          projectId,
        );
      }
    } else {
      if (projectData?.deleted) {
        projectData = null;
      }
    }
    if (projectData) {
      const project = new Project(projectData);
      await project.getBases(ncMeta);
      if (project.type === ProjectTypes.DASHBOARD) {
        await project.getLinkedDbProjects(ncMeta);
      }
      return project;
    }
    return null;
  }

  // Todo: Remove the project entry from the connection pool in NcConnectionMgrv2
  // @ts-ignore
  static async softDelete(
    projectId: string,
    ncMeta = Noco.ncMeta,
  ): Promise<any> {
    // get existing cache
    const key = `${CacheScope.PROJECT}:${projectId}`;
    const o = await NocoCache.get(key, CacheGetType.TYPE_OBJECT);
    if (o) {
      // delete <scope>:<id>
      await NocoCache.del(`${CacheScope.PROJECT}:${projectId}`);
      // delete <scope>:<title>
      await NocoCache.del(`${CacheScope.PROJECT}:${o.title}`);
      // delete <scope>:<uuid>
      await NocoCache.del(`${CacheScope.PROJECT}:${o.uuid}`);
      // delete <scope>:ref:<titleOfId>
      await NocoCache.del(`${CacheScope.PROJECT}:ref:${o.title}`);
      await NocoCache.del(`${CacheScope.PROJECT}:ref:${o.id}`);
    }

    await NocoCache.delAll(CacheScope.USER_PROJECT, '*');

    await NocoCache.del(CacheScope.INSTANCE_META);

    // remove item in cache list
    await NocoCache.deepDel(
      CacheScope.PROJECT,
      `${CacheScope.PROJECT}:${projectId}`,
      CacheDelDirection.CHILD_TO_PARENT,
    );

    // set meta
    return await ncMeta.metaUpdate(
      null,
      null,
      MetaTable.PROJECT,
      { deleted: true },
      projectId,
    );
  }

  // @ts-ignore
  static async update(
    projectId: string,
    project: Partial<Project>,
    ncMeta = Noco.ncMeta,
  ): Promise<any> {
    const updateObj = extractProps(project, [
      'title',
      'prefix',
      'status',
      'description',
      'meta',
      'color',
      'deleted',
      'order',
      'bases',
      'uuid',
      'password',
      'roles',
      'fk_workspace_id',
    ]);
    // get existing cache
    const key = `${CacheScope.PROJECT}:${projectId}`;
    let o = await NocoCache.get(key, CacheGetType.TYPE_OBJECT);
    if (o) {
      // update data
      // new uuid is generated
      if (o.uuid && updateObj.uuid && o.uuid !== updateObj.uuid) {
        await NocoCache.del(`${CacheScope.PROJECT}:${o.uuid}`);
        await NocoCache.set(
          `${CacheScope.PROJECT}:${updateObj.uuid}`,
          projectId,
        );
      }
      // disable shared base
      if (o.uuid && updateObj.uuid === null) {
        await NocoCache.del(`${CacheScope.PROJECT}:${o.uuid}`);
      }
      if (o.title && updateObj.title && o.title !== updateObj.title) {
        await NocoCache.del(`${CacheScope.PROJECT}:${o.title}`);
        await NocoCache.set(
          `${CacheScope.PROJECT}:${updateObj.title}`,
          projectId,
        );
      }
      o = { ...o, ...updateObj };

      await NocoCache.del(CacheScope.INSTANCE_META);

      // set cache
      await NocoCache.set(key, o);
    }

    // stringify meta
    if (updateObj.meta) {
      updateObj.meta = stringifyMetaProp(updateObj);
    }

    // set meta
    return await ncMeta.metaUpdate(
      null,
      null,
      MetaTable.PROJECT,
      updateObj,
      projectId,
    );
  }

  // Todo: Remove the project entry from the connection pool in NcConnectionMgrv2
  static async delete(projectId, ncMeta = Noco.ncMeta): Promise<any> {
    const users = await ProjectUser.getUsersList({
      project_id: projectId,
      offset: 0,
      limit: 1000,
    });
    for (const user of users) {
      await ProjectUser.delete(projectId, user.id);
    }

    const bases = await Base.list({ projectId });
    for (const base of bases) {
      await base.delete(ncMeta);
    }
    const project = await this.get(projectId);

    if (project) {
      // delete <scope>:<uuid>
      await NocoCache.del(`${CacheScope.PROJECT}:${project.uuid}`);
      // delete <scope>:<title>
      await NocoCache.del(`${CacheScope.PROJECT}:${project.title}`);
      // delete <scope>:ref:<titleOfId>
      await NocoCache.del(`${CacheScope.PROJECT}:ref:${project.title}`);
      await NocoCache.del(`${CacheScope.PROJECT}:ref:${project.id}`);
    }

    await NocoCache.delAll(CacheScope.USER_PROJECT, '*');

    await NocoCache.deepDel(
      CacheScope.PROJECT,
      `${CacheScope.PROJECT}:${projectId}`,
      CacheDelDirection.CHILD_TO_PARENT,
    );

    await ncMeta.metaDelete(null, null, MetaTable.AUDIT, {
      project_id: projectId,
    });

    return await ncMeta.metaDelete(null, null, MetaTable.PROJECT, projectId);
  }

  static async getByUuid(uuid, ncMeta = Noco.ncMeta) {
    const projectId =
      uuid &&
      (await NocoCache.get(
        `${CacheScope.PROJECT}:${uuid}`,
        CacheGetType.TYPE_OBJECT,
      ));
    let projectData = null;
    if (!projectId) {
      projectData = await Noco.ncMeta.metaGet2(null, null, MetaTable.PROJECT, {
        uuid,
      });
      if (projectData) {
        projectData.meta = parseMetaProp(projectData);
        await NocoCache.set(`${CacheScope.PROJECT}:${uuid}`, projectData?.id);
      }
    } else {
      return this.get(projectId);
    }
    return projectData?.id && this.get(projectData?.id, ncMeta);
  }

  static async getWithInfoByTitle(title: string, ncMeta = Noco.ncMeta) {
    const project = await this.getByTitle(title, ncMeta);
    if (project) await project.getBases(ncMeta);

    return project;
  }

  static async getByTitle(title: string, ncMeta = Noco.ncMeta) {
    const projectId =
      title &&
      (await NocoCache.get(
        `${CacheScope.PROJECT}:${title}`,
        CacheGetType.TYPE_OBJECT,
      ));
    let projectData = null;
    if (!projectId) {
      projectData = await Noco.ncMeta.metaGet2(null, null, MetaTable.PROJECT, {
        title,
        deleted: false,
      });
      if (projectData) {
        projectData.meta = parseMetaProp(projectData);
        await NocoCache.set(`${CacheScope.PROJECT}:${title}`, projectData?.id);
      }
    } else {
      return this.get(projectId);
    }
    return projectData?.id && this.get(projectData?.id, ncMeta);
  }

  static async getByTitleOrId(titleOrId: string, ncMeta = Noco.ncMeta) {
    const projectId =
      titleOrId &&
      (await NocoCache.get(
        `${CacheScope.PROJECT}:ref:${titleOrId}`,
        CacheGetType.TYPE_OBJECT,
      ));
    let projectData = null;
    if (!projectId) {
      projectData = await Noco.ncMeta.metaGet2(
        null,
        null,
        MetaTable.PROJECT,
        {
          deleted: false,
        },
        null,
        {
          _or: [
            {
              id: {
                eq: titleOrId,
              },
            },
            {
              title: {
                eq: titleOrId,
              },
            },
          ],
        },
      );

      if (projectData) {
        // parse meta
        projectData.meta = parseMetaProp(projectData);

        await NocoCache.set(
          `${CacheScope.PROJECT}:ref:${titleOrId}`,
          projectData?.id,
        );
      }
    } else {
      return this.get(projectId);
    }
    return projectData?.id && this.get(projectData?.id, ncMeta);
  }

  static async getWithInfoByTitleOrId(titleOrId: string, ncMeta = Noco.ncMeta) {
    const project = await this.getByTitleOrId(titleOrId, ncMeta);

    // parse meta
    project.meta = parseMetaProp(project);

    if (project) await project.getBases(ncMeta);

    return project;
  }

  static async listByWorkspaceAndUser(
    fk_workspace_id: string,
    userId: string,
    ncMeta = Noco.ncMeta,
  ) {
    // Todo: caching , pagination, query optimisation

    const projectListQb = ncMeta
      .knex(MetaTable.PROJECT)
      .select(`${MetaTable.PROJECT}.*`)
      .select(`${MetaTable.WORKSPACE_USER}.roles as workspace_role`)
      .select(`${MetaTable.PROJECT_USERS}.starred`)
      .select(`${MetaTable.PROJECT_USERS}.roles as project_role`)
      .select(`${MetaTable.PROJECT_USERS}.updated_at as last_accessed`)
      .leftJoin(MetaTable.WORKSPACE_USER, function () {
        this.on(
          `${MetaTable.WORKSPACE_USER}.fk_workspace_id`,
          '=',
          `${MetaTable.PROJECT}.fk_workspace_id`,
        ).andOn(
          `${MetaTable.WORKSPACE_USER}.fk_user_id`,
          '=',
          ncMeta.knex.raw('?', [userId]),
        );
      })
      .leftJoin(MetaTable.PROJECT_USERS, function () {
        this.on(
          `${MetaTable.PROJECT_USERS}.project_id`,
          '=',
          `${MetaTable.PROJECT}.id`,
        ).andOn(
          `${MetaTable.PROJECT_USERS}.fk_user_id`,
          '=',
          ncMeta.knex.raw('?', [userId]),
        );
      })

      .where(`${MetaTable.PROJECT}.fk_workspace_id`, fk_workspace_id)

      .where(function () {
        this.where(
          `${MetaTable.PROJECT_USERS}.fk_user_id`,
          '=',
          ncMeta.knex.raw('?', [userId]),
        ).orWhere(
          `${MetaTable.WORKSPACE_USER}.fk_user_id`,
          '=',
          ncMeta.knex.raw('?', [userId]),
        );
      })
      .where(`${MetaTable.PROJECT}.deleted`, false);

    const projects = await projectListQb;

    // parse meta
    for (const project of projects) {
      project.meta = parseMetaProp(project);
    }

    return projects;
  }
}<|MERGE_RESOLUTION|>--- conflicted
+++ resolved
@@ -10,11 +10,8 @@
 import NocoCache from '../cache/NocoCache';
 import { parseMetaProp, stringifyMetaProp } from '../utils/modelUtils';
 import Base from './/Base';
-<<<<<<< HEAD
+import { ProjectUser } from './index';
 import DashboardProjectDBProject from './DashboardProjectDBProject';
-=======
-import { ProjectUser } from './index';
->>>>>>> b3078e0c
 import type { BoolType, MetaType, ProjectType } from 'nocodb-sdk';
 import type { DB_TYPES } from './Base';
 
