import { ProjectRoles, WorkspaceUserRoles } from 'nocodb-sdk';
import {
  // CacheDelDirection,
  CacheGetType,
  CacheScope,
  MetaTable,
} from '../utils/globals';
import Noco from '../Noco';
import NocoCache from '../cache/NocoCache';
import { extractProps } from '../helpers/extractProps';
import { parseMetaProp } from '../utils/modelUtils';
import User from './User';
import type { ProjectType } from 'nocodb-sdk';

export default class ProjectUser {
  project_id: string;
  fk_user_id: string;
  roles?: string;

  constructor(data: ProjectUser) {
    Object.assign(this, data);
  }

  public static async insert(
    projectUser: Partial<ProjectUser>,
    ncMeta = Noco.ncMeta,
  ) {
    const insertObj = extractProps(projectUser, [
      'fk_user_id',
      'project_id',
      'roles',
    ]);

    const { project_id, fk_user_id } = await ncMeta.metaInsert2(
      null,
      null,
      MetaTable.PROJECT_USERS,
      insertObj,
      true,
    );

    // reset all user projects cache
    await NocoCache.delAll(
      CacheScope.USER_PROJECT,
      `${projectUser.fk_user_id}:*`,
    );

    return this.get(project_id, fk_user_id, ncMeta);
  }

  // public static async update(id, user: Partial<ProjectUser>, ncMeta = Noco.ncMeta) {
  //   // return await ncMeta.metaUpdate(null, null, MetaTable.USERS, id, insertObj);
  // }
  static async get(projectId: string, userId: string, ncMeta = Noco.ncMeta) {
    let projectUser =
      projectId &&
      userId &&
      (await NocoCache.get(
        `${CacheScope.PROJECT_USER}:${projectId}:${userId}`,
        CacheGetType.TYPE_OBJECT,
      ));
    if (!projectUser) {
      projectUser = await ncMeta.metaGet2(null, null, MetaTable.PROJECT_USERS, {
        fk_user_id: userId,
        project_id: projectId,
      });
      await NocoCache.set(
        `${CacheScope.PROJECT_USER}:${projectId}:${userId}`,
        projectUser,
      );
    }
    return projectUser;
  }

  public static async getUsersList(
    {
      project_id,
      limit = 25,
      offset = 0,
      query,
    }: {
      project_id: string;
      limit: number;
      offset: number;
      query?: string;
    },
    ncMeta = Noco.ncMeta,
  ) {
    const queryBuilder = ncMeta
      .knex(MetaTable.USERS)
      .select(
        `${MetaTable.USERS}.id`,
        `${MetaTable.USERS}.email`,
        `${MetaTable.USERS}.invite_token`,
        `${MetaTable.USERS}.roles as main_roles`,
        `${MetaTable.PROJECT_USERS}.project_id`,
        `${MetaTable.PROJECT_USERS}.roles as roles`,
      )
      .offset(offset)
      .limit(limit);

    if (query) {
      queryBuilder.where('email', 'like', `%${query.toLowerCase?.()}%`);
    }

    queryBuilder.leftJoin(MetaTable.PROJECT_USERS, function () {
      this.on(
        `${MetaTable.PROJECT_USERS}.fk_user_id`,
        '=',
        `${MetaTable.USERS}.id`,
      ).andOn(
        `${MetaTable.PROJECT_USERS}.project_id`,
        '=',
        ncMeta.knex.raw('?', [project_id]),
      );
    });

    return await queryBuilder;
  }

  public static async getUsersCount(
    {
      query,
    }: {
      query?: string;
    },
    ncMeta = Noco.ncMeta,
  ): Promise<number> {
    const qb = ncMeta.knex(MetaTable.USERS);

    if (query) {
      qb.where('email', 'like', `%${query.toLowerCase?.()}%`);
    }

    return (await qb.count('id', { as: 'count' }).first()).count;
  }

  static async updateRoles(
    projectId,
    userId,
    roles: string,
    ncMeta = Noco.ncMeta,
  ) {
    // get existing cache
    const key = `${CacheScope.PROJECT_USER}:${projectId}:${userId}`;
    const o = await NocoCache.get(key, CacheGetType.TYPE_OBJECT);
    if (o) {
      o.roles = roles;
      // set cache
      await NocoCache.set(key, o);
    }
    // update user cache
    const user = await User.get(userId);
    if (user) {
      const email = user.email;
      for (const key of [
        `${CacheScope.USER}:${email}`,
        `${CacheScope.USER}:${email}___${projectId}`,
      ]) {
        const o = await NocoCache.get(key, CacheGetType.TYPE_OBJECT);
        if (o) {
          o.roles = roles;
          // set cache
          await NocoCache.set(key, o);
        }
      }
    }
    // set meta
    return await ncMeta.metaUpdate(
      null,
      null,
      MetaTable.PROJECT_USERS,
      {
        roles,
      },
      {
        fk_user_id: userId,
        project_id: projectId,
      },
    );
  }

  static async update(
    projectId,
    userId,
    projectUser: Partial<ProjectUser>,
    ncMeta = Noco.ncMeta,
  ) {
    const updateObj = extractProps(projectUser, ['starred', 'hidden', 'order']);

    // get existing cache
    const key = `${CacheScope.PROJECT_USER}:${projectId}:${userId}`;
    const o = await NocoCache.get(key, CacheGetType.TYPE_OBJECT);
    if (o) {
      Object.assign(o, updateObj);
      // set cache
      await NocoCache.set(key, o);
    }
    // update user cache
    const user = await User.get(userId);
    if (user) {
      const email = user.email;
      for (const key of [
        `${CacheScope.USER}:${email}`,
        `${CacheScope.USER}:${email}___${projectId}`,
      ]) {
        const o = await NocoCache.get(key, CacheGetType.TYPE_OBJECT);
        if (o) {
          Object.assign(o, updateObj);
          // set cache
          await NocoCache.set(key, o);
        }
      }
    }
    // set meta
    return await ncMeta.metaUpdate(
      null,
      null,
      MetaTable.PROJECT_USERS,
      updateObj,
      {
        fk_user_id: userId,
        project_id: projectId,
      },
    );
  }

  static async delete(projectId: string, userId: string, ncMeta = Noco.ncMeta) {
    const { email } = await ncMeta.metaGet2(null, null, MetaTable.USERS, {
      id: userId,
    });
    if (email) {
      await NocoCache.delAll(CacheScope.USER, `${email}*`);
    }

    // remove project from user project list cache
    const cachedList = await NocoCache.getList(CacheScope.USER_PROJECT, [
      userId,
    ]);
    let { list: cachedProjectList } = cachedList;
    const { isNoneList } = cachedList;
    if (!isNoneList && cachedProjectList?.length) {
      cachedProjectList = cachedProjectList.filter((p) => p.id !== projectId);
      // delete the whole list first so that the old one won't be included
      await NocoCache.del(`${CacheScope.USER_PROJECT}:${userId}:list`);
      if (cachedProjectList.length > 0) {
        // set the updated list (i.e. excluding the to-be-deleted project id)
        await NocoCache.setList(
          CacheScope.USER_PROJECT,
          [userId],
          cachedProjectList,
        );
      }
    }

    await NocoCache.del(`${CacheScope.PROJECT_USER}:${projectId}:${userId}`);
    return await ncMeta.metaDelete(null, null, MetaTable.PROJECT_USERS, {
      fk_user_id: userId,
      project_id: projectId,
    });
  }

  static async getProjectsIdList(
    userId: string,
    ncMeta = Noco.ncMeta,
  ): Promise<ProjectUser[]> {
    return await ncMeta.metaList2(null, null, MetaTable.PROJECT_USERS, {
      condition: { fk_user_id: userId },
    });
  }

  static async getProjectsList(
    userId: string,
    params: any,
    ncMeta = Noco.ncMeta,
  ): Promise<ProjectType[]> {
    // let projectList: ProjectType[];

    // todo: pagination
    // todo: caching based on filter type
    //   = await NocoCache.getList(CacheScope.USER_PROJECT, [
    //   userId,
    // ]);

    // if (projectList.length) {
    //   return projectList;
    // }

    const qb = ncMeta
      .knex(MetaTable.PROJECT)
      .select(`${MetaTable.PROJECT}.*`)
<<<<<<< HEAD
      .select(`${MetaTable.WORKSPACE_USER}.roles as workspace_role`)
      .select(`${MetaTable.WORKSPACE}.title as workspace_title`)
      .select(`${MetaTable.PROJECT_USERS}.starred`)
      .select(`${MetaTable.PROJECT_USERS}.roles as project_role`)
      .select(`${MetaTable.PROJECT_USERS}.updated_at as last_accessed`)
      .leftJoin(MetaTable.PROJECT_USERS, function () {
=======
      .select(`${MetaTable.PROJECT}.title`)
      .select(`${MetaTable.PROJECT}.prefix`)
      .select(`${MetaTable.PROJECT}.status`)
      .select(`${MetaTable.PROJECT}.description`)
      .select(`${MetaTable.PROJECT}.meta`)
      .select(`${MetaTable.PROJECT}.color`)
      .select(`${MetaTable.PROJECT}.is_meta`)
      .select(`${MetaTable.PROJECT}.created_at`)
      .select(`${MetaTable.PROJECT}.updated_at`)
      .select(`${MetaTable.PROJECT_USERS}.roles`)
      .innerJoin(MetaTable.PROJECT_USERS, function () {
>>>>>>> b3078e0c
        this.on(
          `${MetaTable.PROJECT_USERS}.project_id`,
          `${MetaTable.PROJECT}.id`,
        );
        this.andOn(
          `${MetaTable.PROJECT_USERS}.fk_user_id`,
          ncMeta.knex.raw('?', [userId]),
        );
      })
      .leftJoin(MetaTable.WORKSPACE_USER, function () {
        this.on(
          `${MetaTable.WORKSPACE_USER}.fk_workspace_id`,
          `${MetaTable.PROJECT}.fk_workspace_id`,
        );
        this.andOn(
          `${MetaTable.WORKSPACE_USER}.fk_user_id`,
          ncMeta.knex.raw('?', [userId]),
        );
      })
      .leftJoin(MetaTable.WORKSPACE, function () {
        this.on(
          `${MetaTable.WORKSPACE}.id`,
          `${MetaTable.PROJECT}.fk_workspace_id`,
        );
      })
      .where(function () {
        this.where(
          `${MetaTable.WORKSPACE_USER}.fk_user_id`,
          ncMeta.knex.raw('?', [userId]),
        ).orWhere(
          `${MetaTable.PROJECT_USERS}.fk_user_id`,
          ncMeta.knex.raw('?', [userId]),
        );
      })
      .where(function () {
        this.where(`${MetaTable.PROJECT}.deleted`, false).orWhereNull(
          `${MetaTable.PROJECT}.deleted`,
        );
      });

    // filter starred projects
    if (params.starred) {
      qb.where(`${MetaTable.PROJECT_USERS}.starred`, true);
    }

    // filter shared with me projects
    if (params.shared) {
      qb.where(function () {
        // include projects belongs project_user in which user is not owner
        this.where(function () {
          this.where(`${MetaTable.PROJECT_USERS}.fk_user_id`, userId)
            .whereNot(`${MetaTable.PROJECT_USERS}.roles`, ProjectRoles.OWNER)
            .whereNotNull(`${MetaTable.PROJECT_USERS}.roles`);
        })
          // include projects belongs workspace in which user is not owner
          .orWhere(function () {
            this.where(`${MetaTable.WORKSPACE_USER}.fk_user_id`, userId)
              .whereNot(
                `${MetaTable.WORKSPACE_USER}.roles`,
                WorkspaceUserRoles.OWNER,
              )
              .whereNotNull(`${MetaTable.WORKSPACE_USER}.roles`);
          });
      });
    }

    // order based on recently accessed
    if (params.recent) {
      qb.orderBy(`${MetaTable.PROJECT_USERS}.updated_at`, 'desc');
    }

    qb.whereNot(`${MetaTable.PROJECT}.deleted`, true);

    const projectList = await qb;
    if (projectList?.length) {
      // parse meta
      for (const project of projectList) {
        project.meta = parseMetaProp(project);
      }

      await NocoCache.setList(CacheScope.USER_PROJECT, [userId], projectList);
    }

    return projectList.filter((p) => !params?.type || p.type === params.type);
  }
  static async updateOrInsert(
    projectId,
    userId,
    projectUser: Partial<ProjectUser>,
    ncMeta = Noco.ncMeta,
  ) {
    const existingProjectUser = await this.get(projectId, userId, ncMeta);

    if (existingProjectUser) {
      return await this.update(projectId, userId, projectUser, ncMeta);
    } else {
      return await this.insert({ project_id: projectId, fk_user_id: userId });
    }
  }
}<|MERGE_RESOLUTION|>--- conflicted
+++ resolved
@@ -288,15 +288,6 @@
 
     const qb = ncMeta
       .knex(MetaTable.PROJECT)
-      .select(`${MetaTable.PROJECT}.*`)
-<<<<<<< HEAD
-      .select(`${MetaTable.WORKSPACE_USER}.roles as workspace_role`)
-      .select(`${MetaTable.WORKSPACE}.title as workspace_title`)
-      .select(`${MetaTable.PROJECT_USERS}.starred`)
-      .select(`${MetaTable.PROJECT_USERS}.roles as project_role`)
-      .select(`${MetaTable.PROJECT_USERS}.updated_at as last_accessed`)
-      .leftJoin(MetaTable.PROJECT_USERS, function () {
-=======
       .select(`${MetaTable.PROJECT}.title`)
       .select(`${MetaTable.PROJECT}.prefix`)
       .select(`${MetaTable.PROJECT}.status`)
@@ -308,7 +299,12 @@
       .select(`${MetaTable.PROJECT}.updated_at`)
       .select(`${MetaTable.PROJECT_USERS}.roles`)
       .innerJoin(MetaTable.PROJECT_USERS, function () {
->>>>>>> b3078e0c
+      .select(`${MetaTable.WORKSPACE_USER}.roles as workspace_role`)
+      .select(`${MetaTable.WORKSPACE}.title as workspace_title`)
+      .select(`${MetaTable.PROJECT_USERS}.starred`)
+      .select(`${MetaTable.PROJECT_USERS}.roles as project_role`)
+      .select(`${MetaTable.PROJECT_USERS}.updated_at as last_accessed`)
+      .leftJoin(MetaTable.PROJECT_USERS, function () {
         this.on(
           `${MetaTable.PROJECT_USERS}.project_id`,
           `${MetaTable.PROJECT}.id`,
