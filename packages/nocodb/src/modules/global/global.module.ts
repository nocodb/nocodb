--- conflicted
+++ resolved
@@ -3,7 +3,6 @@
 import { SocketGateway } from '../../gateways/socket.gateway';
 import { GlobalGuard } from '../../guards/global/global.guard';
 import { MetaService } from '../../meta/meta.service';
-<<<<<<< HEAD
 import Noco from '../../Noco';
 import { AppHooksService } from '../../services/app-hooks/app-hooks.service';
 import { JwtStrategy } from '../../strategies/jwt.strategy';
@@ -13,12 +12,7 @@
 import { EventEmitterModule } from '../event-emitter/event-emitter.module';
 import { TelemetryService } from '../../services/telemetry.service';
 import { AppHooksListenerService } from '../../services/app-hooks-listener.service';
-=======
-import { JwtStrategy } from '../../strategies/jwt.strategy';
-import { UsersService } from '../../services/users/users.service';
-import Noco from '../../Noco';
 import { InitMetaServiceProvider } from './init-meta-service.provider';
->>>>>>> 6dc26295
 import type { Provider } from '@nestjs/common';
 
 export const JwtStrategyProvider: Provider = {
@@ -46,10 +40,8 @@
 @Module({
   imports: [EventEmitterModule],
   providers: [
-<<<<<<< HEAD
-    appInitServiceProvider,
+    InitMetaServiceProvider,
     AppHooksService,
-    Connection,
     MetaService,
     UsersService,
     JwtStrategyProvider,
@@ -61,31 +53,15 @@
     TelemetryService,
   ],
   exports: [
-    AppInitService,
-    AppHooksService,
-    Connection,
-=======
-    InitMetaServiceProvider,
-    UsersService,
-    JwtStrategyProvider,
-    GlobalGuard,
-    ...(process.env.NC_WORKER_CONTAINER !== 'true' ? [SocketGateway] : []),
-  ],
-  exports: [
->>>>>>> 6dc26295
     MetaService,
     JwtStrategyProvider,
     UsersService,
     GlobalGuard,
-<<<<<<< HEAD
-    SocketGateway,
     AppHooksService,
     Producer,
     AppHooksListenerService,
     TelemetryService,
-=======
     ...(process.env.NC_WORKER_CONTAINER !== 'true' ? [SocketGateway] : []),
->>>>>>> 6dc26295
   ],
 })
 export class GlobalModule {}