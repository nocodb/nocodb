import { promisify } from 'util';
import { UITypes } from 'nocodb-sdk';
import Airtable from 'airtable';
import jsonfile from 'jsonfile';
import hash from 'object-hash';
import { T } from 'nc-help';
import dayjs from 'dayjs';
import utc from 'dayjs/plugin/utc';
import tinycolor from 'tinycolor2';
import { Process, Processor } from '@nestjs/bull';
import { Job } from 'bull';
<<<<<<< HEAD
import debug from 'debug';
=======
import { isLinksOrLTAR } from 'nocodb-sdk';
>>>>>>> 055098ee
import extractRolesObj from '../../../../utils/extractRolesObj';
import { AttachmentsService } from '../../../../services/attachments.service';
import { ColumnsService } from '../../../../services/columns.service';
import { BulkDataAliasService } from '../../../../services/bulk-data-alias.service';
import { FiltersService } from '../../../../services/filters.service';
import { FormColumnsService } from '../../../../services/form-columns.service';
import { GalleriesService } from '../../../../services/galleries.service';
import { GridsService } from '../../../../services/grids.service';
import { ProjectUsersService } from '../../../../services/project-users/project-users.service';
import { ProjectsService } from '../../../../services/projects.service';
import { SortsService } from '../../../../services/sorts.service';
import { TablesService } from '../../../../services/tables.service';
import { ViewColumnsService } from '../../../../services/view-columns.service';
import { ViewsService } from '../../../../services/views.service';
import { FormsService } from '../../../../services/forms.service';
import { JOBS_QUEUE, JobTypes } from '../../../../interface/Jobs';
import { JobsLogService } from '../jobs-log.service';
import FetchAT from './helpers/fetchAT';
import { importData, importLTARData } from './helpers/readAndProcessData';
import EntityMap from './helpers/EntityMap';
import type { UserType } from 'nocodb-sdk';

const writeJsonFileAsync = promisify(jsonfile.writeFile);

dayjs.extend(utc);

const selectColors = {
  // normal
  blue: '#cfdfff',
  cyan: '#d0f0fd',
  teal: '#c2f5e9',
  green: '#d1f7c4',
  orange: '#fee2d5',
  yellow: '#ffeab6',
  red: '#ffdce5',
  pink: '#ffdaf6',
  purple: '#ede2fe',
  gray: '#eee',
  // medium
  blueMedium: '#9cc7ff',
  cyanMedium: '#77d1f3',
  tealMedium: '#72ddc3',
  greenMedium: '#93e088',
  orangeMedium: '#ffa981',
  yellowMedium: '#ffd66e',
  redMedium: '#ff9eb7',
  pinkMedium: '#f99de2',
  purpleMedium: '#cdb0ff',
  grayMedium: '#ccc',
  // dark
  blueDark: '#2d7ff9',
  cyanDark: '#18bfff',
  tealDark: '#20d9d2',
  greenDark: '#20c933',
  orangeDark: '#ff6f2c',
  yellowDark: '#fcb400',
  redDark: '#f82b60',
  pinkDark: '#ff08c2',
  purpleDark: '#8b46ff',
  grayDark: '#666',
  // darker
  blueDarker: '#2750ae',
  cyanDarker: '#0b76b7',
  tealDarker: '#06a09b',
  greenDarker: '#338a17',
  orangeDarker: '#d74d26',
  yellowDarker: '#b87503',
  redDarker: '#ba1e45',
  pinkDarker: '#b2158b',
  purpleDarker: '#6b1cb0',
  grayDarker: '#444',
};

@Processor(JOBS_QUEUE)
export class AtImportProcessor {
  private readonly dubugLog = debug('nc:at-import:processor');

  constructor(
    private readonly tablesService: TablesService,
    private readonly viewsService: ViewsService,
    private readonly projectsService: ProjectsService,
    private readonly attachmentsService: AttachmentsService,
    private readonly columnsService: ColumnsService,
    private readonly filtersService: FiltersService,
    private readonly formColumnsService: FormColumnsService,
    private readonly formsService: FormsService,
    private readonly galleriesService: GalleriesService,
    private readonly gridsService: GridsService,
    private readonly projectUsersService: ProjectUsersService,
    private readonly viewColumnsService: ViewColumnsService,
    private readonly sortsService: SortsService,
    private readonly bulkDataAliasService: BulkDataAliasService,
    private readonly jobsLogService: JobsLogService,
  ) {}

  @Process(JobTypes.AtImport)
  async job(job: Job) {
    const syncDB = job.data;

    const sMapEM = new EntityMap('aTblId', 'ncId', 'ncName', 'ncParent');
    await sMapEM.init();
    const userRole = syncDB.user.roles
      .split(',')
      .reduce((rolesObj, role) => ({ [role]: true, ...rolesObj }), {});

    const sMap = {
      // static mapping records between aTblId && ncId
      async addToMappingTbl(aTblId, ncId, ncName, ncParent?) {
        await sMapEM.addRow({ aTblId, ncId, ncName, ncParent });
      },

      // get NcID from airtable ID
      async getNcIdFromAtId(aId) {
        return (await sMapEM.getRow('aTblId', aId, ['ncId']))?.ncId;
      },

      // get nc Parent from airtable ID
      async getNcParentFromAtId(aId) {
        return (await sMapEM.getRow('aTblId', aId, ['ncParent']))?.ncParent;
      },

      // get nc-title from airtable ID
      async getNcNameFromAtId(aId) {
        return (await sMapEM.getRow('aTblId', aId, ['ncName']))?.ncName;
      },
    };

    const logBasic = (log) => {
      this.jobsLogService.sendLog(job, { message: log });
      this.dubugLog(log);
    };

    const logDetailed = (log) => {
      if (debugMode) this.jobsLogService.sendLog(job, { message: log });
      this.dubugLog(log);
    };

    const perfStats = [];

    const recordPerfStart = () => {
      if (!debugMode) return 0;
      return Date.now();
    };

    const recordPerfStats = (start, event) => {
      if (!debugMode) return;
      const duration = Date.now() - start;
      perfStats.push({ d: duration, e: event });
    };

    let base, baseId;
    const start = Date.now();
    const enableErrorLogs = false;
    const generate_migrationStats = true;
    const debugMode = false;
    let g_aTblSchema = [];
    let ncCreatedProjectSchema: any = {};
    const ncLinkMappingTable: any[] = [];
    const nestedLookupTbl: any[] = [];
    const nestedRollupTbl: any[] = [];
    const ncSysFields = { id: 'ncRecordId', hash: 'ncRecordHash' };
    const storeLinks = false;
    const ncLinkDataStore: any = {};
    const insertedAssocRef: any = {};

    const atNcAliasRef: {
      [ncTableId: string]: {
        [ncTitle: string]: string;
      };
    } = {};

    const uniqueTableNameGen = getUniqueNameGenerator('sheet');

    // run time counter (statistics)
    const rtc = {
      sort: 0,
      filter: 0,
      view: {
        total: 0,
        grid: 0,
        gallery: 0,
        form: 0,
      },
      fetchAt: {
        count: 0,
        time: 0,
      },
      migrationSkipLog: {
        count: 0,
        log: [],
      },
      data: {
        records: 0,
        nestedLinks: 0,
      },
    };

    const updateMigrationSkipLog = (tbl, col, type, reason?) => {
      rtc.migrationSkipLog.count++;
      rtc.migrationSkipLog.log.push(
        `tn[${tbl}] cn[${col}] type[${type}] :: ${reason}`,
      );
    };

    // mapping table
    //

    const getAirtableSchema = async (sDB) => {
      const start = Date.now();

      if (!sDB.shareId)
        throw {
          message:
            'Invalid Shared Base ID :: Ensure www.airtable.com/<SharedBaseID> is accessible. Refer https://bit.ly/3x0OdXI for details',
        };

      if (sDB.shareId.startsWith('exp')) {
        const template = await FetchAT.readTemplate(sDB.shareId);
        await FetchAT.initialize(template.template.exploreApplication.shareId);
      } else {
        await FetchAT.initialize(sDB.shareId);
      }
      const ft = await FetchAT.read();
      const duration = Date.now() - start;
      rtc.fetchAt.count++;
      rtc.fetchAt.time += duration;

      if (!ft.baseId) {
        throw {
          message:
            'Invalid Shared Base ID :: Ensure www.airtable.com/<SharedBaseID> is accessible. Refer https://bit.ly/3x0OdXI for details',
        };
      }

      const file = ft.schema;
      baseId = ft.baseId;
      base = new Airtable({ apiKey: sDB.apiKey }).base(baseId);
      // store copy of airtable schema globally
      g_aTblSchema = file.tableSchemas;

      if (debugMode)
        await writeJsonFileAsync('aTblSchema.json', ft, { spaces: 2 });

      return file;
    };

    const getViewData = async (viewId) => {
      const start = Date.now();
      const ft = await FetchAT.readView(viewId);
      const duration = Date.now() - start;
      rtc.fetchAt.count++;
      rtc.fetchAt.time += duration;

      if (debugMode)
        await writeJsonFileAsync(`${viewId}.json`, ft, { spaces: 2 });
      return ft.view;
    };

    const getRootDbType = () => {
      return ncCreatedProjectSchema?.bases.find((el) => el.id === syncDB.baseId)
        ?.type;
    };

    // base mapping table
    const aTblNcTypeMap = {
      foreignKey: UITypes.Links,
      text: UITypes.SingleLineText,
      multilineText: UITypes.LongText,
      richText: UITypes.LongText,
      multipleAttachment: UITypes.Attachment,
      checkbox: UITypes.Checkbox,
      multiSelect: UITypes.MultiSelect,
      select: UITypes.SingleSelect,
      collaborator: UITypes.Collaborator,
      multiCollaborator: UITypes.Collaborator,
      date: UITypes.Date,
      phone: UITypes.PhoneNumber,
      number: UITypes.Decimal,
      rating: UITypes.Rating,
      formula: UITypes.Formula,
      rollup: UITypes.Rollup,
      count: UITypes.Count,
      lookup: UITypes.Lookup,
      autoNumber: UITypes.AutoNumber,
      barcode: UITypes.SingleLineText,
      button: UITypes.Button,
    };

    //-----------------------------------------------------------------------------
    // aTbl helper routines
    //

    const nc_sanitizeName = (name) => {
      // replace all special characters by _
      return name.replace(/\W+/g, '_').trim();
    };

    const nc_getSanitizedColumnName = (table, name) => {
      let col_name = nc_sanitizeName(name);

      // truncate to 60 chars if character if exceeds above 60
      col_name = col_name?.slice(0, 60);

      // for knex, replace . with _
      const col_alias = name.trim().replace(/\./g, '_');

      // check if already a column exists with same name?
      const duplicateTitle = table.columns.find(
        (x) => x.title?.toLowerCase() === col_alias?.toLowerCase(),
      );
      const duplicateColumn = table.columns.find(
        (x) => x.column_name?.toLowerCase() === col_name?.toLowerCase(),
      );
      if (duplicateTitle) {
        if (enableErrorLogs) console.log(`## Duplicate title ${col_alias}`);
      }

      return {
        // kludge: error observed in Nc with space around column-name
        title: col_alias + (duplicateTitle ? '_2' : ''),
        column_name: col_name + (duplicateColumn ? '_2' : ''),
      };
    };

    const ncSchema = {
      tables: [],
      tablesById: {},
    };

    // aTbl: retrieve column name from column ID
    //
    const aTbl_getColumnName = (colId): any => {
      for (let i = 0; i < g_aTblSchema.length; i++) {
        const sheetObj = g_aTblSchema[i];
        const column = sheetObj.columns.find((col) => col.id === colId);
        if (column !== undefined)
          return {
            tn: sheetObj.name,
            cn: column.name,
          };
      }
    };

    const nc_DumpTableSchema = async () => {
      console.log('[');
      // const ncTblList = await api.base.tableList(
      //   ncCreatedProjectSchema.id,
      //   syncDB.baseId
      // );

      const ncTblList = { list: [] };
      ncTblList['list'] = await this.tablesService.getAccessibleTables({
        projectId: ncCreatedProjectSchema.id,
        baseId: syncDB.baseId,
        roles: userRole,
      });

      for (let i = 0; i < ncTblList.list.length; i++) {
        // const ncTbl = await api.dbTable.read(ncTblList.list[i].id);
        const ncTbl = await this.tablesService.getTableWithAccessibleViews({
          tableId: ncTblList.list[i].id,
          user: syncDB.user,
        });
        console.log(JSON.stringify(ncTbl, null, 2));
        console.log(',');
      }
      console.log(']');
    };

    // retrieve nc column schema from using aTbl field ID as reference
    //
    const nc_getColumnSchema = async (aTblFieldId) => {
      const ncTblId = await sMap.getNcParentFromAtId(aTblFieldId);
      const ncColId = await sMap.getNcIdFromAtId(aTblFieldId);

      // not migrated column, skip
      if (ncColId === undefined || ncTblId === undefined) return 0;

      return ncSchema.tablesById[ncTblId].columns.find((x) => x.id === ncColId);
    };

    // retrieve nc table schema using table name
    // optimize: create a look-up table & re-use information
    //
    const nc_getTableSchema = async (tableName) => {
      return ncSchema.tables.find((x) => x.title === tableName);
    };

    // delete project if already exists
    const init = async ({
      projectName,
    }: {
      projectName?: string;
      projectId?: string;
    }) => {
      // delete 'sample' project if already exists
      const x = { list: [] };
      x['list'] = await this.projectsService.projectList({
        user: { id: syncDB.user.id, roles: extractRolesObj(syncDB.user.roles) },
      });

      const sampleProj = x.list.find((a) => a.title === projectName);
      if (sampleProj) {
        await this.projectsService.projectSoftDelete({
          projectId: sampleProj.id,
          user: syncDB.user,
        });
      }
      logDetailed('Init');
    };

    // map UIDT
    //
    const getNocoType = (col) => {
      // start with default map
      let ncType = aTblNcTypeMap[col.type];

      // types email & url are marked as text
      // types currency & percent, duration are marked as number
      // types createTime & modifiedTime are marked as formula

      switch (col.type) {
        case 'text':
          if (col.typeOptions?.validatorName === 'email')
            ncType = UITypes.Email;
          else if (col.typeOptions?.validatorName === 'url')
            ncType = UITypes.URL;
          break;

        case 'number':
          // kludge: currency validation error with decimal places
          if (col.typeOptions?.format === 'percentV2') ncType = UITypes.Percent;
          else if (col.typeOptions?.format === 'duration')
            ncType = UITypes.Duration;
          else if (col.typeOptions?.format === 'currency')
            ncType = UITypes.Currency;
          else if (col.typeOptions?.precision > 0) ncType = UITypes.Decimal;
          break;

        case 'formula':
          if (col.typeOptions?.formulaTextParsed === 'CREATED_TIME()')
            ncType = UITypes.DateTime;
          else if (
            col.typeOptions?.formulaTextParsed === 'LAST_MODIFIED_TIME()'
          )
            ncType = UITypes.DateTime;
          break;

        case 'computation':
          if (col.typeOptions?.resultType === 'collaborator')
            ncType = UITypes.Collaborator;
          break;

        case 'date':
          if (col.typeOptions?.isDateTime) ncType = UITypes.DateTime;
          break;
      }

      return ncType;
    };

    // retrieve additional options associated with selected data types
    //
    const getNocoTypeOptions = async (col: any): Promise<any> => {
      switch (col.type) {
        case 'select':
        case 'multiSelect': {
          // prepare options list in CSV format
          // note: NC doesn't allow comma's in options
          //
          const options = [];
          let order = 1;
          for (const [, value] of Object.entries(col.typeOptions.choices)) {
            // replace commas with dot for multiselect
            if (col.type === 'multiSelect') {
              (value as any).name = (value as any).name.replace(/,/g, '.');
            }
            // we don't allow empty records, placeholder instead
            if ((value as any).name === '') {
              (value as any).name = 'nc_empty';
            }
            // enumerate duplicates (we don't allow them)
            // TODO fix record mapping (this causes every record to map first option,
            //  we can't handle them using data api as they don't provide option id
            //  within data we might instead get the correct mapping from schema file )
            let dupNo = 1;
            const defaultName = (value as any).name;
            while (
              options.find(
                (el) =>
                  el.title.toLowerCase() === (value as any).name.toLowerCase(),
              )
            ) {
              (value as any).name = `${defaultName}_${dupNo++}`;
            }
            options.push({
              order: order++,
              title: (value as any).name,
              color: selectColors[(value as any).color]
                ? selectColors[(value as any).color]
                : tinycolor.random().toHexString(),
            });

            await sMap.addToMappingTbl(
              (value as any).id,
              undefined,
              (value as any).name,
            );
          }
          return { type: col.type, data: options };
        }
        default:
          return { type: undefined };
      }
    };

    // convert to Nc schema (basic, excluding relations)
    //
    const tablesPrepare = async (tblSchema: any[]) => {
      const tables: any[] = [];

      for (let i = 0; i < tblSchema.length; ++i) {
        const table: any = {};

        if (syncDB.options.syncViews) {
          rtc.view.total += tblSchema[i].views.reduce(
            (acc, cur) =>
              ['grid', 'form', 'gallery'].includes(cur.type) ? ++acc : acc,
            0,
          );
        } else {
          rtc.view.total = tblSchema.length;
        }

        // Enable to use aTbl identifiers as is: table.id = tblSchema[i].id;
        table.title = tblSchema[i].name;
        let sanitizedName = nc_sanitizeName(tblSchema[i].name);

        // truncate to 50 chars if character if exceeds above 50
        // upto 64 should be fine but we are keeping it to 50 since
        // meta project adds prefix as well
        sanitizedName = sanitizedName?.slice(0, 50);

        // check for duplicate and populate a unique name if already exist
        table.table_name = uniqueTableNameGen(sanitizedName);

        const uniqueColNameGen = getUniqueNameGenerator('field');
        table.columns = [];
        const sysColumns = [
          {
            title: ncSysFields.id,
            column_name: ncSysFields.id,
            uidt: UITypes.ID,
            meta: {
              ag: 'nc',
            },
          },
          {
            title: ncSysFields.hash,
            column_name: ncSysFields.hash,
            uidt: UITypes.SingleLineText,
            system: true,
          },
        ];

        for (let j = 0; j < tblSchema[i].columns.length; j++) {
          const col = tblSchema[i].columns[j];

          // skip link, lookup, rollup fields in this iteration
          if (['foreignKey', 'lookup', 'rollup'].includes(col.type)) {
            continue;
          }

          // base column schema
          const ncName: any = nc_getSanitizedColumnName(table, col.name);
          const ncCol: any = {
            // Enable to use aTbl identifiers as is: id: col.id,
            title: ncName.title,
            column_name: uniqueColNameGen(ncName.column_name),
            uidt: getNocoType(col),
          };

          // not supported datatype: pure formula field
          // allow formula based computed fields (created time/ modified time to go through)
          if (ncCol.uidt === UITypes.Formula) {
            updateMigrationSkipLog(
              tblSchema[i].name,
              ncName.title,
              col.type,
              'column type not supported',
            );
            continue;
          }

          // change from default 'tinytext' as airtable allows more than 255 characters
          // for single line text column type
          if (col.type === 'text') ncCol.dt = 'text';

          // #fix-2363-decimal-out-of-range
          if (['sqlite3', 'mysql2'].includes(getRootDbType())) {
            if (ncCol.uidt === UITypes.Decimal) {
              ncCol.dt = 'double';
              ncCol.dtxp = 22;
              ncCol.dtxs = '2';
            }
          }

          // additional column parameters when applicable
          const colOptions = await getNocoTypeOptions(col);

          switch (colOptions.type) {
            case 'select':
            case 'multiSelect':
              ncCol.colOptions = {
                options: [...colOptions.data],
              };

              if (['mysql', 'mysql2'].includes(getRootDbType())) {
                // if options are empty, configure '' as an option
                ncCol.dtxp =
                  colOptions.data
                    .map((el) => `'${el.title.replace(/'/gi, "''")}'`)
                    .join(',') || "''";
              }

              break;
            case undefined:
              break;
          }
          table.columns.push(ncCol);
        }
        table.columns.push(sysColumns[0]);
        table.columns.push(sysColumns[1]);

        tables.push(table);
      }
      return tables;
    };

    const nocoCreateBaseSchema = async (aTblSchema) => {
      // base schema preparation: exclude
      const tables: any[] = await tablesPrepare(aTblSchema);

      // for each table schema, create nc table
      for (let idx = 0; idx < tables.length; idx++) {
        logBasic(`:: [${idx + 1}/${tables.length}] ${tables[idx].title}`);

        logDetailed(`NC API: base.tableCreate ${tables[idx].title}`);

        let _perfStart = recordPerfStart();
        const table = await this.tablesService.tableCreate({
          baseId: syncDB.baseId,
          projectId: ncCreatedProjectSchema.id,
          table: tables[idx],
          user: syncDB.user,
        });
        recordPerfStats(_perfStart, 'dbTable.create');

        updateNcTblSchema(table);

        // update mapping table
        await sMap.addToMappingTbl(aTblSchema[idx].id, table.id, table.title);
        for (let colIdx = 0; colIdx < table.columns.length; colIdx++) {
          const aId = aTblSchema[idx].columns.find(
            (x) =>
              x.name.trim().replace(/\./g, '_') === table.columns[colIdx].title,
          )?.id;
          if (aId)
            await sMap.addToMappingTbl(
              aId,
              table.columns[colIdx].id,
              table.columns[colIdx].title,
              table.id,
            );
        }

        // update default view name- to match it to airtable view name
        logDetailed(`NC API: dbView.list ${table.id}`);
        _perfStart = recordPerfStart();
        const view = { list: [] };
        view['list'] = await this.viewsService.viewList({
          tableId: table.id,
          user: { roles: userRole },
        });
        recordPerfStats(_perfStart, 'dbView.list');

        const aTbl_grid = aTblSchema[idx].views.find((x) => x.type === 'grid');
        logDetailed(
          `NC API: dbView.update ${view.list[0].id} ${aTbl_grid.name}`,
        );
        _perfStart = recordPerfStart();
        await this.viewsService.viewUpdate({
          viewId: view.list[0].id,
          view: { title: aTbl_grid.name },
          user: syncDB.user,
        });
        recordPerfStats(_perfStart, 'dbView.update');

        await updateNcTblSchemaById(table.id);

        await sMap.addToMappingTbl(
          aTbl_grid.id,
          table.views[0].id,
          aTbl_grid.name,
          table.id,
        );
      }

      return tables;
    };

    const nocoCreateLinkToAnotherRecord = async (aTblSchema) => {
      // Link to another RECORD
      for (let idx = 0; idx < aTblSchema.length; idx++) {
        const aTblLinkColumns = aTblSchema[idx].columns.filter(
          (x) => x.type === 'foreignKey',
        );

        // Link columns exist
        //
        if (aTblLinkColumns.length) {
          for (let i = 0; i < aTblLinkColumns.length; i++) {
            logDetailed(
              `[${idx + 1}/${aTblSchema.length}] Configuring Links :: [${
                i + 1
              }/${aTblLinkColumns.length}] ${aTblSchema[idx].name}`,
            );

            // for self links, there is no symmetric column
            {
              const src = aTbl_getColumnName(aTblLinkColumns[i].id);
              const dst = aTbl_getColumnName(
                aTblLinkColumns[i].typeOptions?.symmetricColumnId,
              );
              logDetailed(
                `LTAR ${src.tn}:${src.cn} <${aTblLinkColumns[i].typeOptions.relationship}> ${dst?.tn}:${dst?.cn}`,
              );
            }

            // check if link already established?
            if (!nc_isLinkExists(aTblLinkColumns[i].id)) {
              // parent table ID
              const srcTableId = await sMap.getNcIdFromAtId(aTblSchema[idx].id);

              // find child table name from symmetric column ID specified
              // self link, symmetricColumnId field will be undefined
              const childTable = aTbl_getColumnName(
                aTblLinkColumns[i].typeOptions?.symmetricColumnId,
              );

              // retrieve child table ID (nc) from table name
              let childTableId = srcTableId;
              if (childTable) {
                childTableId = (await nc_getTableSchema(childTable.tn)).id;
              }

              // check if already a column exists with this name?
              let _perfStart = recordPerfStart();
              const srcTbl: any =
                await this.tablesService.getTableWithAccessibleViews({
                  tableId: srcTableId,
                  user: syncDB.user,
                });
              recordPerfStats(_perfStart, 'dbTable.read');

              // create link
              const ncName = nc_getSanitizedColumnName(
                srcTbl,
                aTblLinkColumns[i].name,
              );

              // LTAR alias ref to AT
              atNcAliasRef[srcTbl.id] = atNcAliasRef[srcTbl.id] || {};
              atNcAliasRef[srcTbl.id][ncName.title] = aTblLinkColumns[i].name;

              logDetailed(
                `NC API: dbTableColumn.create LinkToAnotherRecord ${ncName.title}`,
              );
              _perfStart = recordPerfStart();
              const ncTbl: any = await this.columnsService.columnAdd({
                tableId: srcTableId,
                column: {
                  uidt: UITypes.Links,
                  title: ncName.title,
                  column_name: ncName.column_name,
                  parentId: srcTableId,
                  childId: childTableId,
                  type: 'mm',
                },
                req: {
                  user: syncDB.user.email,
                  clientIp: '',
                },
                user: syncDB.user,
              });
              recordPerfStats(_perfStart, 'dbTableColumn.create');

              updateNcTblSchema(ncTbl);

              const ncId = ncTbl.columns.find(
                (x) => x.title === ncName.title,
              )?.id;
              await sMap.addToMappingTbl(
                aTblLinkColumns[i].id,
                ncId,
                ncName.title,
                ncTbl.id,
              );

              // store link information in separate table
              // this information will be helpful in identifying relation pair
              const link = {
                nc: {
                  title: ncName.title,
                  parentId: srcTableId,
                  childId: childTableId,
                  type: 'mm',
                },
                aTbl: {
                  tblId: aTblSchema[idx].id,
                  ...aTblLinkColumns[i],
                },
              };

              ncLinkMappingTable.push(link);
            } else {
              // if link already exists, we need to change name of linked column
              // to what is represented in airtable

              // 1. extract associated link information from link table
              // 2. retrieve parent table information (source)
              // 3. using foreign parent & child column ID, find associated mapping in child table
              // 4. update column name
              const x = ncLinkMappingTable.findIndex(
                (x) =>
                  x.aTbl.tblId ===
                    aTblLinkColumns[i].typeOptions.foreignTableId &&
                  x.aTbl.id ===
                    aTblLinkColumns[i].typeOptions.symmetricColumnId,
              );

              let _perfStart = recordPerfStart();
              const childTblSchema: any =
                await this.tablesService.getTableWithAccessibleViews({
                  tableId: ncLinkMappingTable[x].nc.childId,
                  user: syncDB.user,
                });
              recordPerfStats(_perfStart, 'dbTable.read');

              _perfStart = recordPerfStart();
              const parentTblSchema: any =
                await this.tablesService.getTableWithAccessibleViews({
                  tableId: ncLinkMappingTable[x].nc.parentId,
                  user: syncDB.user,
                });
              recordPerfStats(_perfStart, 'dbTable.read');

              let parentLinkColumn = parentTblSchema.columns.find(
                (col) => col.title === ncLinkMappingTable[x].nc.title,
              );

              if (parentLinkColumn === undefined) {
                updateMigrationSkipLog(
                  parentTblSchema?.title,
                  ncLinkMappingTable[x].nc.title,
                  UITypes.Links,
                  'Link error',
                );
                continue;
              }

              // hack // fix me
              if (!isLinksOrLTAR(parentLinkColumn)) {
                parentLinkColumn = parentTblSchema.columns.find(
                  (col) => col.title === ncLinkMappingTable[x].nc.title + '_2',
                );
              }

              let childLinkColumn: any = {};

              if (parentLinkColumn.colOptions.type == 'hm') {
                // for hm:
                // mapping between child & parent column id is direct
                //
                childLinkColumn = childTblSchema.columns.find(
                  (col) =>
                    isLinksOrLTAR(col) &&
                    col.colOptions.fk_child_column_id ===
                      parentLinkColumn.colOptions.fk_child_column_id &&
                    col.colOptions.fk_parent_column_id ===
                      parentLinkColumn.colOptions.fk_parent_column_id,
                );
              } else {
                // for mm:
                // mapping between child & parent column id is inverted
                //
                childLinkColumn = childTblSchema.columns.find(
                  (col) =>
                    isLinksOrLTAR(col) &&
                    col.colOptions.fk_child_column_id ===
                      parentLinkColumn.colOptions.fk_parent_column_id &&
                    col.colOptions.fk_parent_column_id ===
                      parentLinkColumn.colOptions.fk_child_column_id &&
                    col.colOptions.fk_mm_model_id ===
                      parentLinkColumn.colOptions.fk_mm_model_id,
                );
              }

              // check if already a column exists with this name?
              const duplicate = childTblSchema.columns.find(
                (x) => x.title === aTblLinkColumns[i].name,
              );
              const suffix = duplicate ? '_2' : '';
              if (duplicate)
                if (enableErrorLogs)
                  console.log(`## Duplicate ${aTblLinkColumns[i].name}`);

              // rename
              // note that: current rename API requires us to send all parameters,
              // not just title being renamed
              const ncName = nc_getSanitizedColumnName(
                childTblSchema,
                aTblLinkColumns[i].name,
              );

              logDetailed(
                `NC API: dbTableColumn.update rename symmetric column ${ncName.title}`,
              );
              _perfStart = recordPerfStart();
              const ncTbl: any = await this.columnsService.columnUpdate({
                columnId: childLinkColumn.id,
                column: {
                  ...childLinkColumn,
                  title: ncName.title,
                  column_name: ncName.column_name,
                },
                user: syncDB.user,
              });
              recordPerfStats(_perfStart, 'dbTableColumn.update');

              updateNcTblSchema(ncTbl);

              const ncId = ncTbl.columns.find(
                (x) => x.title === aTblLinkColumns[i].name + suffix,
              )?.id;
              await sMap.addToMappingTbl(
                aTblLinkColumns[i].id,
                ncId,
                aTblLinkColumns[i].name + suffix,
                ncTbl.id,
              );
            }
          }
        }
      }
    };

    const nocoCreateLookups = async (aTblSchema) => {
      // LookUps
      for (let idx = 0; idx < aTblSchema.length; idx++) {
        const aTblColumns = aTblSchema[idx].columns.filter(
          (x) => x.type === 'lookup',
        );

        // parent table ID
        const srcTableId = await sMap.getNcIdFromAtId(aTblSchema[idx].id);
        const srcTableSchema = ncSchema.tablesById[srcTableId];

        if (aTblColumns.length) {
          // Lookup
          for (let i = 0; i < aTblColumns.length; i++) {
            logDetailed(
              `[${idx + 1}/${aTblSchema.length}] Configuring Lookup :: [${
                i + 1
              }/${aTblColumns.length}] ${aTblSchema[idx].name}`,
            );

            // something is not right, skip
            if (
              aTblColumns[i]?.typeOptions?.dependencies?.invalidColumnIds
                ?.length
            ) {
              if (enableErrorLogs)
                console.log(`## Invalid column IDs mapped; skip`);

              updateMigrationSkipLog(
                srcTableSchema.title,
                aTblColumns[i].name,
                aTblColumns[i].type,
                'invalid column ID in dependency list',
              );
              continue;
            }

            const ncRelationColumnId = await sMap.getNcIdFromAtId(
              aTblColumns[i].typeOptions.relationColumnId,
            );
            const ncLookupColumnId = await sMap.getNcIdFromAtId(
              aTblColumns[i].typeOptions.foreignTableRollupColumnId,
            );

            if (
              ncLookupColumnId === undefined ||
              ncRelationColumnId === undefined
            ) {
              aTblColumns[i]['srcTableId'] = srcTableId;
              nestedLookupTbl.push(aTblColumns[i]);
              continue;
            }

            const ncName = nc_getSanitizedColumnName(
              srcTableSchema,
              aTblColumns[i].name,
            );

            logDetailed(`NC API: dbTableColumn.create LOOKUP ${ncName.title}`);
            const _perfStart = recordPerfStart();
            const ncTbl: any = await this.columnsService.columnAdd({
              tableId: srcTableId,
              column: {
                uidt: UITypes.Lookup,
                title: ncName.title,
                column_name: ncName.column_name,
                fk_relation_column_id: ncRelationColumnId,
                fk_lookup_column_id: ncLookupColumnId,
              },
              req: {
                user: syncDB.user.email,
                clientIp: '',
              },
              user: syncDB.user,
            });
            recordPerfStats(_perfStart, 'dbTableColumn.create');

            updateNcTblSchema(ncTbl);

            const ncId = ncTbl.columns.find(
              (x) => x.title === aTblColumns[i].name,
            )?.id;
            await sMap.addToMappingTbl(
              aTblColumns[i].id,
              ncId,
              aTblColumns[i].name,
              ncTbl.id,
            );
          }
        }
      }

      let level = 2;
      let nestedCnt = 0;
      while (nestedLookupTbl.length) {
        // if nothing has changed from previous iteration, skip rest
        if (nestedCnt === nestedLookupTbl.length) {
          for (let i = 0; i < nestedLookupTbl.length; i++) {
            const fTblField =
              nestedLookupTbl[i].typeOptions.foreignTableRollupColumnId;
            const name = aTbl_getColumnName(fTblField);
            updateMigrationSkipLog(
              ncSchema.tablesById[nestedLookupTbl[i].srcTableId]?.title,
              nestedLookupTbl[i].name,
              nestedLookupTbl[i].type,
              `foreign table field not found [${name.tn}/${name.cn}]`,
            );
          }
          if (enableErrorLogs)
            console.log(
              `## Failed to configure ${nestedLookupTbl.length} lookups`,
            );
          break;
        }

        // Nested lookup
        nestedCnt = nestedLookupTbl.length;
        for (let i = 0; i < nestedLookupTbl.length; i++) {
          const srcTableId = nestedLookupTbl[0].srcTableId;
          const srcTableSchema = ncSchema.tablesById[srcTableId];

          const ncRelationColumnId = await sMap.getNcIdFromAtId(
            nestedLookupTbl[0].typeOptions.relationColumnId,
          );
          const ncLookupColumnId = await sMap.getNcIdFromAtId(
            nestedLookupTbl[0].typeOptions.foreignTableRollupColumnId,
          );

          if (
            ncLookupColumnId === undefined ||
            ncRelationColumnId === undefined
          ) {
            continue;
          }

          const ncName = nc_getSanitizedColumnName(
            srcTableSchema,
            nestedLookupTbl[0].name,
          );

          logDetailed(
            `Configuring Nested Lookup: Level-${level} [${i + 1}/${nestedCnt} ${
              ncName.title
            }]`,
          );

          logDetailed(`NC API: dbTableColumn.create LOOKUP ${ncName.title}`);
          const _perfStart = recordPerfStart();
          const ncTbl: any = await this.columnsService.columnAdd({
            tableId: srcTableId,
            column: {
              uidt: UITypes.Lookup,
              title: ncName.title,
              column_name: ncName.column_name,
              fk_relation_column_id: ncRelationColumnId,
              fk_lookup_column_id: ncLookupColumnId,
            },
            req: {
              user: syncDB.user.email,
              clientIp: '',
            },
            user: syncDB.user,
          });
          recordPerfStats(_perfStart, 'dbTableColumn.create');

          updateNcTblSchema(ncTbl);

          const ncId = ncTbl.columns.find(
            (x) => x.title === nestedLookupTbl[0].name,
          )?.id;
          await sMap.addToMappingTbl(
            nestedLookupTbl[0].id,
            ncId,
            nestedLookupTbl[0].name,
            ncTbl.id,
          );

          // remove entry
          nestedLookupTbl.splice(0, 1);
        }
        level++;
      }
    };

    const getRollupNcFunction = (aTblFunction) => {
      const fn = aTblFunction.split('(')[0];
      const aTbl_ncRollUp = {
        AND: '',
        ARRAYCOMPACT: '',
        ARRAYJOIN: '',
        ARRAYUNIQUE: '',
        AVERAGE: 'average',
        CONCATENATE: '',
        COUNT: 'count',
        COUNTA: '',
        COUNTALL: '',
        MAX: 'max',
        MIN: 'min',
        OR: '',
        SUM: 'sum',
        XOR: '',
      };
      return aTbl_ncRollUp[fn];
    };

    const nocoCreateRollup = async (aTblSchema) => {
      // Rollup
      for (let idx = 0; idx < aTblSchema.length; idx++) {
        const aTblColumns = aTblSchema[idx].columns.filter(
          (x) => x.type === 'rollup',
        );

        // parent table ID
        const srcTableId = await sMap.getNcIdFromAtId(aTblSchema[idx].id);
        const srcTableSchema = ncSchema.tablesById[srcTableId];

        if (aTblColumns.length) {
          // rollup exist
          for (let i = 0; i < aTblColumns.length; i++) {
            logDetailed(
              `[${idx + 1}/${aTblSchema.length}] Configuring Rollup :: [${
                i + 1
              }/${aTblColumns.length}] ${aTblSchema[idx].name}`,
            );

            // fetch associated rollup function
            // skip column creation if supported rollup function does not exist
            const ncRollupFn = getRollupNcFunction(
              aTblColumns[i].typeOptions.formulaTextParsed,
            );

            if (ncRollupFn === '' || ncRollupFn === undefined) {
              updateMigrationSkipLog(
                srcTableSchema.title,
                aTblColumns[i].name,
                aTblColumns[i].type,
                `rollup function ${aTblColumns[i].typeOptions.formulaTextParsed} not supported`,
              );
              continue;
            }

            // something is not right, skip
            if (
              aTblColumns[i]?.typeOptions?.dependencies?.invalidColumnIds
                ?.length
            ) {
              if (enableErrorLogs)
                console.log(`## Invalid column IDs mapped; skip`);

              updateMigrationSkipLog(
                srcTableSchema.title,
                aTblColumns[i].name,
                aTblColumns[i].type,
                'invalid column ID in dependency list',
              );
              continue;
            }

            const ncRelationColumnId = await sMap.getNcIdFromAtId(
              aTblColumns[i].typeOptions.relationColumnId,
            );
            const ncRollupColumnId = await sMap.getNcIdFromAtId(
              aTblColumns[i].typeOptions.foreignTableRollupColumnId,
            );

            if (ncRollupColumnId === undefined) {
              aTblColumns[i]['srcTableId'] = srcTableId;
              nestedRollupTbl.push(aTblColumns[i]);
              continue;
            }

            // skip, if rollup column was pointing to another virtual column
            const ncColSchema = await nc_getColumnSchema(
              aTblColumns[i].typeOptions.foreignTableRollupColumnId,
            );
            if (
              ncColSchema?.uidt === UITypes.Formula ||
              ncColSchema?.uidt === UITypes.Lookup ||
              ncColSchema?.uidt === UITypes.Rollup ||
              ncColSchema?.uidt === UITypes.Checkbox
            ) {
              updateMigrationSkipLog(
                srcTableSchema.title,
                aTblColumns[i].name,
                aTblColumns[i].type,
                'rollup referring to a column type not supported currently',
              );
              continue;
            }

            const ncName = nc_getSanitizedColumnName(
              srcTableSchema,
              aTblColumns[i].name,
            );

            logDetailed(`NC API: dbTableColumn.create ROLLUP ${ncName.title}`);
            const _perfStart = recordPerfStart();
            const ncTbl: any = await this.columnsService.columnAdd({
              tableId: srcTableId,
              column: {
                uidt: UITypes.Rollup,
                title: ncName.title,
                column_name: ncName.column_name,
                fk_relation_column_id: ncRelationColumnId,
                fk_rollup_column_id: ncRollupColumnId,
                rollup_function: ncRollupFn,
              },
              req: {
                user: syncDB.user.email,
                clientIp: '',
              },
              user: syncDB.user,
            });
            recordPerfStats(_perfStart, 'dbTableColumn.create');

            updateNcTblSchema(ncTbl);

            const ncId = ncTbl.columns.find(
              (x) => x.title === aTblColumns[i].name,
            )?.id;
            await sMap.addToMappingTbl(
              aTblColumns[i].id,
              ncId,
              aTblColumns[i].name,
              ncTbl.id,
            );
          }
        }
      }
      logDetailed(`Nested rollup: ${nestedRollupTbl.length}`);
    };

    const nocoLookupForRollup = async () => {
      const nestedCnt = nestedLookupTbl.length;
      for (let i = 0; i < nestedLookupTbl.length; i++) {
        const srcTableId = nestedLookupTbl[0].srcTableId;
        const srcTableSchema = ncSchema.tablesById[srcTableId];

        const ncRelationColumnId = await sMap.getNcIdFromAtId(
          nestedLookupTbl[0].typeOptions.relationColumnId,
        );
        const ncLookupColumnId = await sMap.getNcIdFromAtId(
          nestedLookupTbl[0].typeOptions.foreignTableRollupColumnId,
        );

        if (
          ncLookupColumnId === undefined ||
          ncRelationColumnId === undefined
        ) {
          continue;
        }

        const ncName = nc_getSanitizedColumnName(
          srcTableSchema,
          nestedLookupTbl[0].name,
        );

        logDetailed(
          `Configuring Lookup over Rollup :: [${i + 1}/${nestedCnt}] ${
            ncName.title
          }`,
        );

        logDetailed(`NC API: dbTableColumn.create LOOKUP ${ncName.title}`);
        const _perfStart = recordPerfStart();
        const ncTbl: any = await this.columnsService.columnAdd({
          tableId: srcTableId,
          column: {
            uidt: UITypes.Lookup,
            title: ncName.title,
            column_name: ncName.column_name,
            fk_relation_column_id: ncRelationColumnId,
            fk_lookup_column_id: ncLookupColumnId,
          },
          req: {
            user: syncDB.user.email,
            clientIp: '',
          },
          user: syncDB.user,
        });
        recordPerfStats(_perfStart, 'dbTableColumn.create');

        updateNcTblSchema(ncTbl);

        const ncId = ncTbl.columns.find(
          (x) => x.title === nestedLookupTbl[0].name,
        )?.id;
        await sMap.addToMappingTbl(
          nestedLookupTbl[0].id,
          ncId,
          nestedLookupTbl[0].name,
          ncTbl.id,
        );

        // remove entry
        nestedLookupTbl.splice(0, 1);
      }
    };

    const nocoSetPrimary = async (aTblSchema) => {
      for (let idx = 0; idx < aTblSchema.length; idx++) {
        logDetailed(
          `[${idx + 1}/${aTblSchema.length}] Configuring Display value : ${
            aTblSchema[idx].name
          }`,
        );

        const pColId = aTblSchema[idx].primaryColumnId;
        const ncColId = await sMap.getNcIdFromAtId(pColId);

        // skip primary column configuration if we field not migrated
        if (ncColId) {
          logDetailed(`NC API: dbTableColumn.primaryColumnSet`);
          const _perfStart = recordPerfStart();
          await this.columnsService.columnSetAsPrimary({ columnId: ncColId });
          recordPerfStats(_perfStart, 'dbTableColumn.primaryColumnSet');

          // update schema
          const ncTblId = await sMap.getNcIdFromAtId(aTblSchema[idx].id);
          await updateNcTblSchemaById(ncTblId);
        }
      }
    };

    // retrieve nc-view column ID from corresponding nc-column ID
    const nc_getViewColumnId = async (viewId, viewType, ncColumnId) => {
      // retrieve view Info
      let viewDetails;

      const _perfStart = recordPerfStart();
      if (viewType === 'form') {
        viewDetails = (
          await this.formsService.formViewGet({ formViewId: viewId })
        ).columns;
        recordPerfStats(_perfStart, 'dbView.formRead');
      } else if (viewType === 'gallery') {
        viewDetails = (
          await this.galleriesService.galleryViewGet({ galleryViewId: viewId })
        ).columns;
        recordPerfStats(_perfStart, 'dbView.galleryRead');
      } else {
        viewDetails = await this.viewColumnsService.columnList({
          viewId: viewId,
        });
        recordPerfStats(_perfStart, 'dbView.gridColumnsList');
      }

      return viewDetails.find((x) => x.fk_column_id === ncColumnId)?.id;
    };

    //////////  Data processing

    const nocoBaseDataProcessing_v2 = async (sDB, table, record) => {
      const recordHash = hash(record);
      const rec = { ...record.fields };

      // kludge -
      // trim spaces on either side of column name
      // leads to error in NocoDB
      Object.keys(rec).forEach((key) => {
        const replacedKey = key.trim().replace(/\./g, '_');
        if (key !== replacedKey) {
          rec[replacedKey] = rec[key];
          delete rec[key];
        }
      });

      // post-processing on the record
      for (const [key, value] of Object.entries(
        rec as { [key: string]: any },
      )) {
        // retrieve datatype
        const dt = table.columns.find((x) => x.title === key)?.uidt;

        // always process LTAR, Lookup, and Rollup columns as we delete the key after processing
        if (
          !value &&
          !isLinksOrLTAR(dt) &&
          dt !== UITypes.Lookup &&
          dt !== UITypes.Rollup
        ) {
          rec[key] = null;
          continue;
        }

        switch (dt) {
          // https://www.npmjs.com/package/validator
          // default value: digits_after_decimal: [2]
          // if currency, set decimal place to 2
          //
          case UITypes.Currency:
            rec[key] = (+value).toFixed(2);
            break;

          // we will pick up LTAR once all table data's are in place
          case UITypes.LinkToAnotherRecord:
          case UITypes.Links:
            if (storeLinks) {
              if (ncLinkDataStore[table.title][record.id] === undefined)
                ncLinkDataStore[table.title][record.id] = {
                  id: record.id,
                  fields: {},
                };
              ncLinkDataStore[table.title][record.id]['fields'][key] = value;
            }
            delete rec[key];
            break;

          // these will be automatically populated depending on schema configuration
          case UITypes.Lookup:
          case UITypes.Rollup:
            delete rec[key];
            break;

          case UITypes.Collaborator:
            // in case of multi-collaborator, this will be an array
            if (Array.isArray(value)) {
              let collaborators = '';
              for (let i = 0; i < value.length; i++) {
                collaborators += `${value[i]?.name} <${value[i]?.email}>, `;
                rec[key] = collaborators;
              }
            } else rec[key] = `${value?.name} <${value?.email}>`;
            break;

          case UITypes.Button:
            rec[key] = `${value?.label} <${value?.url}>`;
            break;

          case UITypes.DateTime:
          case UITypes.CreateTime:
          case UITypes.LastModifiedTime:
            rec[key] = dayjs(value).format('YYYY-MM-DD HH:mm');
            break;

          case UITypes.Date:
            if (/\d{5,}/.test(value)) {
              // skip
              rec[key] = null;
              logBasic(`:: Invalid date ${value}`);
            } else {
              rec[key] = dayjs(value).format('YYYY-MM-DD');
            }
            break;

          case UITypes.SingleSelect:
            if (value === '') {
              rec[key] = 'nc_empty';
            }
            rec[key] = value;
            break;

          case UITypes.MultiSelect:
            rec[key] = value
              ?.map((v) => {
                if (v === '') {
                  return 'nc_empty';
                }
                return `${v.replace(/,/g, '.')}`;
              })
              .join(',');
            break;

          case UITypes.Attachment:
            if (!syncDB.options.syncAttachment) rec[key] = null;
            else {
              let tempArr = [];

              try {
                logBasic(
                  ` :: Retrieving attachment :: ${value
                    ?.map((a) => a.filename?.split('?')?.[0])
                    .join(', ')}`,
                );
                tempArr = await this.attachmentsService.uploadViaURL({
                  path: `noco/${sDB.projectName}/${table.title}/${key}`,
                  urls: value?.map((attachment) => ({
                    fileName: attachment.filename?.split('?')?.[0],
                    url: attachment.url,
                    size: attachment.size,
                    mimetype: attachment.type,
                  })),
                });
              } catch (e) {
                console.log(e);
              }

              rec[key] = JSON.stringify(tempArr);
            }
            break;

          case UITypes.SingleLineText:
            // Barcode data
            if (value?.text) {
              rec[key] = value.text;
            }
            break;

          default:
            break;
        }
      }

      // insert airtable record ID explicitly into each records
      rec[ncSysFields.id] = record.id;
      rec[ncSysFields.hash] = recordHash;

      return rec;
    };

    const nocoReadDataSelected = async (projName, table, callback, fields) => {
      return new Promise((resolve, reject) => {
        base(table.title)
          .select({
            pageSize: 100,
            // maxRecords: 100,
            fields: fields,
          })
          .eachPage(
            async function page(records, fetchNextPage) {
              // This function (`page`) will get called for each page of records.
              // records.forEach(record => callback(table, record));
              logBasic(
                `:: ${table.title} / ${fields} : ${
                  recordCnt + 1
                } ~ ${(recordCnt += 100)}`,
              );
              await Promise.all(
                records.map((r) => callback(projName, table, r, fields)),
              );

              // To fetch the next page of records, call `fetchNextPage`.
              // If there are more records, `page` will get called again.
              // If there are no more records, `done` will get called.
              fetchNextPage();
            },
            function done(err) {
              if (err) {
                console.error(err);
                reject(err);
              }
              resolve(null);
            },
          );
      });
    };

    //////////

    const nc_isLinkExists = (airtableFieldId) => {
      return !!ncLinkMappingTable.find(
        (x) => x.aTbl.typeOptions.symmetricColumnId === airtableFieldId,
      );
    };

    const nocoCreateProject = async (projName) => {
      // create empty project (XC-DB)
      logDetailed(`Create Project: ${projName}`);
      const _perfStart = recordPerfStart();

      ncCreatedProjectSchema = await this.projectsService.projectCreate({
        project: { title: projName },
        user: { id: syncDB.user.id },
      });

      recordPerfStats(_perfStart, 'project.create');
    };

    const nocoGetProject = async (projId) => {
      // create empty project (XC-DB)
      logDetailed(`Getting project meta: ${projId}`);
      const _perfStart = recordPerfStart();
      ncCreatedProjectSchema = await this.projectsService.getProjectWithInfo({
        projectId: projId,
      });
      recordPerfStats(_perfStart, 'project.read');
    };

    const nocoConfigureGalleryView = async (sDB, aTblSchema) => {
      if (!sDB.options.syncViews) return;
      for (let idx = 0; idx < aTblSchema.length; idx++) {
        const tblId = (await nc_getTableSchema(aTblSchema[idx].name)).id;
        const galleryViews = aTblSchema[idx].views.filter(
          (x) => x.type === 'gallery',
        );

        const configuredViews =
          rtc.view.grid + rtc.view.gallery + rtc.view.form;
        rtc.view.gallery += galleryViews.length;

        for (let i = 0; i < galleryViews.length; i++) {
          logDetailed(`   Axios fetch view-data`);

          // create view
          await getViewData(galleryViews[i].id);
          const viewName = aTblSchema[idx].views.find(
            (x) => x.id === galleryViews[i].id,
          )?.name;

          logBasic(
            `:: [${configuredViews + i + 1}/${rtc.view.total}] Gallery : ${
              aTblSchema[idx].name
            } / ${viewName}`,
          );

          logDetailed(`NC API dbView.galleryCreate :: ${viewName}`);
          const _perfStart = recordPerfStart();
          await this.galleriesService.galleryViewCreate({
            tableId: tblId,
            gallery: {
              title: viewName,
            },
            user: syncDB.user,
          });
          recordPerfStats(_perfStart, 'dbView.galleryCreate');

          await updateNcTblSchemaById(tblId);
        }
      }
    };

    const nocoConfigureFormView = async (sDB, aTblSchema) => {
      if (!sDB.options.syncViews) return;
      for (let idx = 0; idx < aTblSchema.length; idx++) {
        const tblId = await sMap.getNcIdFromAtId(aTblSchema[idx].id);
        const formViews = aTblSchema[idx].views.filter(
          (x) => x.type === 'form',
        );

        const configuredViews =
          rtc.view.grid + rtc.view.gallery + rtc.view.form;
        rtc.view.form += formViews.length;
        for (let i = 0; i < formViews.length; i++) {
          logDetailed(`   Axios fetch view-data`);

          // create view
          const vData = await getViewData(formViews[i].id);
          const viewName = aTblSchema[idx].views.find(
            (x) => x.id === formViews[i].id,
          )?.name;

          logBasic(
            `:: [${configuredViews + i + 1}/${rtc.view.total}] Form : ${
              aTblSchema[idx].name
            } / ${viewName}`,
          );

          // everything is default
          let refreshMode = 'NO_REFRESH';
          let msg = 'Thank you for submitting the form!';
          let desc = '';

          // response will not include form object if everything is default
          //
          if (vData.metadata?.form) {
            if (vData.metadata.form?.refreshAfterSubmit)
              refreshMode = vData.metadata.form.refreshAfterSubmit;
            if (vData.metadata.form?.afterSubmitMessage)
              msg = vData.metadata.form.afterSubmitMessage;
            if (vData.metadata.form?.description)
              desc = vData.metadata.form.description;
          }

          const formData = {
            title: viewName,
            heading: viewName,
            subheading: desc,
            success_msg: msg,
            submit_another_form: refreshMode.includes('REFRESH_BUTTON'),
            show_blank_form: refreshMode.includes('AUTO_REFRESH'),
          };

          logDetailed(`NC API dbView.formCreate :: ${viewName}`);
          const _perfStart = recordPerfStart();
          // const f = await api.dbView.formCreate(tblId, formData);
          const f = await this.formsService.formViewCreate({
            tableId: tblId,
            body: formData,
            user: syncDB.user,
          });
          recordPerfStats(_perfStart, 'dbView.formCreate');

          logDetailed(
            `[${idx + 1}/${aTblSchema.length}][Form View][${i + 1}/${
              formViews.length
            }] Create ${viewName}`,
          );

          await updateNcTblSchemaById(tblId);

          logDetailed(`   Configure show/hide columns`);
          await nc_configureFields(
            f.id,
            vData,
            aTblSchema[idx].name,
            viewName,
            'form',
          );
        }
      }
    };

    const nocoConfigureGridView = async (sDB, aTblSchema) => {
      for (let idx = 0; idx < aTblSchema.length; idx++) {
        const tblId = await sMap.getNcIdFromAtId(aTblSchema[idx].id);
        const gridViews = aTblSchema[idx].views.filter(
          (x) => x.type === 'grid',
        );

        let viewCnt = idx;
        if (syncDB.options.syncViews)
          viewCnt = rtc.view.grid + rtc.view.gallery + rtc.view.form;
        rtc.view.grid += gridViews.length;

        for (
          let i = 0;
          i < (sDB.options.syncViews ? gridViews.length : 1);
          i++
        ) {
          logDetailed(`   Axios fetch view-data`);
          // fetch viewData JSON
          const vData = await getViewData(gridViews[i].id);

          // retrieve view name & associated NC-ID
          const viewName = aTblSchema[idx].views.find(
            (x) => x.id === gridViews[i].id,
          )?.name;
          const _perfStart = recordPerfStart();
          // const viewList: any = await api.dbView.list(tblId);
          const viewList = { list: [] };
          viewList['list'] = await this.viewsService.viewList({
            tableId: tblId,
            user: { roles: userRole },
          });
          recordPerfStats(_perfStart, 'dbView.list');

          let ncViewId = viewList?.list?.find((x) => x.tn === viewName)?.id;

          logBasic(
            `:: [${viewCnt + i + 1}/${rtc.view.total}] Grid : ${
              aTblSchema[idx].name
            } / ${viewName}`,
          );

          // create view (default already created)
          if (i > 0) {
            logDetailed(`NC API dbView.gridCreate :: ${viewName}`);
            const _perfStart = recordPerfStart();
            const viewCreated = await this.gridsService.gridViewCreate({
              tableId: tblId,
              grid: {
                title: viewName,
              },
            });
            recordPerfStats(_perfStart, 'dbView.gridCreate');

            await updateNcTblSchemaById(tblId);
            await sMap.addToMappingTbl(
              gridViews[i].id,
              viewCreated.id,
              viewName,
              tblId,
            );
            ncViewId = viewCreated.id;
          }

          logDetailed(`   Configure show/hide columns`);
          await nc_configureFields(
            ncViewId,
            vData,
            aTblSchema[idx].name,
            viewName,
            'grid',
          );

          // configure filters
          if (vData?.filters) {
            logDetailed(`   Configure filter set`);

            // skip filters if nested
            if (!vData.filters.filterSet.find((x) => x?.type === 'nested')) {
              await nc_configureFilters(ncViewId, vData.filters);
            }
          }

          // configure sort
          if (vData?.lastSortsApplied?.sortSet.length) {
            logDetailed(`   Configure sort set`);
            await nc_configureSort(ncViewId, vData.lastSortsApplied);
          }
        }
      }
    };

    const nocoAddUsers = async (aTblSchema) => {
      const userRoles = {
        owner: 'owner',
        create: 'creator',
        edit: 'editor',
        comment: 'commenter',
        read: 'viewer',
        none: 'viewer',
      };
      const userList = aTblSchema.appBlanket.userInfoById;
      const totalUsers = Object.keys(userList).length;
      let cnt = 0;
      const insertJobs: Promise<any>[] = [];

      for (const [, value] of Object.entries(
        userList as { [key: string]: any },
      )) {
        logDetailed(
          `[${++cnt}/${totalUsers}] NC API auth.projectUserAdd :: ${
            value.email
          }`,
        );
        const _perfStart = recordPerfStart();
        insertJobs.push(
          this.projectUsersService
            .userInvite({
              projectId: ncCreatedProjectSchema.id,
              projectUser: {
                email: value.email,
                roles: userRoles[value.permissionLevel],
              },
              req: { user: syncDB.user, clientIp: '' },
            })
            .catch((e) =>
              e.response?.data?.msg
                ? logBasic(`NOTICE: ${e.response.data.msg}`)
                : console.log(e),
            ),
        );
        recordPerfStats(_perfStart, 'auth.projectUserAdd');
      }
      await Promise.all(insertJobs);
    };

    const updateNcTblSchema = (tblSchema) => {
      const tblId = tblSchema.id;

      // replace entry from array if already exists
      const idx = ncSchema.tables.findIndex((x) => x.id === tblId);
      if (idx !== -1) ncSchema.tables.splice(idx, 1);
      ncSchema.tables.push(tblSchema);

      // overwrite object if it exists
      ncSchema.tablesById[tblId] = tblSchema;
    };

    const updateNcTblSchemaById = async (tblId) => {
      const _perfStart = recordPerfStart();
      const ncTbl: any = await this.tablesService.getTableWithAccessibleViews({
        tableId: tblId,
        user: syncDB.user,
      });
      recordPerfStats(_perfStart, 'dbTable.read');

      updateNcTblSchema(ncTbl);
    };

    ///////////////////////

    // statistics
    //
    const migrationStats = [];

    const generateMigrationStats = async (aTblSchema) => {
      const migrationStatsObj = {
        table_name: '',
        aTbl: {
          columns: 0,
          links: 0,
          lookup: 0,
          rollup: 0,
        },
        nc: {
          columns: 0,
          links: 0,
          lookup: 0,
          rollup: 0,
          invalidColumn: 0,
        },
      };
      for (let idx = 0; idx < aTblSchema.length; idx++) {
        migrationStatsObj.table_name = aTblSchema[idx].name;

        const aTblLinkColumns = aTblSchema[idx].columns.filter(
          (x) => x.type === 'foreignKey',
        );
        const aTblLookup = aTblSchema[idx].columns.filter(
          (x) => x.type === 'lookup',
        );
        const aTblRollup = aTblSchema[idx].columns.filter(
          (x) => x.type === 'rollup',
        );

        let invalidColumnId = 0;
        for (let i = 0; i < aTblLookup.length; i++) {
          if (
            aTblLookup[i]?.typeOptions?.dependencies?.invalidColumnIds?.length
          ) {
            invalidColumnId++;
          }
        }
        for (let i = 0; i < aTblRollup.length; i++) {
          if (
            aTblRollup[i]?.typeOptions?.dependencies?.invalidColumnIds?.length
          ) {
            invalidColumnId++;
          }
        }

        migrationStatsObj.aTbl.columns = aTblSchema[idx].columns.length;
        migrationStatsObj.aTbl.links = aTblLinkColumns.length;
        migrationStatsObj.aTbl.lookup = aTblLookup.length;
        migrationStatsObj.aTbl.rollup = aTblRollup.length;

        const ncTbl = await nc_getTableSchema(aTblSchema[idx].name);
        const linkColumn = ncTbl.columns.filter((x) => isLinksOrLTAR(x));
        const lookup = ncTbl.columns.filter((x) => x.uidt === UITypes.Lookup);
        const rollup = ncTbl.columns.filter((x) => x.uidt === UITypes.Rollup);

        // all links hardwired as m2m. m2m generates additional tables per link
        // hence link/2
        migrationStatsObj.nc.columns =
          ncTbl.columns.length - linkColumn.length / 2;
        migrationStatsObj.nc.links = linkColumn.length / 2;
        migrationStatsObj.nc.lookup = lookup.length;
        migrationStatsObj.nc.rollup = rollup.length;
        migrationStatsObj.nc.invalidColumn = invalidColumnId;

        const temp = JSON.parse(JSON.stringify(migrationStatsObj));
        migrationStats.push(temp);
      }

      const columnSum = migrationStats.reduce((accumulator, object) => {
        return accumulator + object.nc.columns;
      }, 0);
      const linkSum = migrationStats.reduce((accumulator, object) => {
        return accumulator + object.nc.links;
      }, 0);
      const lookupSum = migrationStats.reduce((accumulator, object) => {
        return accumulator + object.nc.lookup;
      }, 0);
      const rollupSum = migrationStats.reduce((accumulator, object) => {
        return accumulator + object.nc.rollup;
      }, 0);

      logBasic(`Quick Summary:`);
      logBasic(`:: Total Tables:   ${aTblSchema.length}`);
      logBasic(`:: Total Columns:  ${columnSum}`);
      logBasic(`::   Links:        ${linkSum}`);
      logBasic(`::   Lookup:       ${lookupSum}`);
      logBasic(`::   Rollup:       ${rollupSum}`);
      logBasic(`:: Total Filters:  ${rtc.filter}`);
      logBasic(`:: Total Sort:     ${rtc.sort}`);
      logBasic(`:: Total Views:    ${rtc.view.total}`);
      logBasic(`::   Grid:         ${rtc.view.grid}`);
      logBasic(`::   Gallery:      ${rtc.view.gallery}`);
      logBasic(`::   Form:         ${rtc.view.form}`);
      logBasic(`:: Total Records:  ${rtc.data.records}`);
      logBasic(`:: Total Nested Links: ${rtc.data.nestedLinks}`);

      const duration = Date.now() - start;
      logBasic(`:: Migration time:      ${duration}`);
      logBasic(`:: Axios fetch count:   ${rtc.fetchAt.count}`);
      logBasic(`:: Axios fetch time:    ${rtc.fetchAt.time}`);

      if (debugMode) {
        await writeJsonFileAsync('stats.json', perfStats, { spaces: 2 });
        const perflog = [];
        for (let i = 0; i < perfStats.length; i++) {
          perflog.push(`${perfStats[i].e}, ${perfStats[i].d}`);
        }
        await writeJsonFileAsync('stats.csv', perflog, { spaces: 2 });
        await writeJsonFileAsync('skip.txt', rtc.migrationSkipLog.log, {
          spaces: 2,
        });
      }

      T.event({
        event: 'a:airtable-import:success',
        data: {
          stats: {
            migrationTime: duration,
            totalTables: aTblSchema.length,
            totalColumns: columnSum,
            links: linkSum,
            lookup: lookupSum,
            rollup: rollupSum,
            totalFilters: rtc.filter,
            totalSort: rtc.sort,
            view: {
              total: rtc.view.total,
              grid: rtc.view.grid,
              gallery: rtc.view.gallery,
              form: rtc.view.form,
            },
            axios: {
              count: rtc.fetchAt.count,
              time: rtc.fetchAt.time,
            },
            totalRecords: rtc.data.records,
            nestedLinks: rtc.data.nestedLinks,
          },
        },
      });
    };

    //////////////////////////////
    // filters

    const filterMap = {
      '=': 'eq',
      '!=': 'neq',
      '<': 'lt',
      '<=': 'lte',
      '>': 'gt',
      '>=': 'gte',
      isEmpty: 'empty',
      isNotEmpty: 'notempty',
      contains: 'like',
      doesNotContain: 'nlike',
      isAnyOf: 'anyof',
      isNoneOf: 'nanyof',
      '|': 'anyof',
      '&': 'allof',
    };

    const nc_configureFilters = async (viewId, f) => {
      for (let i = 0; i < f.filterSet.length; i++) {
        const filter = f.filterSet[i];
        const colSchema = await nc_getColumnSchema(filter.columnId);

        // column not available;
        // one of not migrated column;
        if (!colSchema) {
          updateMigrationSkipLog(
            await sMap.getNcNameFromAtId(viewId),
            colSchema.title,
            colSchema.uidt,
            `filter config skipped; column not migrated`,
          );
          continue;
        }
        const columnId = colSchema.id;
        const datatype = colSchema.uidt;
        const ncFilters = [];

        // console.log(filter)
        if (datatype === UITypes.Date || datatype === UITypes.DateTime) {
          // skip filters over data datatype
          updateMigrationSkipLog(
            await sMap.getNcNameFromAtId(viewId),
            colSchema.title,
            colSchema.uidt,
            `filter config skipped; filter over date datatype not supported`,
          );
          continue;
        }

        // single-select & multi-select
        else if (
          datatype === UITypes.SingleSelect ||
          datatype === UITypes.MultiSelect
        ) {
          if (filter.operator === 'doesNotContain') {
            filter.operator = 'isNoneOf';
          }
          // if array, break it down to multiple filters
          if (Array.isArray(filter.value)) {
            const fx = {
              fk_column_id: columnId,
              logical_op: f.conjunction,
              comparison_op: filterMap[filter.operator],
              value: (
                await Promise.all(
                  filter.value.map(
                    async (f) => await sMap.getNcNameFromAtId(f),
                  ),
                )
              ).join(','),
            };
            ncFilters.push(fx);
          }
          // not array - add as is
          else if (filter.value) {
            const fx = {
              fk_column_id: columnId,
              logical_op: f.conjunction,
              comparison_op: filterMap[filter.operator],
              value: await sMap.getNcNameFromAtId(filter.value),
            };
            ncFilters.push(fx);
          }
        }

        // other data types (number/ text/ long text/ ..)
        else if (filter.value) {
          const fx = {
            fk_column_id: columnId,
            logical_op: f.conjunction,
            comparison_op: filterMap[filter.operator],
            value: filter.value,
          };
          ncFilters.push(fx);
        }

        // insert filters
        for (let i = 0; i < ncFilters.length; i++) {
          const _perfStart = recordPerfStart();
          await this.filtersService.filterCreate({
            viewId: viewId,
            filter: ncFilters[i],
            user: syncDB.user,
          });
          recordPerfStats(_perfStart, 'dbTableFilter.create');

          rtc.filter++;
        }
      }
    };

    const nc_configureSort = async (viewId, s) => {
      for (let i = 0; i < s.sortSet.length; i++) {
        const columnId = (await nc_getColumnSchema(s.sortSet[i].columnId))?.id;

        if (columnId) {
          const _perfStart = recordPerfStart();
          await this.sortsService.sortCreate({
            viewId: viewId,
            sort: {
              fk_column_id: columnId,
              direction: s.sortSet[i].ascending ? 'asc' : 'desc',
            },
          });
          recordPerfStats(_perfStart, 'dbTableSort.create');
        }
        rtc.sort++;
      }
    };

    const nc_configureFields = async (
      _viewId,
      _c,
      tblName,
      viewName,
      viewType?,
    ) => {
      // force hide PK column
      const hiddenColumns = [ncSysFields.id, ncSysFields.hash];
      const c = _c.columnOrder;

      // column order corrections
      // retrieve table schema
      const ncTbl = await nc_getTableSchema(tblName);
      // retrieve view ID
      const viewId = ncTbl.views.find((x) => x.title === viewName).id;
      let viewDetails;

      const _perfStart = recordPerfStart();
      if (viewType === 'form') {
        viewDetails = (
          await this.formsService.formViewGet({ formViewId: viewId })
        ).columns;
        recordPerfStats(_perfStart, 'dbView.formRead');
      } else if (viewType === 'gallery') {
        viewDetails = (
          await this.galleriesService.galleryViewGet({
            galleryViewId: viewId,
          })
        ).columns;
        recordPerfStats(_perfStart, 'dbView.galleryRead');
      } else {
        viewDetails = await this.viewColumnsService.columnList({
          viewId: viewId,
        });
        recordPerfStats(_perfStart, 'dbView.gridColumnsList');
      }

      // nc-specific columns; default hide.
      for (let j = 0; j < hiddenColumns.length; j++) {
        const ncColumnId = ncTbl.columns.find(
          (x) => x.title === hiddenColumns[j],
        ).id;
        const ncViewColumnId = viewDetails.find(
          (x) => x.fk_column_id === ncColumnId,
        )?.id;
        if (ncViewColumnId === undefined) continue;

        // first two positions held by record id & record hash
        const _perfStart = recordPerfStart();
        await this.viewColumnsService.columnUpdate({
          viewId: viewId,
          columnId: ncViewColumnId,
          column: {
            show: false,
            order: j + 1 + c.length,
          },
        });
        recordPerfStats(_perfStart, 'dbViewColumn.update');
      }

      // rest of the columns from airtable- retain order & visibility property
      for (let j = 0; j < c.length; j++) {
        const ncColumnId = await sMap.getNcIdFromAtId(c[j].columnId);
        const ncViewColumnId = await nc_getViewColumnId(
          viewId,
          viewType,
          ncColumnId,
        );
        if (ncViewColumnId === undefined) continue;

        // first two positions held by record id & record hash
        const configData = { show: c[j].visibility, order: j + 1 };
        if (viewType === 'form') {
          if (_c?.metadata?.form?.fieldsByColumnId?.[c[j].columnId]) {
            const x = _c.metadata.form.fieldsByColumnId[c[j].columnId];
            const formData = { ...configData };
            if (x?.title) formData[`label`] = x.title;
            if (x?.required) formData[`required`] = x.required;
            if (x?.description) formData[`description`] = x.description;
            const _perfStart = recordPerfStart();
            await this.formColumnsService.columnUpdate({
              formViewColumnId: ncViewColumnId,
              formViewColumn: formData,
            });
            recordPerfStats(_perfStart, 'dbView.formColumnUpdate');
          }
        }
        const _perfStart = recordPerfStart();
        await this.viewColumnsService.columnUpdate({
          viewId: viewId,
          columnId: ncViewColumnId,
          column: configData,
        });
        recordPerfStats(_perfStart, 'dbViewColumn.update');
      }
    };

    ///////////////////////////////////////////////////////////////////////////////
    let recordCnt = 0;
    try {
      logBasic('SDK initialized');
      logDetailed('Project initialization started');
      // delete project if already exists
      if (debugMode) await init(syncDB);

      logDetailed('Project initialized');

      logBasic('Retrieving Airtable schema');
      // read schema file
      const schema = await getAirtableSchema(syncDB);
      const aTblSchema = schema.tableSchemas;
      logDetailed('Project schema extraction completed');

      if (!syncDB.projectId) {
        if (!syncDB.projectName)
          throw new Error('Project name or id not provided');
        // create empty project
        await nocoCreateProject(syncDB.projectName);
        logDetailed('Project created');
      } else {
        await nocoGetProject(syncDB.projectId);
        syncDB.projectName = ncCreatedProjectSchema?.title;
        syncDB.baseId = syncDB.baseId || ncCreatedProjectSchema.bases[0].id;
        logDetailed('Getting existing project meta');
      }

      logBasic('Importing Tables...');
      // prepare table schema (base)
      await nocoCreateBaseSchema(aTblSchema);
      logDetailed('Table creation completed');

      logDetailed('Configuring Links');
      // add LTAR
      await nocoCreateLinkToAnotherRecord(aTblSchema);
      logDetailed('Migrating LTAR columns completed');

      if (syncDB.options.syncLookup) {
        logDetailed(`Configuring Lookup`);
        // add look-ups
        await nocoCreateLookups(aTblSchema);
        logDetailed('Migrating Lookup columns completed');
      }

      if (syncDB.options.syncRollup) {
        logDetailed('Configuring Rollup');
        // add roll-ups
        await nocoCreateRollup(aTblSchema);
        logDetailed('Migrating Rollup columns completed');

        if (syncDB.options.syncLookup) {
          logDetailed('Migrating Lookup form Rollup columns');
          // lookups for rollup
          await nocoLookupForRollup();
          logDetailed('Migrating Lookup form Rollup columns completed');
        }
      }
      logDetailed('Configuring Display Value column');
      // configure Display Value
      await nocoSetPrimary(aTblSchema);
      logDetailed('Configuring Display Value column completed');

      logBasic('Configuring User(s)');
      // add users
      await nocoAddUsers(schema);
      logDetailed('Adding users completed');

      // hide-fields
      // await nocoReconfigureFields(aTblSchema);

      logBasic('Syncing views');
      // configure views
      await nocoConfigureGridView(syncDB, aTblSchema);
      await nocoConfigureFormView(syncDB, aTblSchema);
      await nocoConfigureGalleryView(syncDB, aTblSchema);
      logDetailed('Syncing views completed');

      if (syncDB.options.syncData) {
        try {
          // await nc_DumpTableSchema();
          const _perfStart = recordPerfStart();
          const ncTblList = { list: [] };
          ncTblList['list'] = await this.tablesService.getAccessibleTables({
            projectId: ncCreatedProjectSchema.id,
            baseId: syncDB.baseId,
            roles: userRole,
          });
          recordPerfStats(_perfStart, 'base.tableList');

          logBasic('Reading Records...');

          const recordsMap = {};

          for (let i = 0; i < ncTblList.list.length; i++) {
            // not a migrated table, skip
            if (
              undefined ===
              aTblSchema.find((x) => x.name === ncTblList.list[i].title)
            )
              continue;

            const _perfStart = recordPerfStart();
            const ncTbl: any =
              await this.tablesService.getTableWithAccessibleViews({
                tableId: ncTblList.list[i].id,
                user: syncDB.user,
              });
            recordPerfStats(_perfStart, 'dbTable.read');

            recordCnt = 0;

            recordsMap[ncTbl.id] = await importData({
              projectName: syncDB.projectName,
              table: ncTbl,
              base,
              logBasic,
              nocoBaseDataProcessing_v2,
              sDB: syncDB,
              logDetailed,
              services: {
                tableService: this.tablesService,
                bulkDataService: this.bulkDataAliasService,
              },
            });
            rtc.data.records += await recordsMap[ncTbl.id].getCount();

            logDetailed(`Data inserted from ${ncTbl.title}`);
          }

          logBasic('Configuring Record Links...');
          for (let i = 0; i < ncTblList.list.length; i++) {
            // not a migrated table, skip
            if (
              undefined ===
              aTblSchema.find((x) => x.name === ncTblList.list[i].title)
            )
              continue;

            // const ncTbl = await api.dbTable.read(ncTblList.list[i].id);
            const ncTbl: any =
              await this.tablesService.getTableWithAccessibleViews({
                tableId: ncTblList.list[i].id,
                user: syncDB.user,
              });

            rtc.data.nestedLinks += await importLTARData({
              table: ncTbl,
              projectName: syncDB.projectName,
              base,
              fields: null, //Object.values(tblLinkGroup).flat(),
              logBasic,
              insertedAssocRef,
              logDetailed,
              records: recordsMap[ncTbl.id],
              atNcAliasRef,
              ncLinkMappingTable,
              syncDB,
              services: {
                tableService: this.tablesService,
                bulkDataService: this.bulkDataAliasService,
              },
            });
          }
        } catch (error) {
          logDetailed(
            `There was an error while migrating data! Please make sure your API key (${syncDB.apiKey}) is correct.`,
          );
          logDetailed(`Error: ${error}`);
        }
      }
      if (generate_migrationStats) {
        await generateMigrationStats(aTblSchema);
      }
    } catch (e) {
      if (e.response?.data?.msg) {
        T.event({
          event: 'a:airtable-import:error',
          data: { error: e.response.data.msg },
        });
        throw new Error(e.response.data.msg);
      }
      throw e;
    }
  }
}

export const getUniqueNameGenerator = (defaultName = 'name') => {
  const namesRef = {};

  return (initName: string = defaultName): string => {
    let name = initName === '_' ? defaultName : initName;
    let c = 0;
    while (name in namesRef) {
      name = `${initName}_${++c}`;
    }
    namesRef[name] = true;
    return name;
  };
};

export interface AirtableSyncConfig {
  syncId: string;
  baseURL: string;
  authToken: string;
  projectName?: string;
  projectId?: string;
  baseId?: string;
  apiKey: string;
  shareId: string;
  user: UserType;
  options: {
    syncViews: boolean;
    syncData: boolean;
    syncRollup: boolean;
    syncLookup: boolean;
    syncFormula: boolean;
    syncAttachment: boolean;
  };
}<|MERGE_RESOLUTION|>--- conflicted
+++ resolved
@@ -9,11 +9,8 @@
 import tinycolor from 'tinycolor2';
 import { Process, Processor } from '@nestjs/bull';
 import { Job } from 'bull';
-<<<<<<< HEAD
+import { isLinksOrLTAR } from 'nocodb-sdk';
 import debug from 'debug';
-=======
-import { isLinksOrLTAR } from 'nocodb-sdk';
->>>>>>> 055098ee
 import extractRolesObj from '../../../../utils/extractRolesObj';
 import { AttachmentsService } from '../../../../services/attachments.service';
 import { ColumnsService } from '../../../../services/columns.service';
