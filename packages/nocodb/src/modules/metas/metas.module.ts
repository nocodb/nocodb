--- conflicted
+++ resolved
@@ -71,12 +71,9 @@
 import { ProjectUsersController } from '~/controllers/project-users.controller';
 import { ProjectUsersService } from '~/services/project-users/project-users.service';
 import { TelemetryController } from '~/controllers/telemetry.controller';
-<<<<<<< HEAD
-=======
 import { NotificationsService } from '~/services/notifications.service';
 import { NotificationsController } from '~/controllers/notifications.controller';
 import { NotificationsGateway } from '~/gateways/notifications/notifications.gateway';
->>>>>>> 90cbc13a
 
 export const metaModuleMetadata = {
   imports: [
@@ -166,11 +163,8 @@
     SortsService,
     SharedBasesService,
     BulkDataAliasService,
-<<<<<<< HEAD
-=======
     NotificationsService,
     NotificationsGateway,
->>>>>>> 90cbc13a
   ],
   exports: [
     TablesService,
