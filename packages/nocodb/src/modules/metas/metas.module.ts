import { Module } from '@nestjs/common';
import { MulterModule } from '@nestjs/platform-express';
import multer from 'multer';
import { DocsPagesHistoryController } from 'src/controllers/docs/history.controller';
import { DocsPagesController } from 'src/controllers/docs/pages.controller';
import { DocsPageHistoryService } from 'src/services/docs/history/docs-page-history.service';
import { PageDao } from 'src/daos/page.dao';
import { DocsPagesService } from 'src/services/docs/docs-pages.service';
import { DocsPagesUpdateService } from 'src/services/docs/docs-page-update.service';
import { PublicDocsController } from 'src/controllers/docs/public/public-docs.controller';
import { PublicDocsService } from 'src/services/docs/public/public-docs.service';
import { PageSnapshotDao } from 'src/daos/pageSnapshot.dao';
import { NC_ATTACHMENT_FIELD_SIZE } from '../../constants';
import { ApiDocsController } from '../../controllers/api-docs/api-docs.controller';
import { ApiTokensController } from '../../controllers/api-tokens.controller';
import { AttachmentsController } from '../../controllers/attachments.controller';
import { AuditsController } from '../../controllers/audits.controller';
import { BasesController } from '../../controllers/bases.controller';
import { CachesController } from '../../controllers/caches.controller';
import { ColumnsController } from '../../controllers/columns.controller';
import { FiltersController } from '../../controllers/filters.controller';
import { FormColumnsController } from '../../controllers/form-columns.controller';
import { FormsController } from '../../controllers/forms.controller';
import { GalleriesController } from '../../controllers/galleries.controller';
import { GridColumnsController } from '../../controllers/grid-columns.controller';
import { GridsController } from '../../controllers/grids.controller';
import { HooksController } from '../../controllers/hooks.controller';
import { ImportController } from '../../controllers/imports/import.controller';
import { KanbansController } from '../../controllers/kanbans.controller';
import { MapsController } from '../../controllers/maps.controller';
import { MetaDiffsController } from '../../controllers/meta-diffs.controller';
import { ModelVisibilitiesController } from '../../controllers/model-visibilities.controller';
import { OrgLcenseController } from '../../controllers/org-lcense.controller';
import { OrgTokensController } from '../../controllers/org-tokens.controller';
import { OrgUsersController } from '../../controllers/org-users.controller';
import { PluginsController } from '../../controllers/plugins.controller';
import { ProjectsController } from '../../controllers/projects.controller';
import { PublicMetasController } from '../../controllers/public-metas.controller';
import { SharedBasesController } from '../../controllers/shared-bases.controller';
import { SortsController } from '../../controllers/sorts.controller';
import { SyncController } from '../../controllers/sync.controller';
import { TablesController } from '../../controllers/tables.controller';
import { UtilsController } from '../../controllers/utils.controller';
import { ViewColumnsController } from '../../controllers/view-columns.controller';
import { ViewsController } from '../../controllers/views.controller';
import { ExtractProjectIdMiddleware } from '../../middlewares/extract-project-id/extract-project-id.middleware';
import { ApiTokensService } from '../../services/api-tokens.service';
import { AttachmentsService } from '../../services/attachments.service';
import { AuditsService } from '../../services/audits.service';
import { BasesService } from '../../services/bases.service';
import { BulkDataAliasService } from '../../services/bulk-data-alias.service';
import { CachesService } from '../../services/caches.service';
import { ColumnsService } from '../../services/columns.service';
import { FiltersService } from '../../services/filters.service';
import { FormColumnsService } from '../../services/form-columns.service';
import { FormsService } from '../../services/forms.service';
import { GalleriesService } from '../../services/galleries.service';
import { GridColumnsService } from '../../services/grid-columns.service';
import { GridsService } from '../../services/grids.service';
import { HooksService } from '../../services/hooks.service';
import { KanbansService } from '../../services/kanbans.service';
import { MapsService } from '../../services/maps.service';
import { MetaDiffsService } from '../../services/meta-diffs.service';
import { ModelVisibilitiesService } from '../../services/model-visibilities.service';
import { OrgLcenseService } from '../../services/org-lcense.service';
import { OrgTokensEeService } from '../../services/org-tokens-ee.service';
import { OrgTokensService } from '../../services/org-tokens.service';
import { OrgUsersService } from '../../services/org-users.service';
import { PluginsService } from '../../services/plugins.service';
import { ProjectsService } from '../../services/projects.service';
import { PublicMetasService } from '../../services/public-metas.service';
import { SharedBasesService } from '../../services/shared-bases.service';
import { SortsService } from '../../services/sorts.service';
import { SyncService } from '../../services/sync.service';
import { TablesService } from '../../services/tables.service';
import { UtilsService } from '../../services/utils.service';
import { ViewColumnsService } from '../../services/view-columns.service';
import { ViewsService } from '../../services/views.service';
import { ApiDocsService } from '../../services/api-docs/api-docs.service';
import { GlobalModule } from '../global/global.module';
import { ProjectUsersController } from '../../controllers/project-users.controller';
import { ProjectUsersService } from '../../services/project-users/project-users.service';
import { DatasModule } from '../datas/datas.module';
import { CommandPaletteController } from '../../controllers/command-palette.controller';
import { CommandPaletteService } from '../../services/command-palette.service';
import { NotificationsController } from '../../controllers/notifications.controller';
import { NotificationsService } from '../../services/notifications.service';
import { WorkspacesModule } from '../workspaces/workspaces.module';
import { WorkspaceUsersModule } from '../workspace-users/workspace-users.module';
import { NotificationsGateway } from '../../gateways/notifications/notifications.gateway';
import { ClickhouseService } from '../../services/clickhouse/clickhouse.service';
import { ThrottlerExpiryListenerService } from '../../services/throttler/throttler-expiry-listener.service';

// todo: refactor to use config service
const enableThrottler = !!process.env['NC_THROTTLER_REDIS'];

@Module({
  imports: [
    MulterModule.register({
      storage: multer.diskStorage({}),
      limits: {
        fieldSize: NC_ATTACHMENT_FIELD_SIZE,
      },
    }),
    GlobalModule,
    WorkspacesModule,
    WorkspaceUsersModule,
  ],
  controllers: [
    ApiDocsController,
    ApiTokensController,
    AttachmentsController,
    AuditsController,
    BasesController,
    CachesController,
    ColumnsController,
    FiltersController,
    FormColumnsController,
    FormsController,
    GalleriesController,
    GridColumnsController,
    GridsController,
    HooksController,
    ImportController,
    KanbansController,
    MapsController,
    MetaDiffsController,
    ModelVisibilitiesController,
    OrgLcenseController,
    OrgTokensController,
    OrgUsersController,
    PluginsController,
    ProjectUsersController,
    ProjectsController,
    PublicMetasController,
    ViewsController,
    ViewColumnsController,
    UtilsController,
    TablesController,
    SyncController,
    SortsController,
    SharedBasesController,
    CommandPaletteController,
    NotificationsController,
    DocsPagesHistoryController,
    DocsPagesController,
    PublicDocsController,
  ],
  providers: [
    /** DAOs */
    PageDao,
    PageSnapshotDao,
    /** Services */
    ApiDocsService,
    ApiTokensService,
    AttachmentsService,
    AuditsService,
    BasesService,
    CachesService,
    ColumnsService,
    FiltersService,
    FormColumnsService,
    FormsService,
    GalleriesService,
    GridColumnsService,
    GridsService,
    HooksService,
    KanbansService,
    MapsService,
    MetaDiffsService,
    ModelVisibilitiesService,
    OrgLcenseService,
    OrgTokensEeService,
    OrgTokensService,
    OrgUsersService,
    ProjectUsersService,
    PluginsService,
    ProjectUsersService,
    ProjectsService,
    ExtractProjectIdMiddleware,
    PublicMetasService,
    ViewsService,
    ViewColumnsService,
    UtilsService,
    TablesService,
    SyncService,
    SortsService,
    SharedBasesService,
    BulkDataAliasService,
    CommandPaletteService,
    NotificationsService,
    NotificationsGateway,
    ClickhouseService,
<<<<<<< HEAD
    DocsPagesService,
    DocsPageHistoryService,
    DocsPagesUpdateService,
    PublicDocsService,
=======
    ...(enableThrottler ? [ThrottlerExpiryListenerService] : []),
>>>>>>> 43c0ded6
  ],
})
export class MetasModule {}<|MERGE_RESOLUTION|>--- conflicted
+++ resolved
@@ -191,14 +191,11 @@
     NotificationsService,
     NotificationsGateway,
     ClickhouseService,
-<<<<<<< HEAD
     DocsPagesService,
     DocsPageHistoryService,
     DocsPagesUpdateService,
     PublicDocsService,
-=======
     ...(enableThrottler ? [ThrottlerExpiryListenerService] : []),
->>>>>>> 43c0ded6
   ],
 })
 export class MetasModule {}