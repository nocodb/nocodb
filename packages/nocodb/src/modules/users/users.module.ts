import { Module } from '@nestjs/common';
import { PassportModule } from '@nestjs/passport';
import { GoogleStrategyProvider } from '../../strategies/google.strategy/google.strategy';
import { GlobalModule } from '../global/global.module';
import { UsersService } from '../../services/users/users.service';
import { UsersController } from '../../controllers/users/users.controller';
import { OpenidStrategyProvider } from '../../strategies/openid.strategy/openid.strategy';

@Module({
  imports: [GlobalModule, PassportModule],
<<<<<<< HEAD
  controllers: [UsersController],
  providers: [UsersService, GoogleStrategyProvider, OpenidStrategyProvider],
=======
  controllers: [
    ...(process.env.NC_WORKER_CONTAINER !== 'true' ? [UsersController] : []),
  ],
  providers: [UsersService, GoogleStrategyProvider],
>>>>>>> 6dc26295
  exports: [UsersService],
})
export class UsersModule {}<|MERGE_RESOLUTION|>--- conflicted
+++ resolved
@@ -8,15 +8,10 @@
 
 @Module({
   imports: [GlobalModule, PassportModule],
-<<<<<<< HEAD
-  controllers: [UsersController],
-  providers: [UsersService, GoogleStrategyProvider, OpenidStrategyProvider],
-=======
   controllers: [
     ...(process.env.NC_WORKER_CONTAINER !== 'true' ? [UsersController] : []),
   ],
-  providers: [UsersService, GoogleStrategyProvider],
->>>>>>> 6dc26295
+  providers: [UsersService, GoogleStrategyProvider, OpenidStrategyProvider],
   exports: [UsersService],
 })
 export class UsersModule {}