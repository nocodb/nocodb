--- conflicted
+++ resolved
@@ -1,8 +1,4 @@
-<<<<<<< HEAD
-import { isLinksOrLTAR, RelationTypes, UITypes } from 'nocodb-sdk'
-=======
 import { isLinksOrLTAR, RelationTypes, UITypes } from 'nocodb-sdk';
->>>>>>> c2a35412
 import type { LinkToAnotherRecordColumn } from '~/models';
 import type { SwaggerColumn } from '../getSwaggerColumnMetas';
 
