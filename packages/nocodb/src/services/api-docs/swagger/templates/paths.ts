<<<<<<< HEAD
import { isLinksOrLTAR, ModelTypes, UITypes } from 'nocodb-sdk';
=======
import { isLinksOrLTAR, ModelTypes } from 'nocodb-sdk';
>>>>>>> c2a35412
import {
  columnNameParam,
  columnNameQueryParam,
  csvExportOffsetParam,
  exportTypeParam,
  fieldsParam,
  getNestedParams,
  limitParam,
  offsetParam,
  referencedRowIdParam,
  relationTypeParam,
  rowIdParam,
  shuffleParam,
  sortParam,
  whereParam,
} from './params';
import { csvExportResponseHeader } from './headers';
import type { SwaggerColumn } from '../getSwaggerColumnMetas';

export const getModelPaths = async (ctx: {
  tableName: string;
  orgs: string;
  type: ModelTypes;
  columns: SwaggerColumn[];
  projectName: string;
}): Promise<{ [path: string]: any }> => ({
  [`/api/v1/db/data/${ctx.orgs}/${ctx.projectName}/${ctx.tableName}`]: {
    get: {
      summary: `${ctx.tableName} list`,
      operationId: `${ctx.tableName.toLowerCase()}-db-table-row-list`,
      description: `List of all rows from ${ctx.tableName} ${ctx.type} and response data fields can be filtered based on query params.`,
      tags: [ctx.tableName],
      parameters: [
        fieldsParam,
        sortParam,
        whereParam,
        limitParam,
        shuffleParam,
        offsetParam,
        ...(await getNestedParams(ctx.columns)),
      ],
      responses: {
        '200': {
          description: 'OK',
          content: {
            'application/json': {
              schema: getPaginatedResponseType(`${ctx.tableName}Response`),
            },
          },
        },
      },
    },
    ...(ctx.type === ModelTypes.TABLE
      ? {
          post: {
            summary: `${ctx.tableName} create`,
            description:
              'Insert a new row in table by providing a key value pair object where key refers to the column alias. All the required fields should be included with payload excluding `autoincrement` and column with default value.',
            operationId: `${ctx.tableName.toLowerCase()}-create`,
            responses: {
              '200': {
                description: 'OK',
                content: {
                  'application/json': {
                    schema: {
                      $ref: `#/components/schemas/${ctx.tableName}Response`,
                    },
                  },
                },
              },
            },
            tags: [ctx.tableName],
            requestBody: {
              content: {
                'application/json': {
                  schema: {
                    $ref: `#/components/schemas/${ctx.tableName}Request`,
                  },
                },
              },
            },
          },
        }
      : {}),
  },
  [`/api/v1/db/data/${ctx.orgs}/${ctx.projectName}/${ctx.tableName}/{rowId}`]: {
    parameters: [rowIdParam],
    ...(ctx.type === ModelTypes.TABLE
      ? {
          get: {
            parameters: [fieldsParam],
            summary: `${ctx.tableName} read`,
            description:
              'Read a row data by using the **primary key** column value.',
            operationId: `${ctx.tableName.toLowerCase()}-read`,
            responses: {
              '201': {
                description: 'Created',
                content: {
                  'application/json': {
                    schema: {
                      $ref: `#/components/schemas/${ctx.tableName}Response`,
                    },
                  },
                },
              },
            },
            tags: [ctx.tableName],
          },
          patch: {
            summary: `${ctx.tableName} update`,
            operationId: `${ctx.tableName.toLowerCase()}-update`,
            description:
              'Partial update row in table by providing a key value pair object where key refers to the column alias. You need to only include columns which you want to update.',
            responses: {
              '200': {
                description: 'OK',
                content: {
                  'application/json': {
                    schema: {
                      $ref: `#/components/schemas/${ctx.tableName}Request`,
                    },
                  },
                },
              },
            },
            tags: [ctx.tableName],
            requestBody: {
              content: {
                'application/json': {
                  schema: {},
                },
              },
            },
          },
          delete: {
            summary: `${ctx.tableName} delete`,
            operationId: `${ctx.tableName.toLowerCase()}-delete`,
            responses: {
              '200': {
                description: 'OK',
              },
            },
            tags: [ctx.tableName],
            description:
              'Delete a row by using the **primary key** column value.',
          },
        }
      : {}),
  },
  [`/api/v1/db/data/${ctx.orgs}/${ctx.projectName}/${ctx.tableName}/count`]: {
    get: {
      summary: `${ctx.tableName} count`,
      operationId: `${ctx.tableName.toLowerCase()}-count`,
      description: 'Get rows count of a table by applying optional filters.',
      tags: [ctx.tableName],
      parameters: [whereParam],
      responses: {
        '200': {
          description: 'OK',
          content: {
            'application/json': {
              schema: {},
            },
          },
        },
      },
    },
  },
  [`/api/v1/db/data/${ctx.orgs}/${ctx.projectName}/${ctx.tableName}/find-one`]:
    {
      get: {
        summary: `${ctx.tableName} find-one`,
        operationId: `${ctx.tableName.toLowerCase()}-db-table-row-find-one`,
        description: `Find first record matching the conditions.`,
        tags: [ctx.tableName],
        parameters: [fieldsParam, whereParam, sortParam],
        responses: {
          '200': {
            description: 'OK',
            content: {
              'application/json': {
                schema: {
                  $ref: `#/components/schemas/${ctx.tableName}Response`,
                },
              },
            },
          },
        },
      },
    },
  [`/api/v1/db/data/${ctx.orgs}/${ctx.projectName}/${ctx.tableName}/groupby`]: {
    get: {
      summary: `${ctx.tableName} groupby`,
      operationId: `${ctx.tableName.toLowerCase()}-groupby`,
      description: 'Group by a column.',
      tags: [ctx.tableName],
      parameters: [
        columnNameQueryParam,
        sortParam,
        whereParam,
        limitParam,
        offsetParam,
        shuffleParam,
      ],
      responses: {
        '200': {
          description: 'OK',
          content: {
            'application/json': {
              schema: {
                type: 'object',
                properties: {
                  list: {
                    type: 'array',
                    items: {
                      $ref: `#/components/schemas/Groupby`,
                    },
                  },
                  PageInfo: {
                    $ref: `#/components/schemas/Paginated`,
                  },
                },
              },
            },
          },
        },
      },
    },
  },
  ...(ctx.type === ModelTypes.TABLE
    ? {
        [`/api/v1/db/data/bulk/${ctx.orgs}/${ctx.projectName}/${ctx.tableName}`]:
          {
            post: {
              summary: `${ctx.tableName} bulk insert`,
              description:
                "To insert large amount of data in a single api call you can use this api. It's similar to insert method but here you can pass array of objects to insert into table. Array object will be key value paired column name and value.",
              operationId: `${ctx.tableName.toLowerCase()}-bulk-create`,
              responses: {
                '200': {
                  description: 'OK',
                  content: {
                    'application/json': {
                      schema: {},
                    },
                  },
                },
              },
              tags: [ctx.tableName],
              requestBody: {
                content: {
                  'application/json': {
                    schema: {},
                  },
                },
              },
            },
            patch: {
              summary: `${ctx.tableName} bulk  update`,
              description:
                "To update multiple records using it's primary key you can use this api. Bulk updated api accepts array object in which each object should contain it's primary columns value mapped to corresponding alias. In addition to primary key you can include the fields which you want to update",
              operationId: `${ctx.tableName.toLowerCase()}-bulk-update`,
              responses: {
                '200': {
                  description: 'OK',
                  content: {
                    'application/json': {
                      schema: {},
                    },
                  },
                },
              },
              tags: [ctx.tableName],
              requestBody: {
                content: {
                  'application/json': {
                    schema: {},
                  },
                },
              },
            },
            delete: {
              summary: `${ctx.tableName} bulk delete by IDs`,
              description:
                "To delete multiple records using it's primary key you can use this api. Bulk delete api accepts array object in which each object should contain it's primary columns value mapped to corresponding alias.",
              operationId: `${ctx.tableName.toLowerCase()}-bulk-delete`,
              responses: {
                '200': {
                  description: 'OK',
                  content: {
                    'application/json': {
                      schema: {},
                    },
                  },
                },
              },
              tags: [ctx.tableName],
              requestBody: {
                content: {
                  'application/json': {
                    schema: {},
                  },
                },
              },
            },
          },
        [`/api/v1/db/data/bulk/${ctx.orgs}/${ctx.projectName}/${ctx.tableName}/all`]:
          {
            parameters: [whereParam],
            patch: {
              summary: `${ctx.tableName} Bulk update with conditions`,
              description:
                "This api helps you update multiple table rows in a single api call. You don't have to pass the record id instead you can filter records and apply the changes to filtered records. Payload is similar as normal update in which you can pass any partial row data to be updated.",
              operationId: `${ctx.tableName.toLowerCase()}-bulk-update-all`,
              responses: {
                '200': {
                  description: 'OK',
                  content: {
                    'application/json': {
                      schema: {},
                    },
                  },
                },
              },
              tags: [ctx.tableName],
              requestBody: {
                content: {
                  'application/json': {
                    schema: {},
                  },
                },
              },
            },
            delete: {
              summary: 'Bulk delete with conditions',
              description:
                "This api helps you delete multiple table rows in a single api call. You don't have to pass the record id instead you can filter records and delete filtered records.",
              operationId: `${ctx.tableName.toLowerCase()}-bulk-delete-all`,
              responses: {
                '200': {
                  description: 'OK',
                  content: {
                    'application/json': {
                      schema: {},
                    },
                  },
                },
              },
              tags: [ctx.tableName],
            },
          },

        ...(isRelationExist(ctx.columns)
          ? {
              [`/api/v1/db/data/${ctx.orgs}/${ctx.projectName}/${ctx.tableName}/{rowId}/{relationType}/{columnName}`]:
                {
                  parameters: [
                    rowIdParam,
                    relationTypeParam,
                    columnNameParam(ctx.columns),
                  ],
                  get: {
                    summary: 'Relation row list',
                    operationId: `${ctx.tableName.toLowerCase()}-nested-list`,
                    responses: {
                      '200': {
                        description: 'OK',
                        content: {
                          'application/json': {
                            schema: {},
                          },
                        },
                      },
                    },
                    tags: [ctx.tableName],
                    parameters: [limitParam, offsetParam],
                  },
                },
              [`/api/v1/db/data/${ctx.orgs}/${ctx.projectName}/${ctx.tableName}/{rowId}/{relationType}/{columnName}/{refRowId}`]:
                {
                  parameters: [
                    rowIdParam,
                    relationTypeParam,
                    columnNameParam(ctx.columns),
                    referencedRowIdParam,
                  ],
                  post: {
                    summary: 'Relation row add',
                    operationId: `${ctx.tableName.toLowerCase()}-nested-add`,
                    responses: {
                      '200': {
                        description: 'OK',
                        content: {
                          'application/json': {
                            schema: {},
                          },
                        },
                      },
                    },
                    tags: [ctx.tableName],
                    parameters: [limitParam, shuffleParam, offsetParam],
                    description: '',
                  },
                  delete: {
                    summary: 'Relation row remove',
                    operationId: `${ctx.tableName.toLowerCase()}-nested-remove`,
                    responses: {
                      '200': {
                        description: 'OK',
                        content: {
                          'application/json': {
                            schema: {},
                          },
                        },
                      },
                    },
                    tags: [ctx.tableName],
                  },
                },
              [`/api/v1/db/data/${ctx.orgs}/${ctx.projectName}/${ctx.tableName}/{rowId}/{relationType}/{columnName}/exclude`]:
                {
                  parameters: [
                    rowIdParam,
                    relationTypeParam,
                    columnNameParam(ctx.columns),
                  ],
                  get: {
                    summary:
                      'Referenced tables rows excluding current records children/parent',
                    operationId: `${ctx.tableName.toLowerCase()}-nested-children-excluded-list`,
                    responses: {
                      '200': {
                        description: 'OK',
                        content: {
                          'application/json': {
                            schema: {},
                          },
                        },
                      },
                    },
                    tags: [ctx.tableName],
                    parameters: [limitParam, shuffleParam, offsetParam],
                  },
                },
            }
          : {}),
      }
    : {}),
  [`/api/v1/db/data/${ctx.orgs}/${ctx.projectName}/${ctx.tableName}/export/{type}`]:
    {
      parameters: [exportTypeParam],
      get: {
        summary: 'Rows export',
        operationId: `${ctx.tableName.toLowerCase()}-csv-export`,
        description:
          'Export all the records from a table.Currently we are only supports `csv` export.',
        tags: [ctx.tableName],
        responses: {
          '200': {
            description: 'OK',
            content: {
              'application/octet-stream': {
                schema: {},
              },
            },
            headers: csvExportResponseHeader,
          },
        },
        parameters: [csvExportOffsetParam],
      },
    },
});

export const getViewPaths = async (ctx: {
  tableName: string;
  viewName: string;
  type: ModelTypes;
  orgs: string;
  projectName: string;
  columns: SwaggerColumn[];
}): Promise<any> => ({
  [`/api/v1/db/data/${ctx.orgs}/${ctx.projectName}/${ctx.tableName}/views/${ctx.viewName}`]:
    {
      get: {
        summary: `${ctx.viewName} list`,
        operationId: `${ctx.tableName}-${ctx.viewName}-row-list`,
        description: `List of all rows from ${ctx.viewName} grid view and data of fields can be filtered based on query params. Data and fields in a grid view will be filtered and sorted by default based on the applied options in Dashboard.`,
        tags: [`${ctx.viewName} ( ${ctx.tableName} grid )`],
        parameters: [
          fieldsParam,
          sortParam,
          whereParam,
          ...(await getNestedParams(ctx.columns)),
        ],
        responses: {
          '200': {
            description: 'OK',
            content: {
              'application/json': {
                schema: getPaginatedResponseType(
                  `${ctx.tableName}${ctx.viewName}GridResponse`,
                ),
              },
            },
          },
        },
      },
      ...(ctx.type === ModelTypes.TABLE
        ? {
            post: {
              summary: `${ctx.viewName} create`,
              description:
                'Insert a new row in table by providing a key value pair object where key refers to the column alias. All the required fields should be included with payload excluding `autoincrement` and column with default value.',
              operationId: `${ctx.tableName}-${ctx.viewName}-row-create`,
              responses: {
                '200': {
                  description: 'OK',
                  content: {
                    'application/json': {
                      schema: {},
                    },
                  },
                },
              },
              tags: [`${ctx.viewName} ( ${ctx.tableName} grid )`],
              requestBody: {
                content: {
                  'application/json': {
                    schema: {
                      $ref: `#/components/schemas/${ctx.tableName}${ctx.viewName}GridRequest`,
                    },
                  },
                },
              },
            },
          }
        : {}),
    },
  [`/api/v1/db/data/${ctx.orgs}/${ctx.projectName}/${ctx.tableName}/views/${ctx.viewName}/count`]:
    {
      get: {
        summary: `${ctx.viewName} count`,
        operationId: `${ctx.tableName}-${ctx.viewName}-row-count`,
        description: '',
        tags: [`${ctx.viewName} ( ${ctx.tableName} grid )`],
        parameters: [whereParam],
        responses: {
          '200': {
            description: 'OK',
            content: {
              'application/json': {
                schema: {
                  type: 'object',
                  properties: {
                    count: { type: 'number' },
                  },
                },
              },
            },
          },
        },
      },
    },
  ...(ctx.type === ModelTypes.TABLE
    ? {
        [`/api/v1/db/data/${ctx.orgs}/${ctx.projectName}/${ctx.tableName}/views/${ctx.viewName}/{rowId}`]:
          {
            parameters: [rowIdParam],
            get: {
              summary: `${ctx.viewName} read`,
              description:
                'Read a row data by using the **primary key** column value.',
              operationId: `${ctx.tableName}-${ctx.viewName}-row-read`,
              responses: {
                '200': {
                  description: 'Created',
                  content: {
                    'application/json': {
                      schema: {
                        $ref: `#/components/schemas/${ctx.tableName}${ctx.viewName}GridResponse`,
                      },
                    },
                  },
                },
              },
              tags: [`${ctx.viewName} ( ${ctx.tableName} grid )`],
            },
            patch: {
              summary: `${ctx.viewName} update`,
              description:
                'Partial update row in table by providing a key value pair object where key refers to the column alias. You need to only include columns which you want to update.',
              operationId: `${ctx.tableName}-${ctx.viewName}-row-update`,
              responses: {
                '200': {
                  description: 'OK',
                  content: {
                    'application/json': {
                      schema: {},
                    },
                  },
                },
              },
              tags: [`${ctx.viewName} ( ${ctx.tableName} grid )`],
              requestBody: {
                content: {
                  'application/json': {
                    schema: {
                      $ref: `#/components/schemas/${ctx.tableName}${ctx.viewName}GridRequest`,
                    },
                  },
                },
              },
            },
            delete: {
              summary: `${ctx.viewName} delete`,
              operationId: `${ctx.tableName}-${ctx.viewName}-row-delete`,
              responses: {
                '200': {
                  description: 'OK',
                },
              },
              tags: [`${ctx.viewName} ( ${ctx.tableName} grid )`],
              description:
                'Delete a row by using the **primary key** column value.',
            },
          },
      }
    : {}),
  [`/api/v1/db/data/${ctx.orgs}/${ctx.projectName}/${ctx.tableName}/views/${ctx.viewName}/export/{type}`]:
    {
      parameters: [exportTypeParam],
      get: {
        summary: `${ctx.viewName} export`,
        operationId: `${ctx.tableName}-${ctx.viewName}-row-export`,
        description:
          'Export all the records from a table view. Currently we are only supports `csv` export.',
        tags: [`${ctx.viewName} ( ${ctx.tableName} grid )`],
        responses: {
          '200': {
            description: 'OK',
            content: {
              'application/octet-stream': {
                schema: {},
              },
            },
            headers: csvExportResponseHeader,
          },
        },
        parameters: [],
      },
    },
});

function getPaginatedResponseType(type: string) {
  return {
    type: 'object',
    properties: {
      list: {
        type: 'array',
        items: {
          $ref: `#/components/schemas/${type}`,
        },
      },
      PageInfo: {
        $ref: `#/components/schemas/Paginated`,
      },
    },
  };
}
function isRelationExist(columns: SwaggerColumn[]) {
  return columns.some((c) => isLinksOrLTAR(c.column) && !c.column.system);
}<|MERGE_RESOLUTION|>--- conflicted
+++ resolved
@@ -1,8 +1,4 @@
-<<<<<<< HEAD
-import { isLinksOrLTAR, ModelTypes, UITypes } from 'nocodb-sdk';
-=======
 import { isLinksOrLTAR, ModelTypes } from 'nocodb-sdk';
->>>>>>> c2a35412
 import {
   columnNameParam,
   columnNameQueryParam,
