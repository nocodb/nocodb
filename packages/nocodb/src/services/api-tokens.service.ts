import { Injectable } from '@nestjs/common';
import { AppEvents, OrgUserRoles } from 'nocodb-sdk';
<<<<<<< HEAD
import { AppHooksService } from './app-hooks/app-hooks.service';
import type { User } from '~/models';
import type { ApiTokenReqType } from 'nocodb-sdk';
=======
import type { User } from '~/models';
import type { ApiTokenReqType } from 'nocodb-sdk';
import { AppHooksService } from '~/services/app-hooks/app-hooks.service';
>>>>>>> 90cbc13a
import { NcError } from '~/helpers/catchError';
import { validatePayload } from '~/helpers';
import extractRolesObj from '~/utils/extractRolesObj';
import { ApiToken } from '~/models';

@Injectable()
export class ApiTokensService {
  constructor(private readonly appHooksService: AppHooksService) {}

  async apiTokenList(param: { userId: string }) {
    return await ApiToken.list(param.userId);
  }
  async apiTokenCreate(param: { userId: string; tokenBody: ApiTokenReqType }) {
    validatePayload(
      'swagger.json#/components/schemas/ApiTokenReq',
      param.tokenBody,
    );

    this.appHooksService.emit(AppEvents.API_TOKEN_CREATE, {
      userId: param.userId,
      tokenBody: param.tokenBody,
    });

    return await ApiToken.insert({
      ...param.tokenBody,
      fk_user_id: param.userId,
    });
  }

  async apiTokenDelete(param: { token; user: User }) {
    const apiToken = await ApiToken.getByToken(param.token);
    if (
      !extractRolesObj(param.user.roles)[OrgUserRoles.SUPER_ADMIN] &&
      apiToken.fk_user_id !== param.user.id
    ) {
      NcError.notFound('Token not found');
    }

    this.appHooksService.emit(AppEvents.API_TOKEN_DELETE, {
      userId: param.user?.id,
      token: param.token,
    });

    // todo: verify token belongs to the user
    return await ApiToken.delete(param.token);
  }
}<|MERGE_RESOLUTION|>--- conflicted
+++ resolved
@@ -1,14 +1,8 @@
 import { Injectable } from '@nestjs/common';
 import { AppEvents, OrgUserRoles } from 'nocodb-sdk';
-<<<<<<< HEAD
-import { AppHooksService } from './app-hooks/app-hooks.service';
-import type { User } from '~/models';
-import type { ApiTokenReqType } from 'nocodb-sdk';
-=======
 import type { User } from '~/models';
 import type { ApiTokenReqType } from 'nocodb-sdk';
 import { AppHooksService } from '~/services/app-hooks/app-hooks.service';
->>>>>>> 90cbc13a
 import { NcError } from '~/helpers/catchError';
 import { validatePayload } from '~/helpers';
 import extractRolesObj from '~/utils/extractRolesObj';
