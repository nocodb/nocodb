import { Injectable } from '@nestjs/common';
import {
  AppEvents,
  isLinksOrLTAR,
  isVirtualCol,
  substituteColumnAliasWithIdInFormula,
  substituteColumnIdWithAliasInFormula,
  UITypes,
} from 'nocodb-sdk';
import { pluralize, singularize } from 'inflection';
<<<<<<< HEAD
import { AppHooksService } from './app-hooks/app-hooks.service';
=======
>>>>>>> 90cbc13a
import type SqlMgrv2 from '~/db/sql-mgr/v2/SqlMgrv2';
import type { LinkToAnotherRecordColumn, Project } from '~/models';
import type {
  ColumnReqType,
  LinkToAnotherColumnReqType,
  LinkToAnotherRecordType,
  RelationTypes,
  UserType,
} from 'nocodb-sdk';
<<<<<<< HEAD
=======
import { AppHooksService } from '~/services/app-hooks/app-hooks.service';
>>>>>>> 90cbc13a
import formulaQueryBuilderv2 from '~/db/formulav2/formulaQueryBuilderv2';
import ProjectMgrv2 from '~/db/sql-mgr/v2/ProjectMgrv2';
import {
  createHmAndBtColumn,
  generateFkName,
  randomID,
  validateLookupPayload,
  validatePayload,
  validateRequiredField,
  validateRollupPayload,
} from '~/helpers';
import { NcError } from '~/helpers/catchError';
import getColumnPropsFromUIDT from '~/helpers/getColumnPropsFromUIDT';
import {
  getUniqueColumnAliasName,
  getUniqueColumnName,
} from '~/helpers/getUniqueName';
import mapDefaultDisplayValue from '~/helpers/mapDefaultDisplayValue';
import validateParams from '~/helpers/validateParams';
import { Base, Column, FormulaColumn, KanbanView, Model } from '~/models';
import Noco from '~/Noco';
import NcConnectionMgrv2 from '~/utils/common/NcConnectionMgrv2';
import { MetaTable } from '~/utils/globals';
import { MetaService } from '~/meta/meta.service';

// todo: move
export enum Altered {
  NEW_COLUMN = 1,
  DELETE_COLUMN = 4,
  UPDATE_COLUMN = 8,
}

@Injectable()
export class ColumnsService {
  constructor(
    private readonly metaService: MetaService,
    private readonly appHooksService: AppHooksService,
  ) {}

  async columnUpdate(param: {
    req?: any;
    columnId: string;
    column: ColumnReqType & { colOptions?: any };
    cookie?: any;
    user: UserType;
  }) {
    const { cookie } = param;
    const column = await Column.get({ colId: param.columnId });

    const table = await Model.getWithInfo({
      id: column.fk_model_id,
    });

    const base = await Base.get(table.base_id);

    const sqlClient = await NcConnectionMgrv2.getSqlClient(base);

    const sqlClientType = sqlClient.knex.clientType();

    const mxColumnLength = Column.getMaxColumnNameLength(sqlClientType);

    if (param.column.column_name.length > mxColumnLength) {
      NcError.badRequest(
        `Column name ${param.column.column_name} exceeds ${mxColumnLength} characters`,
      );
    }

    if (
      !isVirtualCol(param.column) &&
      !(await Column.checkTitleAvailable({
        column_name: param.column.column_name,
        fk_model_id: column.fk_model_id,
        exclude_id: param.columnId,
      }))
    ) {
      NcError.badRequest('Duplicate column name');
    }
    if (
      !(await Column.checkAliasAvailable({
        title: param.column.title,
        fk_model_id: column.fk_model_id,
        exclude_id: param.columnId,
      }))
    ) {
      NcError.badRequest('Duplicate column alias');
    }

    let colBody = { ...param.column } as Column & {
      formula?: string;
      formula_raw?: string;
    };
    if (
      [
        UITypes.Lookup,
        UITypes.Rollup,
        UITypes.LinkToAnotherRecord,
        UITypes.Formula,
        UITypes.QrCode,
        UITypes.Barcode,
        UITypes.ForeignKey,
        UITypes.Links,
      ].includes(column.uidt)
    ) {
      if (column.uidt === colBody.uidt) {
        if ([UITypes.QrCode, UITypes.Barcode].includes(column.uidt)) {
          await Column.update(column.id, {
            ...column,
            ...colBody,
          } as Column);
        } else if (column.uidt === UITypes.Formula) {
          colBody.formula = await substituteColumnAliasWithIdInFormula(
            colBody.formula_raw || colBody.formula,
            table.columns,
          );

          try {
            const baseModel = await Model.getBaseModelSQL({
              id: table.id,
              dbDriver: await NcConnectionMgrv2.get(base),
            });
            await formulaQueryBuilderv2(
              baseModel,
              colBody.formula,
              null,
              table,
              null,
              {},
              null,
              true,
            );
          } catch (e) {
            console.error(e);
            NcError.badRequest('Invalid Formula');
          }

          await Column.update(column.id, {
            // title: colBody.title,
            ...column,
            ...colBody,
          });
        } else {
          if (colBody.title !== column.title) {
            await Column.updateAlias(param.columnId, {
              title: colBody.title,
            });
          }
          if ('meta' in colBody && column.uidt === UITypes.Links) {
            await Column.updateMeta({
              colId: param.columnId,
              meta: colBody.meta,
            });
          }
        }
        await this.updateRollupOrLookup(colBody, column);
      } else {
        NcError.notImplemented(
          `Updating ${colBody.uidt} => ${colBody.uidt} is not implemented`,
        );
      }
    } else if (
      [
        UITypes.Lookup,
        UITypes.Rollup,
        UITypes.LinkToAnotherRecord,
        UITypes.Formula,
        UITypes.QrCode,
        UITypes.Barcode,
        UITypes.ForeignKey,
      ].includes(colBody.uidt)
    ) {
      NcError.notImplemented(
        `Updating ${colBody.uidt} => ${colBody.uidt} is not implemented`,
      );
    } else if (
      [UITypes.SingleSelect, UITypes.MultiSelect].includes(colBody.uidt)
    ) {
      colBody = await getColumnPropsFromUIDT(colBody, base);

      const baseModel = await Model.getBaseModelSQL({
        id: table.id,
        dbDriver: await NcConnectionMgrv2.get(base),
      });

      if (colBody.colOptions?.options) {
        const supportedDrivers = ['mysql', 'mysql2', 'pg', 'mssql', 'sqlite3'];
        const dbDriver = await NcConnectionMgrv2.get(base);
        const driverType = dbDriver.clientType();

        // MultiSelect to SingleSelect
        if (
          column.uidt === UITypes.MultiSelect &&
          colBody.uidt === UITypes.SingleSelect
        ) {
          if (driverType === 'mysql' || driverType === 'mysql2') {
            await dbDriver.raw(
              `UPDATE ?? SET ?? = SUBSTRING_INDEX(??, ',', 1) WHERE ?? LIKE '%,%';`,
              [
                table.table_name,
                column.column_name,
                column.column_name,
                column.column_name,
              ],
            );
          } else if (driverType === 'pg') {
            await dbDriver.raw(`UPDATE ?? SET ?? = split_part(??, ',', 1);`, [
              table.table_name,
              column.column_name,
              column.column_name,
            ]);
          } else if (driverType === 'mssql') {
            await dbDriver.raw(
              `UPDATE ?? SET ?? = LEFT(cast(?? as varchar(max)), CHARINDEX(',', ??) - 1) WHERE CHARINDEX(',', ??) > 0;`,
              [
                table.table_name,
                column.column_name,
                column.column_name,
                column.column_name,
                column.column_name,
              ],
            );
          } else if (driverType === 'sqlite3') {
            await dbDriver.raw(
              `UPDATE ?? SET ?? = substr(??, 1, instr(??, ',') - 1) WHERE ?? LIKE '%,%';`,
              [
                table.table_name,
                column.column_name,
                column.column_name,
                column.column_name,
                column.column_name,
              ],
            );
          }
        }

        // Handle migrations
        if (column.colOptions?.options) {
          for (const op of column.colOptions.options.filter(
            (el) => el.order === null,
          )) {
            op.title = op.title.replace(/^'/, '').replace(/'$/, '');
          }
        }

        // Handle default values
        const optionTitles = colBody.colOptions.options.map((el) =>
          el.title.replace(/'/g, "''"),
        );
        if (colBody.cdf) {
          if (colBody.uidt === UITypes.SingleSelect) {
            if (!optionTitles.includes(colBody.cdf.replace(/'/g, "''"))) {
              NcError.badRequest(
                `Default value '${colBody.cdf}' is not a select option.`,
              );
            }
          } else {
            for (const cdf of colBody.cdf.split(',')) {
              if (!optionTitles.includes(cdf.replace(/'/g, "''"))) {
                NcError.badRequest(
                  `Default value '${cdf}' is not a select option.`,
                );
              }
            }
          }

          // handle single quote for default value
          if (driverType === 'mysql' || driverType === 'mysql2') {
            colBody.cdf = colBody.cdf.replace(/'/g, "'");
          } else {
            colBody.cdf = colBody.cdf.replace(/'/g, "''");
          }

          if (driverType === 'pg') {
            colBody.cdf = `'${colBody.cdf}'`;
          }
        }

        // Restrict duplicates
        const titles = colBody.colOptions.options.map((el) => el.title);
        if (
          titles.some(function (item) {
            return titles.indexOf(item) !== titles.lastIndexOf(item);
          })
        ) {
          NcError.badRequest('Duplicates are not allowed!');
        }

        // Restrict empty options
        if (
          titles.some(function (item) {
            return item === '';
          })
        ) {
          NcError.badRequest('Empty options are not allowed!');
        }

        // Trim end of enum/set
        if (colBody.dt === 'enum' || colBody.dt === 'set') {
          for (const opt of colBody.colOptions.options) {
            opt.title = opt.title.trimEnd();
          }
        }

        if (colBody.uidt === UITypes.SingleSelect) {
          colBody.dtxp = colBody.colOptions?.options.length
            ? `${colBody.colOptions.options
                .map((o) => `'${o.title.replace(/'/gi, "''")}'`)
                .join(',')}`
            : '';
        } else if (colBody.uidt === UITypes.MultiSelect) {
          colBody.dtxp = colBody.colOptions?.options.length
            ? `${colBody.colOptions.options
                .map((o) => {
                  if (o.title.includes(',')) {
                    NcError.badRequest("Illegal char(',') for MultiSelect");
                  }
                  return `'${o.title.replace(/'/gi, "''")}'`;
                })
                .join(',')}`
            : '';
        }

        // Handle empty enum/set for mysql (we restrict empty user options beforehand)
        if (driverType === 'mysql' || driverType === 'mysql2') {
          if (
            !colBody.colOptions.options.length &&
            (!colBody.dtxp || colBody.dtxp === '')
          ) {
            colBody.dtxp = "''";
          }

          if (colBody.dt === 'set') {
            if (colBody.colOptions?.options.length > 64) {
              colBody.dt = 'text';
            }
          }
        }

        // Handle option delete
        if (column.colOptions?.options) {
          for (const option of column.colOptions.options.filter((oldOp) =>
            colBody.colOptions.options.find((newOp) => newOp.id === oldOp.id)
              ? false
              : true,
          )) {
            if (
              !supportedDrivers.includes(driverType) &&
              column.uidt === UITypes.MultiSelect
            ) {
              NcError.badRequest(
                'Your database not yet supported for this operation. Please remove option from records manually before dropping.',
              );
            }
            if (column.uidt === UITypes.SingleSelect) {
              if (driverType === 'mssql') {
                await dbDriver.raw(`UPDATE ?? SET ?? = NULL WHERE ?? LIKE ?`, [
                  table.table_name,
                  column.column_name,
                  column.column_name,
                  option.title,
                ]);
              } else {
                await baseModel.bulkUpdateAll(
                  { where: `(${column.title},eq,${option.title})` },
                  { [column.column_name]: null },
                  { cookie },
                );
              }
            } else if (column.uidt === UITypes.MultiSelect) {
              if (driverType === 'mysql' || driverType === 'mysql2') {
                if (colBody.dt === 'set') {
                  await dbDriver.raw(
                    `UPDATE ?? SET ?? = TRIM(BOTH ',' FROM REPLACE(CONCAT(',', ??, ','), CONCAT(',', ?, ','), ',')) WHERE FIND_IN_SET(?, ??)`,
                    [
                      table.table_name,
                      column.column_name,
                      column.column_name,
                      option.title,
                      option.title,
                      column.column_name,
                    ],
                  );
                } else {
                  await dbDriver.raw(
                    `UPDATE ?? SET ?? = TRIM(BOTH ',' FROM REPLACE(CONCAT(',', ??, ','), CONCAT(',', ?, ','), ','))`,
                    [
                      table.table_name,
                      column.column_name,
                      column.column_name,
                      option.title,
                    ],
                  );
                }
              } else if (driverType === 'pg') {
                await dbDriver.raw(
                  `UPDATE ?? SET ??  = array_to_string(array_remove(string_to_array(??, ','), ?), ',')`,
                  [
                    table.table_name,
                    column.column_name,
                    column.column_name,
                    option.title,
                  ],
                );
              } else if (driverType === 'mssql') {
                await dbDriver.raw(
                  `UPDATE ?? SET ?? = substring(replace(concat(',', ??, ','), concat(',', ?, ','), ','), 2, len(replace(concat(',', ??, ','), concat(',', ?, ','), ',')) - 2)`,
                  [
                    table.table_name,
                    column.column_name,
                    column.column_name,
                    option.title,
                    column.column_name,
                    option.title,
                  ],
                );
              } else if (driverType === 'sqlite3') {
                await dbDriver.raw(
                  `UPDATE ?? SET ?? = TRIM(REPLACE(',' || ?? || ',', ',' || ? || ',', ','), ',')`,
                  [
                    table.table_name,
                    column.column_name,
                    column.column_name,
                    option.title,
                  ],
                );
              }
            }
          }
        }

        const interchange = [];

        // Handle option update
        if (column.colOptions?.options) {
          const old_titles = column.colOptions.options.map((el) => el.title);
          for (const option of column.colOptions.options.filter((oldOp) =>
            colBody.colOptions.options.find(
              (newOp) => newOp.id === oldOp.id && newOp.title !== oldOp.title,
            ),
          )) {
            if (
              !supportedDrivers.includes(driverType) &&
              column.uidt === UITypes.MultiSelect
            ) {
              NcError.badRequest(
                'Your database not yet supported for this operation. Please remove option from records manually before updating.',
              );
            }

            const newOp = {
              ...colBody.colOptions.options.find((el) => option.id === el.id),
            };
            if (old_titles.includes(newOp.title)) {
              const def_option = { ...newOp };
              let title_counter = 1;
              while (old_titles.includes(newOp.title)) {
                newOp.title = `${def_option.title}_${title_counter++}`;
              }
              interchange.push({
                def_option,
                temp_title: newOp.title,
              });
            }

            // Append new option before editing
            if (
              (driverType === 'mysql' || driverType === 'mysql2') &&
              (column.dt === 'enum' || column.dt === 'set')
            ) {
              column.colOptions.options.push({ title: newOp.title });

              let temp_dtxp = '';
              if (column.uidt === UITypes.SingleSelect) {
                temp_dtxp = column.colOptions.options.length
                  ? `${column.colOptions.options
                      .map((o) => `'${o.title.replace(/'/gi, "''")}'`)
                      .join(',')}`
                  : '';
              } else if (column.uidt === UITypes.MultiSelect) {
                temp_dtxp = column.colOptions.options.length
                  ? `${column.colOptions.options
                      .map((o) => {
                        if (o.title.includes(',')) {
                          NcError.badRequest(
                            "Illegal char(',') for MultiSelect",
                          );
                          throw new Error('');
                        }
                        return `'${o.title.replace(/'/gi, "''")}'`;
                      })
                      .join(',')}`
                  : '';
              }

              const tableUpdateBody = {
                ...table,
                tn: table.table_name,
                originalColumns: table.columns.map((c) => ({
                  ...c,
                  cn: c.column_name,
                  cno: c.column_name,
                })),
                columns: await Promise.all(
                  table.columns.map(async (c) => {
                    if (c.id === param.columnId) {
                      const res = {
                        ...c,
                        ...column,
                        cn: column.column_name,
                        cno: c.column_name,
                        dtxp: temp_dtxp,
                        altered: Altered.UPDATE_COLUMN,
                      };
                      return Promise.resolve(res);
                    } else {
                      (c as any).cn = c.column_name;
                    }
                    return Promise.resolve(c);
                  }),
                ),
              };

              const sqlMgr = await ProjectMgrv2.getSqlMgr({
                id: base.project_id,
              });
              await sqlMgr.sqlOpPlus(base, 'tableUpdate', tableUpdateBody);

              await Column.update(param.columnId, {
                ...column,
              });
            }

            if (column.uidt === UITypes.SingleSelect) {
              if (driverType === 'mssql') {
                await dbDriver.raw(`UPDATE ?? SET ?? = ? WHERE ?? LIKE ?`, [
                  table.table_name,
                  column.column_name,
                  newOp.title,
                  column.column_name,
                  option.title,
                ]);
              } else {
                await baseModel.bulkUpdateAll(
                  { where: `(${column.title},eq,${option.title})` },
                  { [column.column_name]: newOp.title },
                  { cookie },
                );
              }
            } else if (column.uidt === UITypes.MultiSelect) {
              if (driverType === 'mysql' || driverType === 'mysql2') {
                if (colBody.dt === 'set') {
                  await dbDriver.raw(
                    `UPDATE ?? SET ?? = TRIM(BOTH ',' FROM REPLACE(CONCAT(',', ??, ','), CONCAT(',', ?, ','), CONCAT(',', ?, ','))) WHERE FIND_IN_SET(?, ??)`,
                    [
                      table.table_name,
                      column.column_name,
                      column.column_name,
                      option.title,
                      newOp.title,
                      option.title,
                      column.column_name,
                    ],
                  );
                } else {
                  await dbDriver.raw(
                    `UPDATE ?? SET ?? = TRIM(BOTH ',' FROM REPLACE(CONCAT(',', ??, ','), CONCAT(',', ?, ','), CONCAT(',', ?, ',')))`,
                    [
                      table.table_name,
                      column.column_name,
                      column.column_name,
                      option.title,
                      newOp.title,
                    ],
                  );
                }
              } else if (driverType === 'pg') {
                await dbDriver.raw(
                  `UPDATE ?? SET ??  = array_to_string(array_replace(string_to_array(??, ','), ?, ?), ',')`,
                  [
                    table.table_name,
                    column.column_name,
                    column.column_name,
                    option.title,
                    newOp.title,
                  ],
                );
              } else if (driverType === 'mssql') {
                await dbDriver.raw(
                  `UPDATE ?? SET ?? = substring(replace(concat(',', ??, ','), concat(',', ?, ','), concat(',', ?, ',')), 2, len(replace(concat(',', ??, ','), concat(',', ?, ','), concat(',', ?, ','))) - 2)`,
                  [
                    table.table_name,
                    column.column_name,
                    column.column_name,
                    option.title,
                    newOp.title,
                    column.column_name,
                    option.title,
                    newOp.title,
                  ],
                );
              } else if (driverType === 'sqlite3') {
                await dbDriver.raw(
                  `UPDATE ?? SET ?? = TRIM(REPLACE(',' || ?? || ',', ',' || ? || ',', ',' || ? || ','), ',')`,
                  [
                    table.table_name,
                    column.column_name,
                    column.column_name,
                    option.title,
                    newOp.title,
                  ],
                );
              }
            }
          }
        }

        for (const ch of interchange) {
          const newOp = ch.def_option;
          if (column.uidt === UITypes.SingleSelect) {
            if (driverType === 'mssql') {
              await dbDriver.raw(`UPDATE ?? SET ?? = ? WHERE ?? LIKE ?`, [
                table.table_name,
                column.column_name,
                newOp.title,
                column.column_name,
                ch.temp_title,
              ]);
            } else {
              await baseModel.bulkUpdateAll(
                { where: `(${column.title},eq,${ch.temp_title})` },
                { [column.column_name]: newOp.title },
                { cookie },
              );
            }
          } else if (column.uidt === UITypes.MultiSelect) {
            if (driverType === 'mysql' || driverType === 'mysql2') {
              if (colBody.dt === 'set') {
                await dbDriver.raw(
                  `UPDATE ?? SET ?? = TRIM(BOTH ',' FROM REPLACE(CONCAT(',', ??, ','), CONCAT(',', ?, ','), CONCAT(',', ?, ','))) WHERE FIND_IN_SET(?, ??)`,
                  [
                    table.table_name,
                    column.column_name,
                    column.column_name,
                    ch.temp_title,
                    newOp.title,
                    ch.temp_title,
                    column.column_name,
                  ],
                );
              } else {
                await dbDriver.raw(
                  `UPDATE ?? SET ?? = TRIM(BOTH ',' FROM REPLACE(CONCAT(',', ??, ','), CONCAT(',', ?, ','), CONCAT(',', ?, ',')))`,
                  [
                    table.table_name,
                    column.column_name,
                    column.column_name,
                    ch.temp_title,
                    newOp.title,
                    ch.temp_title,
                    column.column_name,
                  ],
                );
              }
            } else if (driverType === 'pg') {
              await dbDriver.raw(
                `UPDATE ?? SET ??  = array_to_string(array_replace(string_to_array(??, ','), ?, ?), ',')`,
                [
                  table.table_name,
                  column.column_name,
                  column.column_name,
                  ch.temp_title,
                  newOp.title,
                ],
              );
            } else if (driverType === 'mssql') {
              await dbDriver.raw(
                `UPDATE ?? SET ?? = substring(replace(concat(',', ??, ','), concat(',', ?, ','), concat(',', ?, ',')), 2, len(replace(concat(',', ??, ','), concat(',', ?, ','), concat(',', ?, ','))) - 2)`,
                [
                  table.table_name,
                  column.column_name,
                  column.column_name,
                  ch.temp_title,
                  newOp.title,
                  column.column_name,
                  ch.temp_title,
                  newOp.title,
                ],
              );
            } else if (driverType === 'sqlite3') {
              await dbDriver.raw(
                `UPDATE ?? SET ?? = TRIM(REPLACE(',' || ?? || ',', ',' || ? || ',', ',' || ? || ','), ',')`,
                [
                  table.table_name,
                  column.column_name,
                  column.column_name,
                  ch.temp_title,
                  newOp.title,
                ],
              );
            }
          }
        }
      }

      const tableUpdateBody = {
        ...table,
        tn: table.table_name,
        originalColumns: table.columns.map((c) => ({
          ...c,
          cn: c.column_name,
          cno: c.column_name,
        })),
        columns: await Promise.all(
          table.columns.map(async (c) => {
            if (c.id === param.columnId) {
              const res = {
                ...c,
                ...colBody,
                cn: colBody.column_name,
                cno: c.column_name,
                altered: Altered.UPDATE_COLUMN,
              };

              // update formula with new column name
              if (c.column_name != colBody.column_name) {
                const formulas = await Noco.ncMeta
                  .knex(MetaTable.COL_FORMULA)
                  .where('formula', 'like', `%${c.id}%`);
                if (formulas) {
                  const new_column = c;
                  new_column.column_name = colBody.column_name;
                  new_column.title = colBody.title;
                  for (const f of formulas) {
                    // the formula with column IDs only
                    const formula = f.formula;
                    // replace column IDs with alias to get the new formula_raw
                    const new_formula_raw =
                      substituteColumnIdWithAliasInFormula(formula, [
                        new_column,
                      ]);
                    await FormulaColumn.update(c.id, {
                      formula_raw: new_formula_raw,
                    });
                  }
                }
              }
              return Promise.resolve(res);
            } else {
              (c as any).cn = c.column_name;
            }
            return Promise.resolve(c);
          }),
        ),
      };

      const sqlMgr = await ProjectMgrv2.getSqlMgr({ id: base.project_id });
      await sqlMgr.sqlOpPlus(base, 'tableUpdate', tableUpdateBody);

      await Column.update(param.columnId, {
        ...colBody,
      });
    } else {
      colBody = await getColumnPropsFromUIDT(colBody, base);
      const tableUpdateBody = {
        ...table,
        tn: table.table_name,
        originalColumns: table.columns.map((c) => ({
          ...c,
          cn: c.column_name,
          cno: c.column_name,
        })),
        columns: await Promise.all(
          table.columns.map(async (c) => {
            if (c.id === param.columnId) {
              const res = {
                ...c,
                ...colBody,
                cn: colBody.column_name,
                cno: c.column_name,
                altered: Altered.UPDATE_COLUMN,
              };

              // update formula with new column name
              if (c.column_name != colBody.column_name) {
                const formulas = await Noco.ncMeta
                  .knex(MetaTable.COL_FORMULA)
                  .where('formula', 'like', `%${c.id}%`);
                if (formulas) {
                  const new_column = c;
                  new_column.column_name = colBody.column_name;
                  new_column.title = colBody.title;
                  for (const f of formulas) {
                    // the formula with column IDs only
                    const formula = f.formula;
                    // replace column IDs with alias to get the new formula_raw
                    const new_formula_raw =
                      substituteColumnIdWithAliasInFormula(formula, [
                        new_column,
                      ]);
                    await FormulaColumn.update(c.id, {
                      formula_raw: new_formula_raw,
                    });
                  }
                }
              }
              return Promise.resolve(res);
            } else {
              (c as any).cn = c.column_name;
            }
            return Promise.resolve(c);
          }),
        ),
      };

      const sqlMgr = await ProjectMgrv2.getSqlMgr({ id: base.project_id });
      await sqlMgr.sqlOpPlus(base, 'tableUpdate', tableUpdateBody);

      await Column.update(param.columnId, {
        ...colBody,
      });
    }

    await table.getColumns();

    this.appHooksService.emit(AppEvents.COLUMN_UPDATE, {
      table,
      column,
      user: param.req?.user,
      ip: param.req?.clientIp,
    });

    return table;
  }

  async columnGet(param: { columnId: string }) {
    return Column.get({ colId: param.columnId });
  }

  async columnSetAsPrimary(param: { columnId: string }) {
    const column = await Column.get({ colId: param.columnId });
    return Model.updatePrimaryColumn(column.fk_model_id, column.id);
  }

  async columnAdd(param: {
    req: any;
    tableId: string;
    column: ColumnReqType;
    user: UserType;
  }) {
    validatePayload('swagger.json#/components/schemas/ColumnReq', param.column);

    const table = await Model.getWithInfo({
      id: param.tableId,
    });

    const base = await Base.get(table.base_id);

    const project = await base.getProject();

    if (param.column.title || param.column.column_name) {
      const dbDriver = await NcConnectionMgrv2.get(base);

      const sqlClientType = dbDriver.clientType();

      const mxColumnLength = Column.getMaxColumnNameLength(sqlClientType);

      if (
        (param.column.title || param.column.column_name).length > mxColumnLength
      ) {
        NcError.badRequest(
          `Column name ${
            param.column.title || param.column.column_name
          } exceeds ${mxColumnLength} characters`,
        );
      }
    }

    if (
      !isVirtualCol(param.column) &&
      !(await Column.checkTitleAvailable({
        column_name: param.column.column_name,
        fk_model_id: param.tableId,
      }))
    ) {
      NcError.badRequest('Duplicate column name');
    }
    if (
      !(await Column.checkAliasAvailable({
        title: param.column.title || param.column.column_name,
        fk_model_id: param.tableId,
      }))
    ) {
      NcError.badRequest('Duplicate column alias');
    }

    let colBody: any = param.column;
    switch (colBody.uidt) {
      case UITypes.Rollup:
        {
          await validateRollupPayload(param.column);

          await Column.insert({
            ...colBody,
            fk_model_id: table.id,
          });
        }
        break;
      case UITypes.Lookup:
        {
          await validateLookupPayload(param.column);

          await Column.insert({
            ...colBody,
            fk_model_id: table.id,
          });
        }
        break;

      case UITypes.Links:
      case UITypes.LinkToAnotherRecord:
        await this.createLTARColumn({ ...param, base, project });

        this.appHooksService.emit(AppEvents.RELATION_DELETE, {
          column: {
            ...colBody,
            fk_model_id: param.tableId,
            project_id: project.id,
            base_id: base.id,
          },
        });
        break;

      case UITypes.QrCode:
        await Column.insert({
          ...colBody,
          fk_model_id: table.id,
        });
        break;
      case UITypes.Barcode:
        await Column.insert({
          ...colBody,
          fk_model_id: table.id,
        });
        break;
      case UITypes.Formula:
        colBody.formula = await substituteColumnAliasWithIdInFormula(
          colBody.formula_raw || colBody.formula,
          table.columns,
        );

        try {
          const baseModel = await Model.getBaseModelSQL({
            id: table.id,
            dbDriver: await NcConnectionMgrv2.get(base),
          });
          await formulaQueryBuilderv2(
            baseModel,
            colBody.formula,
            null,
            table,
            null,
            {},
            null,
            true,
          );
        } catch (e) {
          console.error(e);
          NcError.badRequest('Invalid Formula');
        }

        await Column.insert({
          ...colBody,
          fk_model_id: table.id,
        });

        break;
      default:
        {
          colBody = await getColumnPropsFromUIDT(colBody, base);
          if (colBody.uidt === UITypes.Duration) {
            colBody.dtxp = '20';
            // by default, colBody.dtxs is 2
            // Duration column needs more that that
            colBody.dtxs = '4';
          }

          if (
            [UITypes.SingleSelect, UITypes.MultiSelect].includes(colBody.uidt)
          ) {
            const dbDriver = await NcConnectionMgrv2.get(base);
            const driverType = dbDriver.clientType();
            const optionTitles = colBody.colOptions.options.map((el) =>
              el.title.replace(/'/g, "''"),
            );

            // this is not used for select columns and cause issue for MySQL
            colBody.dtxs = '';
            // Handle default values
            if (colBody.cdf) {
              if (colBody.uidt === UITypes.SingleSelect) {
                if (!optionTitles.includes(colBody.cdf.replace(/'/g, "''"))) {
                  NcError.badRequest(
                    `Default value '${colBody.cdf}' is not a select option.`,
                  );
                }
              } else {
                for (const cdf of colBody.cdf.split(',')) {
                  if (!optionTitles.includes(cdf.replace(/'/g, "''"))) {
                    NcError.badRequest(
                      `Default value '${cdf}' is not a select option.`,
                    );
                  }
                }
              }

              // handle single quote for default value
              if (driverType === 'mysql' || driverType === 'mysql2') {
                colBody.cdf = colBody.cdf.replace(/'/g, "'");
              } else {
                colBody.cdf = colBody.cdf.replace(/'/g, "''");
              }

              if (driverType === 'pg') {
                colBody.cdf = `'${colBody.cdf}'`;
              }
            }

            // Restrict duplicates
            const titles = colBody.colOptions.options.map((el) => el.title);
            if (
              titles.some(function (item) {
                return titles.indexOf(item) !== titles.lastIndexOf(item);
              })
            ) {
              NcError.badRequest('Duplicates are not allowed!');
            }

            // Restrict empty options
            if (
              titles.some(function (item) {
                return item === '';
              })
            ) {
              NcError.badRequest('Empty options are not allowed!');
            }

            // Trim end of enum/set
            if (colBody.dt === 'enum' || colBody.dt === 'set') {
              for (const opt of colBody.colOptions.options) {
                opt.title = opt.title.trimEnd();
              }
            }

            if (colBody.uidt === UITypes.SingleSelect) {
              colBody.dtxp = colBody.colOptions?.options.length
                ? `${colBody.colOptions.options
                    .map((o) => `'${o.title.replace(/'/gi, "''")}'`)
                    .join(',')}`
                : '';
            } else if (colBody.uidt === UITypes.MultiSelect) {
              colBody.dtxp = colBody.colOptions?.options.length
                ? `${colBody.colOptions.options
                    .map((o) => {
                      if (o.title.includes(',')) {
                        NcError.badRequest("Illegal char(',') for MultiSelect");
                      }
                      return `'${o.title.replace(/'/gi, "''")}'`;
                    })
                    .join(',')}`
                : '';
            }

            // Handle empty enum/set for mysql (we restrict empty user options beforehand)
            if (driverType === 'mysql' || driverType === 'mysql2') {
              if (
                !colBody.colOptions.options.length &&
                (!colBody.dtxp || colBody.dtxp === '')
              ) {
                colBody.dtxp = "''";
              }

              if (colBody.dt === 'set') {
                if (colBody.colOptions?.options.length > 64) {
                  colBody.dt = 'text';
                }
              }
            }
          }

          const tableUpdateBody = {
            ...table,
            tn: table.table_name,
            originalColumns: table.columns.map((c) => ({
              ...c,
              cn: c.column_name,
            })),
            columns: [
              ...table.columns.map((c) => ({ ...c, cn: c.column_name })),
              {
                ...colBody,
                cn: colBody.column_name,
                altered: Altered.NEW_COLUMN,
              },
            ],
          };

          const sqlClient = await NcConnectionMgrv2.getSqlClient(base);
          const sqlMgr = await ProjectMgrv2.getSqlMgr({ id: base.project_id });
          await sqlMgr.sqlOpPlus(base, 'tableUpdate', tableUpdateBody);

          const columns: Array<
            Omit<Column, 'column_name' | 'title'> & {
              cn: string;
              system?: boolean;
            }
          > = (
            await sqlClient.columnList({
              tn: table.table_name,
              schema: base.getConfig()?.schema,
            })
          )?.data?.list;

          const insertedColumnMeta =
            columns.find((c) => c.cn === colBody.column_name) || ({} as any);

          await Column.insert({
            ...colBody,
            ...insertedColumnMeta,
            dtxp: [UITypes.MultiSelect, UITypes.SingleSelect].includes(
              colBody.uidt as any,
            )
              ? colBody.dtxp
              : insertedColumnMeta.dtxp,
            fk_model_id: table.id,
          });
        }
        break;
    }

    await table.getColumns();

    this.appHooksService.emit(AppEvents.COLUMN_CREATE, {
      table,
      column: {
        ...colBody,
        fk_model_id: table.id,
      },
      user: param.req?.user,
      ip: param.req?.clientIp,
    });

    return table;
  }

  async columnDelete(
    param: { req?: any; columnId: string; user: UserType },
    ncMeta = this.metaService,
  ) {
    const column = await Column.get({ colId: param.columnId }, ncMeta);
    const table = await Model.getWithInfo(
      {
        id: column.fk_model_id,
      },
      ncMeta,
    );
    const base = await Base.get(table.base_id, ncMeta);

    const sqlMgr = await ProjectMgrv2.getSqlMgr(
      { id: base.project_id },
      ncMeta,
    );

    switch (column.uidt) {
      case UITypes.Lookup:
      case UITypes.Rollup:
      case UITypes.QrCode:
      case UITypes.Barcode:
      case UITypes.Formula:
        await Column.delete(param.columnId, ncMeta);
        break;
      // Since Links is just an extended version of LTAR, we can use the same logic
      case UITypes.Links:
      case UITypes.LinkToAnotherRecord:
        {
          const relationColOpt =
            await column.getColOptions<LinkToAnotherRecordColumn>(ncMeta);
          const childColumn = await relationColOpt.getChildColumn(ncMeta);
          const childTable = await childColumn.getModel(ncMeta);

          const parentColumn = await relationColOpt.getParentColumn(ncMeta);
          const parentTable = await parentColumn.getModel(ncMeta);

          switch (relationColOpt.type) {
            case 'bt':
            case 'hm':
              {
                await this.deleteHmOrBtRelation({
                  relationColOpt,
                  base,
                  childColumn,
                  childTable,
                  parentColumn,
                  parentTable,
                  sqlMgr,
                  ncMeta,
                });
              }
              break;
            case 'mm':
              {
                const mmTable = await relationColOpt.getMMModel(ncMeta);
                const mmParentCol = await relationColOpt.getMMParentColumn(
                  ncMeta,
                );
                const mmChildCol = await relationColOpt.getMMChildColumn(
                  ncMeta,
                );

                await this.deleteHmOrBtRelation(
                  {
                    relationColOpt: null,
                    parentColumn: parentColumn,
                    childTable: mmTable,
                    sqlMgr,
                    parentTable: parentTable,
                    childColumn: mmParentCol,
                    base,
                    ncMeta,
                    virtual: !!relationColOpt.virtual,
                  },
                  true,
                );

                await this.deleteHmOrBtRelation(
                  {
                    relationColOpt: null,
                    parentColumn: childColumn,
                    childTable: mmTable,
                    sqlMgr,
                    parentTable: childTable,
                    childColumn: mmChildCol,
                    base,
                    ncMeta,
                    virtual: !!relationColOpt.virtual,
                  },
                  true,
                );
                const columnsInRelatedTable: Column[] = await relationColOpt
                  .getRelatedTable(ncMeta)
                  .then((m) => m.getColumns(ncMeta));

                for (const c of columnsInRelatedTable) {
                  if (!isLinksOrLTAR(c.uidt)) continue;
                  const colOpt =
                    await c.getColOptions<LinkToAnotherRecordColumn>(ncMeta);
                  if (
                    colOpt.type === 'mm' &&
                    colOpt.fk_parent_column_id === childColumn.id &&
                    colOpt.fk_child_column_id === parentColumn.id &&
                    colOpt.fk_mm_model_id === mmTable.id &&
                    colOpt.fk_mm_parent_column_id === mmChildCol.id &&
                    colOpt.fk_mm_child_column_id === mmParentCol.id
                  ) {
                    await Column.delete(c.id, ncMeta);
                    break;
                  }
                }

                await Column.delete(relationColOpt.fk_column_id, ncMeta);

                // delete bt columns in m2m table
                await mmTable.getColumns(ncMeta);
                for (const c of mmTable.columns) {
                  if (!isLinksOrLTAR(c.uidt)) continue;
                  const colOpt =
                    await c.getColOptions<LinkToAnotherRecordColumn>(ncMeta);
                  if (colOpt.type === 'bt') {
                    await Column.delete(c.id, ncMeta);
                  }
                }

                // delete hm columns in parent table
                await parentTable.getColumns(ncMeta);
                for (const c of parentTable.columns) {
                  if (!isLinksOrLTAR(c.uidt)) continue;
                  const colOpt =
                    await c.getColOptions<LinkToAnotherRecordColumn>(ncMeta);
                  if (colOpt.fk_related_model_id === mmTable.id) {
                    await Column.delete(c.id, ncMeta);
                  }
                }

                // delete hm columns in child table
                await childTable.getColumns(ncMeta);
                for (const c of childTable.columns) {
                  if (!isLinksOrLTAR(c.uidt)) continue;
                  const colOpt =
                    await c.getColOptions<LinkToAnotherRecordColumn>(ncMeta);
                  if (colOpt.fk_related_model_id === mmTable.id) {
                    await Column.delete(c.id, ncMeta);
                  }
                }

                // retrieve columns in m2m table again
                await mmTable.getColumns(ncMeta);

                // ignore deleting table if it has more than 2 columns
                // the expected 2 columns would be table1_id & table2_id
                if (mmTable.columns.length === 2) {
                  (mmTable as any).tn = mmTable.table_name;
                  await sqlMgr.sqlOpPlus(base, 'tableDelete', mmTable);
                  await mmTable.delete(ncMeta);
                }
              }
              break;
          }
        }
        this.appHooksService.emit(AppEvents.RELATION_DELETE, {
          column,
        });
        break;
      case UITypes.ForeignKey: {
        NcError.notImplemented();
        break;
      }
      case UITypes.SingleSelect: {
        if (column.uidt === UITypes.SingleSelect) {
          if (await KanbanView.IsColumnBeingUsedAsGroupingField(column.id)) {
            NcError.badRequest(
              `The column '${column.column_name}' is being used in Kanban View. Please delete Kanban View first.`,
            );
          }
        }
        /* falls through to default */
      }
      default: {
        const tableUpdateBody = {
          ...table,
          tn: table.table_name,
          originalColumns: table.columns.map((c) => ({
            ...c,
            cn: c.column_name,
            cno: c.column_name,
          })),
          columns: table.columns.map((c) => {
            if (c.id === param.columnId) {
              return {
                ...c,
                cn: c.column_name,
                cno: c.column_name,
                altered: Altered.DELETE_COLUMN,
              };
            } else {
              (c as any).cn = c.column_name;
            }
            return c;
          }),
        };

        await sqlMgr.sqlOpPlus(base, 'tableUpdate', tableUpdateBody);

        await Column.delete(param.columnId, ncMeta);
      }
    }
    await table.getColumns(ncMeta);

    const displayValueColumn = mapDefaultDisplayValue(table.columns);
    if (displayValueColumn) {
      await Model.updatePrimaryColumn(
        displayValueColumn.fk_model_id,
        displayValueColumn.id,
        ncMeta,
      );
    }

    this.appHooksService.emit(AppEvents.COLUMN_DELETE, {
      table,
      column,
      user: param.req?.user,
      ip: param.req?.clientIp,
    });

    return table;
  }

  deleteHmOrBtRelation = async (
    {
      relationColOpt,
      base,
      childColumn,
      childTable,
      parentColumn,
      parentTable,
      sqlMgr,
      ncMeta = Noco.ncMeta,
      virtual,
    }: {
      relationColOpt: LinkToAnotherRecordColumn;
      base: Base;
      childColumn: Column;
      childTable: Model;
      parentColumn: Column;
      parentTable: Model;
      sqlMgr: SqlMgrv2;
      ncMeta?: MetaService;
      virtual?: boolean;
    },
    ignoreFkDelete = false,
  ) => {
    let foreignKeyName;

    // if relationColOpt is not provided, extract it from child table
    // and get the foreign key name for dropping the foreign key
    if (!relationColOpt) {
      foreignKeyName = (
        (
          await childTable.getColumns(ncMeta).then(async (cols) => {
            for (const col of cols) {
              if (col.uidt === UITypes.LinkToAnotherRecord) {
                const colOptions =
                  await col.getColOptions<LinkToAnotherRecordColumn>(ncMeta);
                console.log(colOptions);
                if (colOptions.fk_related_model_id === parentTable.id) {
                  return { colOptions };
                }
              }
            }
          })
        )?.colOptions as LinkToAnotherRecordType
      ).fk_index_name;
    } else {
      foreignKeyName = relationColOpt.fk_index_name;
    }

    if (!relationColOpt?.virtual && !virtual) {
      // todo: handle relation delete exception
      try {
        await sqlMgr.sqlOpPlus(base, 'relationDelete', {
          childColumn: childColumn.column_name,
          childTable: childTable.table_name,
          parentTable: parentTable.table_name,
          parentColumn: parentColumn.column_name,
          foreignKeyName,
        });
      } catch (e) {
        console.log(e.message);
      }
    }

    if (!relationColOpt) return;
    const columnsInRelatedTable: Column[] = await relationColOpt
      .getRelatedTable(ncMeta)
      .then((m) => m.getColumns(ncMeta));
    const relType = relationColOpt.type === 'bt' ? 'hm' : 'bt';
    for (const c of columnsInRelatedTable) {
      if (c.uidt !== UITypes.LinkToAnotherRecord) continue;
      const colOpt = await c.getColOptions<LinkToAnotherRecordColumn>(ncMeta);
      if (
        colOpt.fk_parent_column_id === parentColumn.id &&
        colOpt.fk_child_column_id === childColumn.id &&
        colOpt.type === relType
      ) {
        await Column.delete(c.id, ncMeta);
        break;
      }
    }

    // delete virtual columns
    await Column.delete(relationColOpt.fk_column_id, ncMeta);

    if (!ignoreFkDelete) {
      const cTable = await Model.getWithInfo(
        {
          id: childTable.id,
        },
        ncMeta,
      );

      // if virtual column delete all index before deleting the column
      if (relationColOpt?.virtual) {
        const indexes =
          (
            await sqlMgr.sqlOp(base, 'indexList', {
              tn: cTable.table_name,
            })
          )?.data?.list ?? [];

        for (const index of indexes) {
          if (index.cn !== childColumn.column_name) continue;

          await sqlMgr.sqlOpPlus(base, 'indexDelete', {
            ...index,
            tn: cTable.table_name,
            columns: [childColumn.column_name],
            indexName: index.index_name,
          });
        }
      }

      const tableUpdateBody = {
        ...cTable,
        tn: cTable.table_name,
        originalColumns: cTable.columns.map((c) => ({
          ...c,
          cn: c.column_name,
          cno: c.column_name,
        })),
        columns: cTable.columns.map((c) => {
          if (c.id === childColumn.id) {
            return {
              ...c,
              cn: c.column_name,
              cno: c.column_name,
              altered: Altered.DELETE_COLUMN,
            };
          } else {
            (c as any).cn = c.column_name;
          }
          return c;
        }),
      };

      await sqlMgr.sqlOpPlus(base, 'tableUpdate', tableUpdateBody);
    }
    // delete foreign key column
    await Column.delete(childColumn.id, ncMeta);
  };

  async createLTARColumn(param: {
    tableId: string;
    column: ColumnReqType;
    base: Base;
    project: Project;
  }) {
    validateParams(['parentId', 'childId', 'type'], param.column);

    // get parent and child models
    const parent = await Model.getWithInfo({
      id: (param.column as LinkToAnotherColumnReqType).parentId,
    });
    const child = await Model.getWithInfo({
      id: (param.column as LinkToAnotherColumnReqType).childId,
    });
    let childColumn: Column;

    const sqlMgr = await ProjectMgrv2.getSqlMgr({
      id: param.base.project_id,
    });
    const isLinks = param.column.uidt === UITypes.Links;

    // if xcdb base then treat as virtual relation to avoid creating foreign key
    if (param.base.isMeta()) {
      (param.column as LinkToAnotherColumnReqType).virtual = true;
    }

    if (
      (param.column as LinkToAnotherColumnReqType).type === 'hm' ||
      (param.column as LinkToAnotherColumnReqType).type === 'bt'
    ) {
      // populate fk column name
      const fkColName = getUniqueColumnName(
        await child.getColumns(),
        `${parent.table_name}_id`,
      );

      let foreignKeyName;
      {
        // create foreign key
        const newColumn = {
          cn: fkColName,

          title: fkColName,
          column_name: fkColName,
          rqd: false,
          pk: false,
          ai: false,
          cdf: null,
          dt: parent.primaryKey.dt,
          dtxp: parent.primaryKey.dtxp,
          dtxs: parent.primaryKey.dtxs,
          un: parent.primaryKey.un,
          altered: Altered.NEW_COLUMN,
        };
        const tableUpdateBody = {
          ...child,
          tn: child.table_name,
          originalColumns: child.columns.map((c) => ({
            ...c,
            cn: c.column_name,
          })),
          columns: [
            ...child.columns.map((c) => ({
              ...c,
              cn: c.column_name,
            })),
            newColumn,
          ],
        };

        await sqlMgr.sqlOpPlus(param.base, 'tableUpdate', tableUpdateBody);

        const { id } = await Column.insert({
          ...newColumn,
          uidt: UITypes.ForeignKey,
          fk_model_id: child.id,
        });

        childColumn = await Column.get({ colId: id });

        // ignore relation creation if virtual
        if (!(param.column as LinkToAnotherColumnReqType).virtual) {
          foreignKeyName = generateFkName(parent, child);
          // create relation
          await sqlMgr.sqlOpPlus(param.base, 'relationCreate', {
            childColumn: fkColName,
            childTable: child.table_name,
            parentTable: parent.table_name,
            onDelete: 'NO ACTION',
            onUpdate: 'NO ACTION',
            type: 'real',
            parentColumn: parent.primaryKey.column_name,
            foreignKeyName,
          });
        }

        // todo: create index for virtual relations as well
        //       create index for foreign key in pg
        if (
          param.base.type === 'pg' ||
          (param.column as LinkToAnotherColumnReqType).virtual
        ) {
          await this.createColumnIndex({
            column: new Column({
              ...newColumn,
              fk_model_id: child.id,
            }),
            base: param.base,
            sqlMgr,
          });
        }
      }
      await createHmAndBtColumn(
        child,
        parent,
        childColumn,
        (param.column as LinkToAnotherColumnReqType).type as RelationTypes,
        (param.column as LinkToAnotherColumnReqType).title,
        foreignKeyName,
        (param.column as LinkToAnotherColumnReqType).virtual,
        null,
        param.column['meta'],
        isLinks,
      );
    } else if ((param.column as LinkToAnotherColumnReqType).type === 'mm') {
      const aTn = `${param.project?.prefix ?? ''}_nc_m2m_${randomID()}`;
      const aTnAlias = aTn;

      const parentPK = parent.primaryKey;
      const childPK = child.primaryKey;

      const associateTableCols = [];

      const parentCn = 'table1_id';
      const childCn = 'table2_id';

      associateTableCols.push(
        {
          cn: childCn,
          column_name: childCn,
          title: childCn,
          rqd: true,
          pk: true,
          ai: false,
          cdf: null,
          dt: childPK.dt,
          dtxp: childPK.dtxp,
          dtxs: childPK.dtxs,
          un: childPK.un,
          altered: 1,
          uidt: UITypes.ForeignKey,
        },
        {
          cn: parentCn,
          column_name: parentCn,
          title: parentCn,
          rqd: true,
          pk: true,
          ai: false,
          cdf: null,
          dt: parentPK.dt,
          dtxp: parentPK.dtxp,
          dtxs: parentPK.dtxs,
          un: parentPK.un,
          altered: 1,
          uidt: UITypes.ForeignKey,
        },
      );

      await sqlMgr.sqlOpPlus(param.base, 'tableCreate', {
        tn: aTn,
        _tn: aTnAlias,
        columns: associateTableCols,
      });

      const assocModel = await Model.insert(param.project.id, param.base.id, {
        table_name: aTn,
        title: aTnAlias,
        // todo: sanitize
        mm: true,
        columns: associateTableCols,
      });

      let foreignKeyName1;
      let foreignKeyName2;

      if (!(param.column as LinkToAnotherColumnReqType).virtual) {
        foreignKeyName1 = generateFkName(parent, child);
        foreignKeyName2 = generateFkName(parent, child);

        const rel1Args = {
          ...param.column,
          childTable: aTn,
          childColumn: parentCn,
          parentTable: parent.table_name,
          parentColumn: parentPK.column_name,
          type: 'real',
          foreignKeyName: foreignKeyName1,
        };
        const rel2Args = {
          ...param.column,
          childTable: aTn,
          childColumn: childCn,
          parentTable: child.table_name,
          parentColumn: childPK.column_name,
          type: 'real',
          foreignKeyName: foreignKeyName2,
        };

        await sqlMgr.sqlOpPlus(param.base, 'relationCreate', rel1Args);
        await sqlMgr.sqlOpPlus(param.base, 'relationCreate', rel2Args);
      }
      const parentCol = (await assocModel.getColumns())?.find(
        (c) => c.column_name === parentCn,
      );
      const childCol = (await assocModel.getColumns())?.find(
        (c) => c.column_name === childCn,
      );

      await createHmAndBtColumn(
        assocModel,
        child,
        childCol,
        null,
        null,
        foreignKeyName1,
        (param.column as LinkToAnotherColumnReqType).virtual,
        true,
      );
      await createHmAndBtColumn(
        assocModel,
        parent,
        parentCol,
        null,
        null,
        foreignKeyName2,
        (param.column as LinkToAnotherColumnReqType).virtual,
        true,
      );

      await Column.insert({
        title: getUniqueColumnAliasName(
          await child.getColumns(),
          pluralize(parent.title),
        ),
        uidt: isLinks ? UITypes.Links : UITypes.LinkToAnotherRecord,
        type: 'mm',

        // ref_db_alias
        fk_model_id: child.id,
        // db_type:

        fk_child_column_id: childPK.id,
        fk_parent_column_id: parentPK.id,

        fk_mm_model_id: assocModel.id,
        fk_mm_child_column_id: childCol.id,
        fk_mm_parent_column_id: parentCol.id,
        fk_related_model_id: parent.id,
        virtual: (param.column as LinkToAnotherColumnReqType).virtual,
        meta: {
          plural: pluralize(parent.title),
          singular: singularize(parent.title),
        },
        // if self referencing treat it as system field to hide from ui
        system: parent.id === child.id,
      });
      await Column.insert({
        title: getUniqueColumnAliasName(
          await parent.getColumns(),
          param.column.title ?? pluralize(child.title),
        ),

        uidt: isLinks ? UITypes.Links : UITypes.LinkToAnotherRecord,
        type: 'mm',

        fk_model_id: parent.id,

        fk_child_column_id: parentPK.id,
        fk_parent_column_id: childPK.id,

        fk_mm_model_id: assocModel.id,
        fk_mm_child_column_id: parentCol.id,
        fk_mm_parent_column_id: childCol.id,
        fk_related_model_id: child.id,
        virtual: (param.column as LinkToAnotherColumnReqType).virtual,
        meta: {
          plural: param.column['meta']?.plural || pluralize(child.title),
          singular: param.column['meta']?.singular || singularize(child.title),
        },
      });

      // todo: create index for virtual relations as well
      // create index for foreign key in pg
      if (param.base.type === 'pg') {
        await this.createColumnIndex({
          column: new Column({
            ...associateTableCols[0],
            fk_model_id: assocModel.id,
          }),
          base: param.base,
          sqlMgr,
        });
        await this.createColumnIndex({
          column: new Column({
            ...associateTableCols[1],
            fk_model_id: assocModel.id,
          }),
          base: param.base,
          sqlMgr,
        });
      }
    }
  }

  async createColumnIndex({
    column,
    sqlMgr,
    base,
    indexName = null,
    nonUnique = true,
  }: {
    column: Column;
    sqlMgr: SqlMgrv2;
    base: Base;
    indexName?: string;
    nonUnique?: boolean;
  }) {
    const model = await column.getModel();
    const indexArgs = {
      columns: [column.column_name],
      tn: model.table_name,
      non_unique: nonUnique,
      indexName,
    };
    sqlMgr.sqlOpPlus(base, 'indexCreate', indexArgs);
  }

  async updateRollupOrLookup(colBody: any, column: Column<any>) {
    if (
      UITypes.Lookup === column.uidt &&
      validateRequiredField(colBody, [
        'fk_lookup_column_id',
        'fk_relation_column_id',
      ])
    ) {
      await validateLookupPayload(colBody, column.id);
      await Column.update(column.id, colBody);
    } else if (
      UITypes.Rollup === column.uidt &&
      validateRequiredField(colBody, [
        'fk_relation_column_id',
        'fk_rollup_column_id',
        'rollup_function',
      ])
    ) {
      await validateRollupPayload(colBody);
      await Column.update(column.id, colBody);
    }
  }
}<|MERGE_RESOLUTION|>--- conflicted
+++ resolved
@@ -8,10 +8,6 @@
   UITypes,
 } from 'nocodb-sdk';
 import { pluralize, singularize } from 'inflection';
-<<<<<<< HEAD
-import { AppHooksService } from './app-hooks/app-hooks.service';
-=======
->>>>>>> 90cbc13a
 import type SqlMgrv2 from '~/db/sql-mgr/v2/SqlMgrv2';
 import type { LinkToAnotherRecordColumn, Project } from '~/models';
 import type {
@@ -21,10 +17,7 @@
   RelationTypes,
   UserType,
 } from 'nocodb-sdk';
-<<<<<<< HEAD
-=======
 import { AppHooksService } from '~/services/app-hooks/app-hooks.service';
->>>>>>> 90cbc13a
 import formulaQueryBuilderv2 from '~/db/formulav2/formulaQueryBuilderv2';
 import ProjectMgrv2 from '~/db/sql-mgr/v2/ProjectMgrv2';
 import {
