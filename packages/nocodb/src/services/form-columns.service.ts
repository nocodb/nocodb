import { Injectable } from '@nestjs/common';
import { AppEvents } from 'nocodb-sdk';
<<<<<<< HEAD
import { AppHooksService } from './app-hooks/app-hooks.service';
=======
import { AppHooksService } from '~/services/app-hooks/app-hooks.service';
>>>>>>> 90cbc13a
import { validatePayload } from '~/helpers';
import { FormViewColumn } from '~/models';

@Injectable()
export class FormColumnsService {
  constructor(private readonly appHooksService: AppHooksService) {}

  async columnUpdate(param: {
    formViewColumnId: string;
    // todo: replace with FormColumnReq
    formViewColumn: FormViewColumn;
  }) {
    validatePayload(
      'swagger.json#/components/schemas/FormColumnReq',
      param.formViewColumn,
    );

    const res = await FormViewColumn.update(
      param.formViewColumnId,
      param.formViewColumn,
    );

    this.appHooksService.emit(AppEvents.FORM_COLUMN_UPDATE, {});

    return res;
  }
}<|MERGE_RESOLUTION|>--- conflicted
+++ resolved
@@ -1,10 +1,6 @@
 import { Injectable } from '@nestjs/common';
 import { AppEvents } from 'nocodb-sdk';
-<<<<<<< HEAD
-import { AppHooksService } from './app-hooks/app-hooks.service';
-=======
 import { AppHooksService } from '~/services/app-hooks/app-hooks.service';
->>>>>>> 90cbc13a
 import { validatePayload } from '~/helpers';
 import { FormViewColumn } from '~/models';
 
