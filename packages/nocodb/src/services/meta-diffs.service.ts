import { Injectable } from '@nestjs/common';
import {
<<<<<<< HEAD
  AppEvents,
=======
  isLinksOrLTAR,
>>>>>>> 055098ee
  isVirtualCol,
  ModelTypes,
  RelationTypes,
  UITypes,
} from 'nocodb-sdk';
import { T } from 'nc-help';
import { pluralize, singularize } from 'inflection';
import { Base, Column, Model, Project } from '../models';
import ModelXcMetaFactory from '../db/sql-mgr/code/models/xc/ModelXcMetaFactory';
import getColumnUiType from '../helpers/getColumnUiType';
import getTableNameAlias, { getColumnNameAlias } from '../helpers/getTableName';
import { getUniqueColumnAliasName } from '../helpers/getUniqueName';
import mapDefaultDisplayValue from '../helpers/mapDefaultDisplayValue';
import NcConnectionMgrv2 from '../utils/common/NcConnectionMgrv2';
import NcHelp from '../utils/NcHelp';
<<<<<<< HEAD
import { NcError } from '../helpers/catchError';
import { AppHooksService } from './app-hooks/app-hooks.service';
import type { LinkToAnotherRecordColumn } from '../models';
=======
import type { LinksColumn, LinkToAnotherRecordColumn } from '../models';
>>>>>>> 055098ee

// todo:move enum and types
export enum MetaDiffType {
  TABLE_NEW = 'TABLE_NEW',
  TABLE_REMOVE = 'TABLE_REMOVE',
  TABLE_COLUMN_ADD = 'TABLE_COLUMN_ADD',
  TABLE_COLUMN_TYPE_CHANGE = 'TABLE_COLUMN_TYPE_CHANGE',
  TABLE_COLUMN_REMOVE = 'TABLE_COLUMN_REMOVE',
  VIEW_NEW = 'VIEW_NEW',
  VIEW_REMOVE = 'VIEW_REMOVE',
  VIEW_COLUMN_ADD = 'VIEW_COLUMN_ADD',
  VIEW_COLUMN_TYPE_CHANGE = 'VIEW_COLUMN_TYPE_CHANGE',
  VIEW_COLUMN_REMOVE = 'VIEW_COLUMN_REMOVE',
  TABLE_RELATION_ADD = 'TABLE_RELATION_ADD',
  TABLE_RELATION_REMOVE = 'TABLE_RELATION_REMOVE',
  TABLE_VIRTUAL_M2M_REMOVE = 'TABLE_VIRTUAL_M2M_REMOVE',
}

const applyChangesPriorityOrder = [
  MetaDiffType.VIEW_COLUMN_REMOVE,
  MetaDiffType.TABLE_RELATION_REMOVE,
];

type MetaDiff = {
  title?: string;
  table_name: string;
  base_id: string;
  type: ModelTypes;
  meta?: any;
  detectedChanges: Array<MetaDiffChange>;
};

type MetaDiffChange = {
  msg?: string;
  // type: MetaDiffType;
} & (
  | {
      type: MetaDiffType.TABLE_NEW | MetaDiffType.VIEW_NEW;
      tn?: string;
    }
  | {
      type: MetaDiffType.TABLE_REMOVE | MetaDiffType.VIEW_REMOVE;
      tn?: string;
      model?: Model;
      id?: string;
    }
  | {
      type: MetaDiffType.TABLE_COLUMN_ADD | MetaDiffType.VIEW_COLUMN_ADD;
      tn?: string;
      model?: Model;
      id?: string;
      cn: string;
    }
  | {
      type:
        | MetaDiffType.TABLE_COLUMN_TYPE_CHANGE
        | MetaDiffType.VIEW_COLUMN_TYPE_CHANGE
        | MetaDiffType.TABLE_COLUMN_REMOVE
        | MetaDiffType.VIEW_COLUMN_REMOVE;
      tn?: string;
      model?: Model;
      id?: string;
      cn: string;
      column: Column;
      colId?: string;
    }
  | {
      type: MetaDiffType.TABLE_RELATION_REMOVE;
      tn?: string;
      rtn?: string;
      cn?: string;
      rcn?: string;
      colId: string;
      column: Column;
    }
  | {
      type: MetaDiffType.TABLE_VIRTUAL_M2M_REMOVE;
      tn?: string;
      rtn?: string;
      cn?: string;
      rcn?: string;
      colId: string;
      column: Column;
    }
  | {
      type: MetaDiffType.TABLE_RELATION_ADD;
      tn?: string;
      rtn?: string;
      cn?: string;
      rcn?: string;
      relationType: RelationTypes;
      cstn?: string;
    }
);

@Injectable()
export class MetaDiffsService {
  constructor(private appHooksService: AppHooksService) {}

  async getMetaDiff(
    sqlClient,
    project: Project,
    base: Base,
  ): Promise<Array<MetaDiff>> {
    // if meta base then return empty array
    if (base.is_meta || base.is_local) {
      return [];
    }

    const changes: Array<MetaDiff> = [];
    const virtualRelationColumns: Column<LinkToAnotherRecordColumn>[] = [];

    // @ts-ignore
    const tableList: Array<{ tn: string }> = (
      await sqlClient.tableList()
    )?.data?.list?.filter((t) => {
      if (project?.prefix && base.is_meta) {
        return t.tn?.startsWith(project?.prefix);
      }
      return true;
    });

    const colListRef = {};
    const oldMetas = await base.getModels();
    // @ts-ignore
    const oldTableMetas: Model[] = [];
    const oldViewMetas: Model[] = [];

    for (const model of oldMetas) {
      if (model.type === ModelTypes.TABLE) oldTableMetas.push(model);
      else if (model.type === ModelTypes.VIEW) oldViewMetas.push(model);
    }

    // @ts-ignore
    const relationList: Array<{
      tn: string;
      rtn: string;
      cn: string;
      rcn: string;
      found?: any;
      cstn?: string;
    }> = (await sqlClient.relationListAll())?.data?.list;

    for (const table of tableList) {
      if (table.tn === 'nc_evolutions') continue;

      const oldMetaIdx = oldTableMetas.findIndex(
        (m) => m.table_name === table.tn,
      );

      // new table
      if (oldMetaIdx === -1) {
        changes.push({
          table_name: table.tn,
          base_id: base.id,
          type: ModelTypes.TABLE,
          detectedChanges: [
            {
              type: MetaDiffType.TABLE_NEW,
              msg: `New table`,
            },
          ],
        });
        continue;
      }

      const oldMeta = oldTableMetas[oldMetaIdx];

      oldTableMetas.splice(oldMetaIdx, 1);

      const tableProp: MetaDiff = {
        title: oldMeta.title,
        meta: oldMeta.meta,
        table_name: table.tn,
        base_id: base.id,
        type: ModelTypes.TABLE,
        detectedChanges: [],
      };
      changes.push(tableProp);

      // check for column change
      colListRef[table.tn] = (
        await sqlClient.columnList({ tn: table.tn })
      )?.data?.list;

      await oldMeta.getColumns();

      for (const column of colListRef[table.tn]) {
        const oldColIdx = oldMeta.columns.findIndex(
          (c) => c.column_name === column.cn,
        );

        // new table
        if (oldColIdx === -1) {
          tableProp.detectedChanges.push({
            type: MetaDiffType.TABLE_COLUMN_ADD,
            msg: `New column(${column.cn})`,
            cn: column.cn,
            id: oldMeta.id,
          });
          continue;
        }

        const [oldCol] = oldMeta.columns.splice(oldColIdx, 1);

        if (oldCol.dt !== column.dt) {
          tableProp.detectedChanges.push({
            type: MetaDiffType.TABLE_COLUMN_TYPE_CHANGE,
            msg: `Column type changed(${column.cn})`,
            cn: oldCol.column_name,
            id: oldMeta.id,
            column: oldCol,
          });
        }
      }
      for (const column of oldMeta.columns) {
        if (
          [
            UITypes.LinkToAnotherRecord,
            UITypes.Links,
            UITypes.Rollup,
            UITypes.Lookup,
            UITypes.Formula,
          ].includes(column.uidt)
        ) {
          if (isLinksOrLTAR(column.uidt)) {
            virtualRelationColumns.push(column);
          }

          continue;
        }

        tableProp.detectedChanges.push({
          type: MetaDiffType.TABLE_COLUMN_REMOVE,
          msg: `Column removed(${column.column_name})`,
          cn: column.column_name,
          id: oldMeta.id,
          column: column,
          colId: column.id,
        });
      }
    }

    for (const model of oldTableMetas) {
      changes.push({
        table_name: model.table_name,
        meta: model.meta,
        base_id: base.id,
        type: ModelTypes.TABLE,
        detectedChanges: [
          {
            type: MetaDiffType.TABLE_REMOVE,
            msg: `Table removed`,
            tn: model.table_name,
            id: model.id,
            model,
          },
        ],
      });
    }

    for (const relationCol of virtualRelationColumns) {
      const colOpt =
        await relationCol.getColOptions<LinkToAnotherRecordColumn>();
      const parentCol = await colOpt.getParentColumn();
      const childCol = await colOpt.getChildColumn();
      const parentModel = await parentCol.getModel();
      const childModel = await childCol.getModel();

      // many to many relation
      if (colOpt.type === RelationTypes.MANY_TO_MANY) {
        const m2mModel = await colOpt.getMMModel();

        const relatedTable = tableList.find(
          (t) => t.tn === parentModel.table_name,
        );
        const m2mTable = tableList.find((t) => t.tn === m2mModel.table_name);

        if (!relatedTable) {
          changes
            .find((t) => t.table_name === childModel.table_name)
            .detectedChanges.push({
              type: MetaDiffType.TABLE_VIRTUAL_M2M_REMOVE,
              msg: `Many to many removed(${relatedTable.tn} removed)`,
              colId: relationCol.id,
              column: relationCol,
            });
          continue;
        }
        if (!m2mTable) {
          changes
            .find((t) => t.table_name === childModel.table_name)
            .detectedChanges.push({
              type: MetaDiffType.TABLE_VIRTUAL_M2M_REMOVE,
              msg: `Many to many removed(${m2mModel.table_name} removed)`,
              colId: relationCol.id,
              column: relationCol,
            });
          continue;
        }

        // verify columns

        const cColumns = (colListRef[childModel.table_name] =
          colListRef[childModel.table_name] ||
          (await sqlClient.columnList({ tn: childModel.table_name }))?.data
            ?.list);

        const pColumns = (colListRef[parentModel.table_name] =
          colListRef[parentModel.table_name] ||
          (await sqlClient.columnList({ tn: parentModel.table_name }))?.data
            ?.list);

        const vColumns = (colListRef[m2mTable.tn] =
          colListRef[m2mTable.tn] ||
          (await sqlClient.columnList({ tn: m2mTable.tn }))?.data?.list);

        const m2mChildCol = await colOpt.getMMChildColumn();
        const m2mParentCol = await colOpt.getMMParentColumn();

        if (
          pColumns.every((c) => c.cn !== parentCol.column_name) ||
          cColumns.every((c) => c.cn !== childCol.column_name) ||
          vColumns.every((c) => c.cn !== m2mChildCol.column_name) ||
          vColumns.every((c) => c.cn !== m2mParentCol.column_name)
        ) {
          changes
            .find((t) => t.table_name === childModel.table_name)
            .detectedChanges.push({
              type: MetaDiffType.TABLE_VIRTUAL_M2M_REMOVE,
              msg: `Many to many removed(One of the relation column removed)`,
              colId: relationCol.id,
              column: relationCol,
            });
        }

        continue;
      }

      if (relationCol.colOptions.virtual) continue;

      const dbRelation = relationList.find(
        (r) =>
          r.cn === childCol.column_name &&
          r.tn === childModel.table_name &&
          r.rcn === parentCol.column_name &&
          r.rtn === parentModel.table_name,
      );

      if (dbRelation) {
        dbRelation.found = dbRelation.found || {};

        if (dbRelation.found[colOpt.type]) {
          // todo: handle duplicate
        } else {
          dbRelation.found[colOpt.type] = true;
        }
      } else {
        changes
          .find(
            (t) =>
              t.table_name ===
              (colOpt.type === RelationTypes.BELONGS_TO
                ? childModel.table_name
                : parentModel.table_name),
          )
          .detectedChanges.push({
            type: MetaDiffType.TABLE_RELATION_REMOVE,
            tn: childModel.table_name,
            rtn: parentModel.table_name,
            cn: childCol.column_name,
            rcn: parentCol.column_name,
            msg: `Relation removed`,
            colId: relationCol.id,
            column: relationCol,
          });
      }
    }

    for (const relation of relationList) {
      if (!relation?.found?.[RelationTypes.BELONGS_TO]) {
        changes
          .find((t) => t.table_name === relation.tn)
          ?.detectedChanges.push({
            type: MetaDiffType.TABLE_RELATION_ADD,
            tn: relation.tn,
            rtn: relation.rtn,
            cn: relation.cn,
            rcn: relation.rcn,
            msg: `New relation added`,
            relationType: RelationTypes.BELONGS_TO,
            cstn: relation.cstn,
          });
      }
      if (!relation?.found?.[RelationTypes.HAS_MANY]) {
        changes
          .find((t) => t.table_name === relation.rtn)
          ?.detectedChanges.push({
            type: MetaDiffType.TABLE_RELATION_ADD,
            tn: relation.tn,
            rtn: relation.rtn,
            cn: relation.cn,
            rcn: relation.rcn,
            msg: `New relation added`,
            relationType: RelationTypes.HAS_MANY,
          });
      }
    }

    // views
    // @ts-ignore
    const viewList: Array<{
      view_name: string;
      tn: string;
      type: 'view';
    }> = (await sqlClient.viewList())?.data?.list
      ?.map((v) => {
        v.type = 'view';
        v.tn = v.view_name;
        return v;
      })
      .filter((t) => {
        if (project?.prefix && base.is_meta) {
          return t.tn?.startsWith(project?.prefix);
        }
        return true;
      }); // @ts-ignore

    for (const view of viewList) {
      const oldMetaIdx = oldViewMetas.findIndex(
        (m) => m.table_name === view.tn,
      );

      // new table
      if (oldMetaIdx === -1) {
        changes.push({
          table_name: view.tn,
          base_id: base.id,
          type: ModelTypes.VIEW,
          detectedChanges: [
            {
              type: MetaDiffType.VIEW_NEW,
              msg: `New view`,
            },
          ],
        });
        continue;
      }

      const oldMeta = oldViewMetas[oldMetaIdx];

      oldViewMetas.splice(oldMetaIdx, 1);

      const tableProp: MetaDiff = {
        title: oldMeta.title,
        meta: oldMeta.meta,
        table_name: view.tn,
        base_id: base.id,
        type: ModelTypes.VIEW,
        detectedChanges: [],
      };
      changes.push(tableProp);

      // check for column change
      colListRef[view.tn] = (
        await sqlClient.columnList({ tn: view.tn })
      )?.data?.list;

      await oldMeta.getColumns();

      for (const column of colListRef[view.tn]) {
        const oldColIdx = oldMeta.columns.findIndex(
          (c) => c.column_name === column.cn,
        );

        // new table
        if (oldColIdx === -1) {
          tableProp.detectedChanges.push({
            type: MetaDiffType.VIEW_COLUMN_ADD,
            msg: `New column(${column.cn})`,
            cn: column.cn,
            id: oldMeta.id,
          });
          continue;
        }

        const [oldCol] = oldMeta.columns.splice(oldColIdx, 1);

        if (oldCol.dt !== column.dt) {
          tableProp.detectedChanges.push({
            type: MetaDiffType.TABLE_COLUMN_TYPE_CHANGE,
            msg: `Column type changed(${column.cn})`,
            cn: oldCol.column_name,
            id: oldMeta.id,
            column: oldCol,
          });
        }
      }
      for (const column of oldMeta.columns) {
        if (
          [
            UITypes.LinkToAnotherRecord,
            UITypes.Rollup,
            UITypes.Lookup,
            UITypes.Formula,
            UITypes.Links,
          ].includes(column.uidt)
        ) {
          continue;
        }

        tableProp.detectedChanges.push({
          type: MetaDiffType.VIEW_COLUMN_REMOVE,
          msg: `Column removed(${column.column_name})`,
          cn: column.column_name,
          id: oldMeta.id,
          column: column,
          colId: column.id,
        });
      }
    }

    for (const model of oldViewMetas) {
      changes.push({
        table_name: model.table_name,
        meta: model.meta,
        base_id: base.id,
        type: ModelTypes.TABLE,
        detectedChanges: [
          {
            type: MetaDiffType.VIEW_REMOVE,
            msg: `Table removed`,
            tn: model.table_name,
            id: model.id,
            model,
          },
        ],
      });
    }

    return changes;
  }

  async metaDiff(param: { projectId: string }) {
    const project = await Project.getWithInfo(param.projectId);
    let changes = [];
    for (const base of project.bases) {
      try {
        // skip meta base
        if (base.is_meta || base.is_local) continue;

        // @ts-ignore
        const sqlClient = await NcConnectionMgrv2.getSqlClient(base);
        changes = changes.concat(
          await this.getMetaDiff(sqlClient, project, base),
        );
      } catch (e) {
        console.log(e);
      }
    }

    return changes;
  }

  async baseMetaDiff(param: { projectId: string; baseId: string }) {
    const project = await Project.getWithInfo(param.projectId);
    const base = await Base.get(param.baseId);

    let changes = [];

    const sqlClient = await NcConnectionMgrv2.getSqlClient(base);
    changes = await this.getMetaDiff(sqlClient, project, base);

    return changes;
  }

  async metaDiffSync(param: { projectId: string }) {
    const project = await Project.getWithInfo(param.projectId);
    for (const base of project.bases) {
      // skip if metadb base
      if (base.is_meta || base.is_local) continue;

      const virtualColumnInsert: Array<() => Promise<void>> = [];

      // @ts-ignore
      const sqlClient = await NcConnectionMgrv2.getSqlClient(base);
      const changes = await this.getMetaDiff(sqlClient, project, base);

      /* Get all relations */
      // const relations = (await sqlClient.relationListAll())?.data?.list;

      for (const { table_name, detectedChanges } of changes) {
        // reorder changes to apply relation remove changes
        // before column remove to avoid foreign key constraint error
        detectedChanges.sort((a, b) => {
          return (
            applyChangesPriorityOrder.indexOf(b.type) -
            applyChangesPriorityOrder.indexOf(a.type)
          );
        });

        for (const change of detectedChanges) {
          switch (change.type) {
            case MetaDiffType.TABLE_NEW:
              {
                const columns = (
                  await sqlClient.columnList({ tn: table_name })
                )?.data?.list?.map((c) => ({ ...c, column_name: c.cn }));

                mapDefaultDisplayValue(columns);

                const model = await Model.insert(project.id, base.id, {
                  table_name: table_name,
                  title: getTableNameAlias(
                    table_name,
                    base.is_meta ? project.prefix : '',
                    base,
                  ),
                  type: ModelTypes.TABLE,
                });

                for (const column of columns) {
                  await Column.insert({
                    uidt: getColumnUiType(base, column),
                    fk_model_id: model.id,
                    ...column,
                    title: getColumnNameAlias(column.column_name, base),
                  });
                }
              }
              break;
            case MetaDiffType.VIEW_NEW:
              {
                const columns = (
                  await sqlClient.columnList({ tn: table_name })
                )?.data?.list?.map((c) => ({ ...c, column_name: c.cn }));

                mapDefaultDisplayValue(columns);

                const model = await Model.insert(project.id, base.id, {
                  table_name: table_name,
                  title: getTableNameAlias(table_name, project.prefix, base),
                  type: ModelTypes.VIEW,
                });

                for (const column of columns) {
                  await Column.insert({
                    uidt: getColumnUiType(base, column),
                    fk_model_id: model.id,
                    ...column,
                    title: getColumnNameAlias(column.column_name, base),
                  });
                }
              }
              break;
            case MetaDiffType.TABLE_REMOVE:
            case MetaDiffType.VIEW_REMOVE:
              {
                await change.model.delete();
              }
              break;
            case MetaDiffType.TABLE_COLUMN_ADD:
            case MetaDiffType.VIEW_COLUMN_ADD:
              {
                const columns = (
                  await sqlClient.columnList({ tn: table_name })
                )?.data?.list?.map((c) => ({ ...c, column_name: c.cn }));
                const column = columns.find((c) => c.cn === change.cn);
                column.uidt = getColumnUiType(base, column);
                //todo: inflection
                column.title = getColumnNameAlias(column.cn, base);
                await Column.insert({ fk_model_id: change.id, ...column });
              }
              // update old
              // populateParams.tableNames.push({ tn });
              // populateParams.oldMetas[tn] = oldMetas.find(m => m.tn === tn);

              break;
            case MetaDiffType.TABLE_COLUMN_TYPE_CHANGE:
            case MetaDiffType.VIEW_COLUMN_TYPE_CHANGE:
              {
                const columns = (
                  await sqlClient.columnList({ tn: table_name })
                )?.data?.list?.map((c) => ({ ...c, column_name: c.cn }));
                const column = columns.find((c) => c.cn === change.cn);
                const metaFact = ModelXcMetaFactory.create(
                  { client: base.type },
                  {},
                );
                column.uidt = metaFact.getUIDataType(column);
                column.title = change.column.title;
                await Column.update(change.column.id, column);
              }
              break;
            case MetaDiffType.TABLE_COLUMN_REMOVE:
            case MetaDiffType.VIEW_COLUMN_REMOVE:
              await change.column.delete();
              break;
            case MetaDiffType.TABLE_RELATION_REMOVE:
            case MetaDiffType.TABLE_VIRTUAL_M2M_REMOVE:
              await change.column.delete();
              break;
            case MetaDiffType.TABLE_RELATION_ADD:
              {
                virtualColumnInsert.push(async () => {
                  const parentModel = await Model.getByIdOrName({
                    project_id: base.project_id,
                    base_id: base.id,
                    table_name: change.rtn,
                  });
                  const childModel = await Model.getByIdOrName({
                    project_id: base.project_id,
                    base_id: base.id,
                    table_name: change.tn,
                  });
                  const parentCol = await parentModel
                    .getColumns()
                    .then((cols) =>
                      cols.find((c) => c.column_name === change.rcn),
                    );
                  const childCol = await childModel
                    .getColumns()
                    .then((cols) =>
                      cols.find((c) => c.column_name === change.cn),
                    );

                  await Column.update(childCol.id, {
                    ...childCol,
                    uidt: UITypes.ForeignKey,
                    system: true,
                  });

                  if (change.relationType === RelationTypes.BELONGS_TO) {
                    const title = getUniqueColumnAliasName(
                      childModel.columns,
                      `${parentModel.title || parentModel.table_name}`,
                    );
                    await Column.insert<LinkToAnotherRecordColumn>({
                      uidt: UITypes.LinkToAnotherRecord,
                      title,
                      fk_model_id: childModel.id,
                      fk_related_model_id: parentModel.id,
                      type: RelationTypes.BELONGS_TO,
                      fk_parent_column_id: parentCol.id,
                      fk_child_column_id: childCol.id,
                      virtual: false,
                      fk_index_name: change.cstn,
                    });
                  } else if (change.relationType === RelationTypes.HAS_MANY) {
                    const title = getUniqueColumnAliasName(
                      childModel.columns,
                      pluralize(childModel.title || childModel.table_name),
                    );
                    await Column.insert<LinkToAnotherRecordColumn>({
                      uidt: UITypes.Links,
                      title,
                      fk_model_id: parentModel.id,
                      fk_related_model_id: childModel.id,
                      type: RelationTypes.HAS_MANY,
                      fk_parent_column_id: parentCol.id,
                      fk_child_column_id: childCol.id,
                      virtual: false,
                      fk_index_name: change.cstn,
                      meta: {
                        plural: pluralize(childModel.title),
                        singular: singularize(childModel.title),
                      },
                    });
                  }
                });
              }
              break;
          }
        }
      }

      await NcHelp.executeOperations(virtualColumnInsert, base.type);

      // populate m2m relations
      await this.extractAndGenerateManyToManyRelations(await base.getModels());
    }

    this.appHooksService.emit(AppEvents.META_DIFF_SYNC, {
      project,
    });

    return true;
  }

  async baseMetaDiffSync(param: { projectId: string; baseId: string }) {
    const project = await Project.getWithInfo(param.projectId);
    const base = await Base.get(param.baseId);

    if (base.is_meta || base.is_local) {
      NcError.badRequest('Cannot sync meta base');
    }

    const virtualColumnInsert: Array<() => Promise<void>> = [];

    // @ts-ignore
    const sqlClient = await NcConnectionMgrv2.getSqlClient(base);
    const changes = await this.getMetaDiff(sqlClient, project, base);

    /* Get all relations */
    // const relations = (await sqlClient.relationListAll())?.data?.list;

    for (const { table_name, detectedChanges } of changes) {
      for (const change of detectedChanges) {
        switch (change.type) {
          case MetaDiffType.TABLE_NEW:
            {
              const columns = (
                await sqlClient.columnList({ tn: table_name })
              )?.data?.list?.map((c) => ({ ...c, column_name: c.cn }));

              mapDefaultDisplayValue(columns);

              const model = await Model.insert(project.id, base.id, {
                table_name: table_name,
                title: getTableNameAlias(
                  table_name,
                  base.is_meta ? project.prefix : '',
                  base,
                ),
                type: ModelTypes.TABLE,
              });

              for (const column of columns) {
                await Column.insert({
                  uidt: getColumnUiType(base, column),
                  fk_model_id: model.id,
                  ...column,
                  title: getColumnNameAlias(column.column_name, base),
                });
              }
            }
            break;
          case MetaDiffType.VIEW_NEW:
            {
              const columns = (
                await sqlClient.columnList({ tn: table_name })
              )?.data?.list?.map((c) => ({ ...c, column_name: c.cn }));

              mapDefaultDisplayValue(columns);

              const model = await Model.insert(project.id, base.id, {
                table_name: table_name,
                title: getTableNameAlias(table_name, project.prefix, base),
                type: ModelTypes.VIEW,
              });

              for (const column of columns) {
                await Column.insert({
                  uidt: getColumnUiType(base, column),
                  fk_model_id: model.id,
                  ...column,
                  title: getColumnNameAlias(column.column_name, base),
                });
              }
            }
            break;
          case MetaDiffType.TABLE_REMOVE:
          case MetaDiffType.VIEW_REMOVE:
            {
              await change.model.delete();
            }
            break;
          case MetaDiffType.TABLE_COLUMN_ADD:
          case MetaDiffType.VIEW_COLUMN_ADD:
            {
              const columns = (
                await sqlClient.columnList({ tn: table_name })
              )?.data?.list?.map((c) => ({ ...c, column_name: c.cn }));
              const column = columns.find((c) => c.cn === change.cn);
              column.uidt = getColumnUiType(base, column);
              //todo: inflection
              column.title = getColumnNameAlias(column.cn, base);
              await Column.insert({ fk_model_id: change.id, ...column });
            }
            // update old
            // populateParams.tableNames.push({ tn });
            // populateParams.oldMetas[tn] = oldMetas.find(m => m.tn === tn);

            break;
          case MetaDiffType.TABLE_COLUMN_TYPE_CHANGE:
          case MetaDiffType.VIEW_COLUMN_TYPE_CHANGE:
            {
              const columns = (
                await sqlClient.columnList({ tn: table_name })
              )?.data?.list?.map((c) => ({ ...c, column_name: c.cn }));
              const column = columns.find((c) => c.cn === change.cn);
              const metaFact = ModelXcMetaFactory.create(
                { client: base.type },
                {},
              );
              column.uidt = metaFact.getUIDataType(column);
              column.title = change.column.title;
              await Column.update(change.column.id, column);
            }
            break;
          case MetaDiffType.TABLE_COLUMN_REMOVE:
          case MetaDiffType.VIEW_COLUMN_REMOVE:
            await change.column.delete();
            break;
          case MetaDiffType.TABLE_RELATION_REMOVE:
          case MetaDiffType.TABLE_VIRTUAL_M2M_REMOVE:
            await change.column.delete();
            break;
          case MetaDiffType.TABLE_RELATION_ADD:
            {
              virtualColumnInsert.push(async () => {
                const parentModel = await Model.getByIdOrName({
                  project_id: base.project_id,
                  base_id: base.id,
                  table_name: change.rtn,
                });
                const childModel = await Model.getByIdOrName({
                  project_id: base.project_id,
                  base_id: base.id,
                  table_name: change.tn,
                });
                const parentCol = await parentModel
                  .getColumns()
                  .then((cols) =>
                    cols.find((c) => c.column_name === change.rcn),
                  );
                const childCol = await childModel
                  .getColumns()
                  .then((cols) =>
                    cols.find((c) => c.column_name === change.cn),
                  );

                await Column.update(childCol.id, {
                  ...childCol,
                  uidt: UITypes.ForeignKey,
                  system: true,
                });

                if (change.relationType === RelationTypes.BELONGS_TO) {
                  const title = getUniqueColumnAliasName(
                    childModel.columns,
                    `${parentModel.title || parentModel.table_name}`,
                  );
                  await Column.insert<LinkToAnotherRecordColumn>({
                    uidt: UITypes.LinkToAnotherRecord,
                    title,
                    fk_model_id: childModel.id,
                    fk_related_model_id: parentModel.id,
                    type: RelationTypes.BELONGS_TO,
                    fk_parent_column_id: parentCol.id,
                    fk_child_column_id: childCol.id,
                    virtual: false,
                  });
                } else if (change.relationType === RelationTypes.HAS_MANY) {
                  const title = getUniqueColumnAliasName(
                    childModel.columns,
                    pluralize(childModel.title || childModel.table_name),
                  );
                  await Column.insert<LinksColumn>({
                    uidt: UITypes.Links,
                    title,
                    fk_model_id: parentModel.id,
                    fk_related_model_id: childModel.id,
                    type: RelationTypes.HAS_MANY,
                    fk_parent_column_id: parentCol.id,
                    fk_child_column_id: childCol.id,
                    virtual: false,
                  });
                }
              });
            }
            break;
        }
      }
    }

    await NcHelp.executeOperations(virtualColumnInsert, base.type);

    // populate m2m relations
    await this.extractAndGenerateManyToManyRelations(await base.getModels());

    this.appHooksService.emit(AppEvents.META_DIFF_SYNC, {
      project,
      base,
    });

    return true;
  }

  async isMMRelationExist(
    model: Model,
    assocModel: Model,
    belongsToCol: Column<LinkToAnotherRecordColumn>,
  ) {
    let isExist = false;
    const colChildOpt =
      await belongsToCol.getColOptions<LinkToAnotherRecordColumn>();
    for (const col of await model.getColumns()) {
      if (isLinksOrLTAR(col.uidt)) {
        const colOpt = await col.getColOptions<LinkToAnotherRecordColumn>();
        if (
          colOpt &&
          colOpt.type === RelationTypes.MANY_TO_MANY &&
          colOpt.fk_mm_model_id === assocModel.id &&
          colOpt.fk_child_column_id === colChildOpt.fk_parent_column_id &&
          colOpt.fk_mm_child_column_id === colChildOpt.fk_child_column_id
        ) {
          isExist = true;
          break;
        }
      }
    }
    return isExist;
  }

  // @ts-ignore
  async extractAndGenerateManyToManyRelations(modelsArr: Array<Model>) {
    for (const assocModel of modelsArr) {
      await assocModel.getColumns();
      // check if table is a Bridge table(or Associative Table) by checking
      // number of foreign keys and columns

      const normalColumns = assocModel.columns.filter((c) => !isVirtualCol(c));
      const belongsToCols: Column<LinkToAnotherRecordColumn>[] = [];
      for (const col of assocModel.columns) {
        if (col.uidt == UITypes.LinkToAnotherRecord) {
          const colOpt = await col.getColOptions<LinkToAnotherRecordColumn>();
          if (colOpt?.type === RelationTypes.BELONGS_TO)
            belongsToCols.push(col);
        }
      }

      // todo: impl better method to identify m2m relation
      if (
        belongsToCols?.length === 2 &&
        normalColumns.length < 5 &&
        assocModel.primaryKeys.length === 2
      ) {
        const modelA = await belongsToCols[0].colOptions.getRelatedTable();
        const modelB = await belongsToCols[1].colOptions.getRelatedTable();

        await modelA.getColumns();
        await modelB.getColumns();

        // check tableA already have the relation or not
        const isRelationAvailInA = await this.isMMRelationExist(
          modelA,
          assocModel,
          belongsToCols[0],
        );
        const isRelationAvailInB = await this.isMMRelationExist(
          modelB,
          assocModel,
          belongsToCols[1],
        );

        if (!isRelationAvailInA) {
          await Column.insert<LinksColumn>({
            title: getUniqueColumnAliasName(
              modelA.columns,
              pluralize(modelB.title),
            ),
            fk_model_id: modelA.id,
            fk_related_model_id: modelB.id,
            fk_mm_model_id: assocModel.id,
            fk_child_column_id: belongsToCols[0].colOptions.fk_parent_column_id,
            fk_parent_column_id:
              belongsToCols[1].colOptions.fk_parent_column_id,
            fk_mm_child_column_id:
              belongsToCols[0].colOptions.fk_child_column_id,
            fk_mm_parent_column_id:
              belongsToCols[1].colOptions.fk_child_column_id,
            type: RelationTypes.MANY_TO_MANY,
            uidt: UITypes.Links,
            meta: {
              plural: pluralize(modelB.title),
              singular: singularize(modelB.title),
            },
          });
        }
        if (!isRelationAvailInB) {
          await Column.insert<LinksColumn>({
            title: getUniqueColumnAliasName(
              modelB.columns,
              pluralize(modelA.title),
            ),
            fk_model_id: modelB.id,
            fk_related_model_id: modelA.id,
            fk_mm_model_id: assocModel.id,
            fk_child_column_id: belongsToCols[1].colOptions.fk_parent_column_id,
            fk_parent_column_id:
              belongsToCols[0].colOptions.fk_parent_column_id,
            fk_mm_child_column_id:
              belongsToCols[1].colOptions.fk_child_column_id,
            fk_mm_parent_column_id:
              belongsToCols[0].colOptions.fk_child_column_id,
            type: RelationTypes.MANY_TO_MANY,
            uidt: UITypes.Links,
            meta: {
              plural: pluralize(modelA.title),
              singular: singularize(modelA.title),
            },
          });
        }

        await Model.markAsMmTable(assocModel.id, true);

        // mark has many relation associated with mm as system field in both table
        for (const btCol of [belongsToCols[0], belongsToCols[1]]) {
          const colOpt = await btCol.colOptions;
          const model = await colOpt.getRelatedTable();

          for (const col of await model.getColumns()) {
            if (!isLinksOrLTAR(col.uidt)) continue;

            const colOpt1 =
              await col.getColOptions<LinkToAnotherRecordColumn>();
            if (!colOpt1 || colOpt1.type !== RelationTypes.HAS_MANY) continue;

            if (
              colOpt1.fk_child_column_id !== colOpt.fk_child_column_id ||
              colOpt1.fk_parent_column_id !== colOpt.fk_parent_column_id
            )
              continue;

            await Column.markAsSystemField(col.id);
            break;
          }
        }
      } else {
        if (assocModel.mm) await Model.markAsMmTable(assocModel.id, false);
      }
    }
  }
}<|MERGE_RESOLUTION|>--- conflicted
+++ resolved
@@ -1,16 +1,12 @@
 import { Injectable } from '@nestjs/common';
 import {
-<<<<<<< HEAD
+  isLinksOrLTAR,
   AppEvents,
-=======
-  isLinksOrLTAR,
->>>>>>> 055098ee
   isVirtualCol,
   ModelTypes,
   RelationTypes,
   UITypes,
 } from 'nocodb-sdk';
-import { T } from 'nc-help';
 import { pluralize, singularize } from 'inflection';
 import { Base, Column, Model, Project } from '../models';
 import ModelXcMetaFactory from '../db/sql-mgr/code/models/xc/ModelXcMetaFactory';
@@ -20,13 +16,9 @@
 import mapDefaultDisplayValue from '../helpers/mapDefaultDisplayValue';
 import NcConnectionMgrv2 from '../utils/common/NcConnectionMgrv2';
 import NcHelp from '../utils/NcHelp';
-<<<<<<< HEAD
 import { NcError } from '../helpers/catchError';
 import { AppHooksService } from './app-hooks/app-hooks.service';
-import type { LinkToAnotherRecordColumn } from '../models';
-=======
 import type { LinksColumn, LinkToAnotherRecordColumn } from '../models';
->>>>>>> 055098ee
 
 // todo:move enum and types
 export enum MetaDiffType {
