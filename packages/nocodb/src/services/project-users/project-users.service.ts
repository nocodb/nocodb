--- conflicted
+++ resolved
@@ -290,11 +290,7 @@
       NcError.badRequest("Admin can't delete themselves!");
     }
 
-<<<<<<< HEAD
-    if (!param.req.user?.roles?.owner) {
-=======
     if (!param.req.user?.project_roles?.owner) {
->>>>>>> c2a35412
       const user = await User.get(param.userId);
       if (user.roles?.split(',').includes('super'))
         NcError.forbidden(
