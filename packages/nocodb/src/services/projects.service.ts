import { promisify } from 'util';
import { Injectable } from '@nestjs/common';
import * as DOMPurify from 'isomorphic-dompurify';
import { customAlphabet } from 'nanoid';
import { AppEvents, OrgUserRoles } from 'nocodb-sdk';
<<<<<<< HEAD
import { AppHooksService } from './app-hooks/app-hooks.service';
=======
>>>>>>> 90cbc13a
import type {
  ProjectReqType,
  ProjectUpdateReqType,
  UserType,
} from 'nocodb-sdk';
<<<<<<< HEAD
=======
import { AppHooksService } from '~/services/app-hooks/app-hooks.service';
>>>>>>> 90cbc13a
import { populateMeta, validatePayload } from '~/helpers';
import { NcError } from '~/helpers/catchError';
import { extractPropsAndSanitize } from '~/helpers/extractProps';
import syncMigration from '~/helpers/syncMigration';
import { Project, ProjectUser } from '~/models';
import Noco from '~/Noco';
import extractRolesObj from '~/utils/extractRolesObj';
import { getToolDir } from '~/utils/nc-config';
import { MetaService } from '~/meta/meta.service';
import { MetaTable } from '~/utils/globals';

const nanoid = customAlphabet('1234567890abcdefghijklmnopqrstuvwxyz_', 4);

@Injectable()
export class ProjectsService {
  constructor(
    protected readonly appHooksService: AppHooksService,
    protected metaService: MetaService,
  ) {}

  async projectList(param: {
    user: { id: string; roles: Record<string, boolean> };
    query?: any;
  }) {
    const projects =
      extractRolesObj(param.user?.roles)[OrgUserRoles.SUPER_ADMIN] &&
      !['shared', 'starred', 'recent'].some((k) => k in param.query)
        ? await Project.list(param.query)
        : await ProjectUser.getProjectsList(param.user.id, param.query);

    return projects;
  }

  async getProjectWithInfo(param: { projectId: string }) {
    const project = await Project.getWithInfo(param.projectId);
    return project;
  }

  sanitizeProject(project: any) {
    const sanitizedProject = { ...project };
    sanitizedProject.bases?.forEach((b: any) => {
      ['config'].forEach((k) => delete b[k]);
    });
    return sanitizedProject;
  }

  async projectUpdate(param: {
    projectId: string;
    project: ProjectUpdateReqType;
    user: UserType;
  }) {
    validatePayload(
      'swagger.json#/components/schemas/ProjectUpdateReq',
      param.project,
    );

    const project = await Project.getWithInfo(param.projectId);

    const data: Partial<Project> = extractPropsAndSanitize(
      param?.project as Project,
      ['title', 'meta', 'color', 'status'],
    );

    if (
      data?.title &&
      project.title !== data.title &&
      (await Project.getByTitle(data.title))
    ) {
      NcError.badRequest('Project title already in use');
    }

    const result = await Project.update(param.projectId, data);

    this.appHooksService.emit(AppEvents.PROJECT_UPDATE, {
      project,
      user: param.user,
    });

    return result;
  }

  async projectSoftDelete(param: { projectId: any; user: UserType }) {
    const project = await Project.getWithInfo(param.projectId);

    if (!project) {
      NcError.notFound('Project not found');
    }

    await Project.softDelete(param.projectId);

    this.appHooksService.emit(AppEvents.PROJECT_DELETE, {
      project,
      user: param.user,
    });

    return true;
  }

  async projectCreate(param: { project: ProjectReqType; user: any }) {
    validatePayload(
      'swagger.json#/components/schemas/ProjectReq',
      param.project,
    );

    const projectId = this.metaService.genNanoid(MetaTable.PROJECT);

    const projectBody: ProjectReqType & Record<string, any> = param.project;
    projectBody.id = projectId;

    if (!projectBody.external) {
      const ranId = nanoid();
      projectBody.prefix = `nc_${ranId}__`;
      projectBody.is_meta = true;
      if (process.env.NC_MINIMAL_DBS === 'true') {
        // if env variable NC_MINIMAL_DBS is set, then create a SQLite file/connection for each project
        // each file will be named as nc_<random_id>.db
        const fs = require('fs');
        const toolDir = getToolDir();
        const nanoidv2 = customAlphabet(
          '1234567890abcdefghijklmnopqrstuvwxyz',
          14,
        );
        if (!(await promisify(fs.exists)(`${toolDir}/nc_minimal_dbs`))) {
          await promisify(fs.mkdir)(`${toolDir}/nc_minimal_dbs`);
        }
        const dbId = nanoidv2();
        const projectTitle = DOMPurify.sanitize(projectBody.title);
        projectBody.prefix = '';
        projectBody.bases = [
          {
            type: 'sqlite3',
            is_meta: false,
            config: {
              client: 'sqlite3',
              connection: {
                client: 'sqlite3',
                database: projectTitle,
                connection: {
                  filename: `${toolDir}/nc_minimal_dbs/${projectTitle}_${dbId}.db`,
                },
              },
            },
            inflection_column: 'camelize',
            inflection_table: 'camelize',
          },
        ];
      } else {
        const db = Noco.getConfig().meta?.db;
        projectBody.bases = [
          {
            type: db?.client,
            config: null,
            is_meta: true,
            inflection_column: 'camelize',
            inflection_table: 'camelize',
          },
        ];
      }
    } else {
      if (process.env.NC_CONNECT_TO_EXTERNAL_DB_DISABLED) {
        NcError.badRequest('Connecting to external db is disabled');
      }
      projectBody.is_meta = false;
    }

    if (projectBody?.title.length > 50) {
      NcError.badRequest('Project title exceeds 50 characters');
    }

    projectBody.title = DOMPurify.sanitize(projectBody.title);
    projectBody.slug = projectBody.title;

    const project = await Project.createProject(projectBody);

    // TODO: create n:m instances here
    await ProjectUser.insert({
      fk_user_id: (param as any).user.id,
      project_id: project.id,
      roles: 'owner',
    });

    await syncMigration(project);

    // populate metadata if existing table
    for (const base of await project.getBases()) {
      if (process.env.NC_CLOUD !== 'true' && !project.is_meta) {
        const info = await populateMeta(base, project);

        this.appHooksService.emit(AppEvents.APIS_CREATED, {
          info,
        });

        delete base.config;
      }
    }

    this.appHooksService.emit(AppEvents.PROJECT_CREATE, {
      project,
      user: param.user,
      xcdb: !projectBody.external,
    });

    return project;
  }
}<|MERGE_RESOLUTION|>--- conflicted
+++ resolved
@@ -3,19 +3,12 @@
 import * as DOMPurify from 'isomorphic-dompurify';
 import { customAlphabet } from 'nanoid';
 import { AppEvents, OrgUserRoles } from 'nocodb-sdk';
-<<<<<<< HEAD
-import { AppHooksService } from './app-hooks/app-hooks.service';
-=======
->>>>>>> 90cbc13a
 import type {
   ProjectReqType,
   ProjectUpdateReqType,
   UserType,
 } from 'nocodb-sdk';
-<<<<<<< HEAD
-=======
 import { AppHooksService } from '~/services/app-hooks/app-hooks.service';
->>>>>>> 90cbc13a
 import { populateMeta, validatePayload } from '~/helpers';
 import { NcError } from '~/helpers/catchError';
 import { extractPropsAndSanitize } from '~/helpers/extractProps';
