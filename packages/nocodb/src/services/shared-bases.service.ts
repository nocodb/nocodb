--- conflicted
+++ resolved
@@ -1,11 +1,7 @@
 import { Injectable } from '@nestjs/common';
 import { AppEvents } from 'nocodb-sdk';
 import { v4 as uuidv4 } from 'uuid';
-<<<<<<< HEAD
-import { AppHooksService } from './app-hooks/app-hooks.service';
-=======
 import { AppHooksService } from '~/services/app-hooks/app-hooks.service';
->>>>>>> 90cbc13a
 import { validatePayload } from '~/helpers';
 import { NcError } from '~/helpers/catchError';
 import { Project } from '~/models';
