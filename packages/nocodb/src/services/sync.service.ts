import { Injectable } from '@nestjs/common';
import { AppEvents } from 'nocodb-sdk';
<<<<<<< HEAD
import { AppHooksService } from './app-hooks/app-hooks.service';
=======
import { AppHooksService } from '~/services/app-hooks/app-hooks.service';
>>>>>>> 90cbc13a
import { NcError } from '~/helpers/catchError';
import { PagedResponseImpl } from '~/helpers/PagedResponse';
import { Project, SyncSource } from '~/models';

@Injectable()
export class SyncService {
  constructor(private readonly appHooksService: AppHooksService) {}

  async syncSourceList(param: { projectId: string; baseId?: string }) {
    return new PagedResponseImpl(
      await SyncSource.list(param.projectId, param.baseId),
    );
  }

  async syncCreate(param: {
    projectId: string;
    baseId?: string;
    userId: string;
    syncPayload: Partial<SyncSource>;
  }) {
    const project = await Project.getWithInfo(param.projectId);

    const sync = await SyncSource.insert({
      ...param.syncPayload,
      fk_user_id: param.userId,
      base_id: param.baseId ? param.baseId : project.bases[0].id,
      project_id: param.projectId,
    });

    this.appHooksService.emit(AppEvents.SYNC_SOURCE_CREATE, {
      syncSource: sync,
    });

    return sync;
  }

  async syncDelete(param: { syncId: string }) {
    const syncSource = await SyncSource.get(param.syncId);

    if (!syncSource) {
      NcError.badRequest('Sync source not found');
    }

    const res = await SyncSource.delete(param.syncId);

    this.appHooksService.emit(AppEvents.SYNC_SOURCE_DELETE, {
      syncSource,
    });
    return res;
  }

  async syncUpdate(param: {
    syncId: string;
    syncPayload: Partial<SyncSource>;
  }) {
    const syncSource = await SyncSource.get(param.syncId);

    if (!syncSource) {
      NcError.badRequest('Sync source not found');
    }

    const res = await SyncSource.update(param.syncId, param.syncPayload);

    this.appHooksService.emit(AppEvents.SYNC_SOURCE_UPDATE, {
      syncSource,
    });

    return res;
  }
}<|MERGE_RESOLUTION|>--- conflicted
+++ resolved
@@ -1,10 +1,6 @@
 import { Injectable } from '@nestjs/common';
 import { AppEvents } from 'nocodb-sdk';
-<<<<<<< HEAD
-import { AppHooksService } from './app-hooks/app-hooks.service';
-=======
 import { AppHooksService } from '~/services/app-hooks/app-hooks.service';
->>>>>>> 90cbc13a
 import { NcError } from '~/helpers/catchError';
 import { PagedResponseImpl } from '~/helpers/PagedResponse';
 import { Project, SyncSource } from '~/models';
