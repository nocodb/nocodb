import { promisify } from 'util';
import { Injectable } from '@nestjs/common';
import { AppEvents, OrgUserRoles, validatePassword } from 'nocodb-sdk';
import { v4 as uuidv4 } from 'uuid';
import { isEmail } from 'validator';
import { T } from 'nc-help';
import * as ejs from 'ejs';
import bcrypt from 'bcryptjs';
import type {
  PasswordChangeReqType,
  PasswordForgotReqType,
  PasswordResetReqType,
  SignUpReqType,
  UserType,
} from 'nocodb-sdk';
import { genJwt, setTokenCookie } from '~/services/users/helpers';
import { NC_APP_SETTINGS } from '~/constants';
import { AppHooksService } from '~/services/app-hooks/app-hooks.service';
import { validatePayload } from '~/helpers';
import { MetaService } from '~/meta/meta.service';
import { MetaTable } from '~/utils/globals';
import Noco from '~/Noco';
import { Store, User } from '~/models';
import { randomTokenString } from '~/helpers/stringHelpers';
import NcPluginMgrv2 from '~/helpers/NcPluginMgrv2';
import { NcError } from '~/helpers/catchError';
import { ProjectsService } from '~/services/projects.service';

@Injectable()
export class UsersService {
  constructor(
    protected metaService: MetaService,
    protected appHooksService: AppHooksService,
    protected projectsService: ProjectsService,
  ) {}

  // allow signup/signin only if email matches against pattern
  validateEmailPattern(email: string) {
    const emailPattern = process.env.NC_AUTH_EMAIL_PATTERN;
    if (emailPattern) {
      const regex = new RegExp(emailPattern);
      if (!regex.test(email)) {
        NcError.forbidden('Not allowed to signup/signin with this email');
      }
    }
  }

  async findOne(_email: string) {
    const email = _email.toLowerCase();
    const user = await this.metaService.metaGet(null, null, MetaTable.USERS, {
      email,
    });

    return user;
  }

  async insert(param: {
    token_version: string;
    firstname: any;
    password: any;
    salt: any;
    email_verification_token: any;
    roles: string;
    email: string;
    lastname: any;
  }) {
    return this.metaService.metaInsert2(null, null, MetaTable.USERS, {
      ...param,
      email: param.email?.toLowerCase(),
    });
  }

  async registerNewUserIfAllowed({
    email,
    salt,
    password,
    email_verification_token,
  }: {
    email: string;
    salt: any;
    password;
    email_verification_token;
  }) {
    this.validateEmailPattern(email);

    let roles: string = OrgUserRoles.CREATOR;

    const isFirstUser = await User.isFirst();

    if (isFirstUser && process.env.NC_CLOUD !== 'true') {
      roles = `${OrgUserRoles.CREATOR},${OrgUserRoles.SUPER_ADMIN}`;
      // todo: update in nc_store
      // roles = 'owner,creator,editor'
      T.emit('evt', {
        evt_type: 'project:invite',
        count: 1,
      });
    } else {
      let settings: { invite_only_signup?: boolean } = {};
      try {
        settings = JSON.parse((await Store.get(NC_APP_SETTINGS))?.value);
      } catch {}

      if (settings?.invite_only_signup) {
        NcError.badRequest('Not allowed to signup, contact super admin.');
      } else {
        roles = OrgUserRoles.VIEWER;
      }
    }

    const token_version = randomTokenString();
    const user = await User.insert({
      email,
      salt,
      password,
      email_verification_token,
      roles,
      token_version,
    });

    // if first user and super admin, create a project
    if (isFirstUser && process.env.NC_CLOUD !== 'true') {
      // todo: update swagger type
      (user as any).createdProject = await this.createDefaultProject(user);
    }

    // todo: update swagger type
    return user as any;
  }

  async passwordChange(param: {
    body: PasswordChangeReqType;
    user: UserType;
    req: any;
  }): Promise<any> {
    validatePayload(
      'swagger.json#/components/schemas/PasswordChangeReq',
      param.body,
    );

    const { currentPassword, newPassword } = param.body;

    if (!currentPassword || !newPassword) {
      return NcError.badRequest('Missing new/old password');
    }

    // validate password and throw error if password is satisfying the conditions
    const { valid, error } = validatePassword(newPassword);

    if (!valid) {
      NcError.badRequest(`Password : ${error}`);
    }

    const user = await User.getByEmail(param.user.email);

    const hashedPassword = await promisify(bcrypt.hash)(
      currentPassword,
      user.salt,
    );

    if (hashedPassword !== user.password) {
      return NcError.badRequest('Current password is wrong');
    }

    const salt = await promisify(bcrypt.genSalt)(10);
    const password = await promisify(bcrypt.hash)(newPassword, salt);

    await User.update(user.id, {
      salt,
      password,
      email: user.email,
      token_version: randomTokenString(),
    });

    this.appHooksService.emit(AppEvents.USER_PASSWORD_CHANGE, {
      user: user,
      ip: param.req?.clientIp,
    });

    return true;
  }

  async passwordForgot(param: {
    body: PasswordForgotReqType;
    siteUrl: string;
    req: any;
  }): Promise<any> {
    validatePayload(
      'swagger.json#/components/schemas/PasswordForgotReq',
      param.body,
    );

    const _email = param.body.email;

    if (!_email) {
      NcError.badRequest('Please enter your email address.');
    }

    const email = _email.toLowerCase();
    const user = await User.getByEmail(email);

    if (user) {
      const token = uuidv4();
      await User.update(user.id, {
        email: user.email,
        reset_password_token: token,
        reset_password_expires: new Date(Date.now() + 60 * 60 * 1000),
        token_version: randomTokenString(),
      });
      try {
        const template = (
          await import('~/controllers/users/ui/emailTemplates/forgotPassword')
        ).default;
        await NcPluginMgrv2.emailAdapter().then((adapter) =>
          adapter.mailSend({
            to: user.email,
            subject: 'Password Reset Link',
            text: `Visit following link to update your password : ${param.siteUrl}/auth/password/reset/${token}.`,
            html: ejs.render(template, {
              resetLink: param.siteUrl + `/auth/password/reset/${token}`,
            }),
          }),
        );
      } catch (e) {
        console.log(e);
        return NcError.badRequest(
          'Email Plugin is not found. Please contact administrators to configure it in App Store first.',
        );
      }

      this.appHooksService.emit(AppEvents.USER_PASSWORD_FORGOT, {
        user: user,
        ip: param.req?.clientIp,
      });
    } else {
      return NcError.badRequest('Your email has not been registered.');
    }

    return true;
  }

  async tokenValidate(param: { token: string }): Promise<any> {
    const token = param.token;

    const user = await Noco.ncMeta.metaGet(null, null, MetaTable.USERS, {
      reset_password_token: token,
    });

    if (!user || !user.email) {
      NcError.badRequest('Invalid reset url');
    }
    if (new Date(user.reset_password_expires) < new Date()) {
      NcError.badRequest('Password reset url expired');
    }

    return true;
  }

  async passwordReset(param: {
    body: PasswordResetReqType;
    token: string;
    // todo: exclude
    req: any;
  }): Promise<any> {
    validatePayload(
      'swagger.json#/components/schemas/PasswordResetReq',
      param.body,
    );

    const { token, body } = param;

    const user = await Noco.ncMeta.metaGet(null, null, MetaTable.USERS, {
      reset_password_token: token,
    });

    if (!user) {
      NcError.badRequest('Invalid reset url');
    }
    if (user.reset_password_expires < new Date()) {
      NcError.badRequest('Password reset url expired');
    }
    if (user.provider && user.provider !== 'local') {
      NcError.badRequest('Email registered via social account');
    }

    // validate password and throw error if password is satisfying the conditions
    const { valid, error } = validatePassword(body.password);
    if (!valid) {
      NcError.badRequest(`Password : ${error}`);
    }

    const salt = await promisify(bcrypt.genSalt)(10);
    const password = await promisify(bcrypt.hash)(body.password, salt);

    await User.update(user.id, {
      salt,
      password,
      email: user.email,
      reset_password_expires: null,
      reset_password_token: '',
      token_version: randomTokenString(),
    });

    this.appHooksService.emit(AppEvents.USER_PASSWORD_RESET, {
      user: user,
      ip: param.req?.clientIp,
    });

    return true;
  }

  async emailVerification(param: {
    token: string;
    // todo: exclude
    req: any;
  }): Promise<any> {
    const { token, req } = param;

    const user = await Noco.ncMeta.metaGet(null, null, MetaTable.USERS, {
      email_verification_token: token,
    });

    if (!user) {
      NcError.badRequest('Invalid verification url');
    }

    await User.update(user.id, {
      email: user.email,
      email_verification_token: '',
      email_verified: true,
    });

    this.appHooksService.emit(AppEvents.USER_EMAIL_VERIFICATION, {
      user: user,
      ip: req?.clientIp,
    });

    return true;
  }

  async refreshToken(param: {
    body: SignUpReqType;
    req: any;
    res: any;
  }): Promise<any> {
    try {
      if (!param.req?.cookies?.refresh_token) {
        NcError.badRequest(`Missing refresh token`);
      }

      const user = await User.getByRefreshToken(
        param.req.cookies.refresh_token,
      );

      if (!user) {
        NcError.badRequest(`Invalid refresh token`);
      }

      const refreshToken = randomTokenString();

      await User.update(user.id, {
        email: user.email,
        refresh_token: refreshToken,
      });

      setTokenCookie(param.res, refreshToken);

      return {
        token: genJwt(user, Noco.getConfig()),
      } as any;
    } catch (e) {
      NcError.badRequest(e.message);
    }
  }

  async signup(param: {
    body: SignUpReqType;
    req: any;
    res: any;
  }): Promise<any> {
    validatePayload('swagger.json#/components/schemas/SignUpReq', param.body);

    const { email: _email, token, ignore_subscribe } = param.req.body;

    let { password } = param.req.body;

    // validate password and throw error if password is satisfying the conditions
    const { valid, error } = validatePassword(password);
    if (!valid) {
      NcError.badRequest(`Password : ${error}`);
    }

    if (!isEmail(_email)) {
      NcError.badRequest(`Invalid email`);
    }

    const email = _email.toLowerCase();

    this.validateEmailPattern(email);

    let user = await User.getByEmail(email);

    if (user) {
      if (token) {
        if (token !== user.invite_token) {
          NcError.badRequest(`Invalid invite url`);
        } else if (user.invite_token_expires < new Date()) {
          NcError.badRequest(
            'Expired invite url, Please contact super admin to get a new invite url',
          );
        }
      } else {
        // todo : opening up signup for timebeing
        // return next(new Error(`Email '${email}' already registered`));
      }
    }

    const salt = await promisify(bcrypt.genSalt)(10);
    password = await promisify(bcrypt.hash)(password, salt);
    const email_verification_token = uuidv4();

    if (!ignore_subscribe) {
      T.emit('evt_subscribe', email);
    }
    let createdProject = undefined;

    if (user) {
      if (token) {
        await User.update(user.id, {
          salt,
          password,
          email_verification_token,
          invite_token: null,
          invite_token_expires: null,
          email: user.email,
        });
      } else {
        NcError.badRequest('User already exist');
      }
    } else {
      const { createdProject: _createdProject } =
        await this.registerNewUserIfAllowed({
          email,
          salt,
          password,
          email_verification_token,
        });
      createdProject = _createdProject;
    }
    user = await User.getByEmail(email);

    try {
      const template = (
        await import('~/controllers/users/ui/emailTemplates/verify')
      ).default;
      await (
        await NcPluginMgrv2.emailAdapter()
      ).mailSend({
        to: email,
        subject: 'Verify email',
        html: ejs.render(template, {
          verifyLink:
            (param.req as any).ncSiteUrl +
            `/email/verify/${user.email_verification_token}`,
        }),
      });
    } catch (e) {
      console.log(
        'Warning : `mailSend` failed, Please configure emailClient configuration.',
      );
    }

    const refreshToken = randomTokenString();

    await User.update(user.id, {
      refresh_token: refreshToken,
      email: user.email,
    });

    setTokenCookie(param.res, refreshToken);

    this.appHooksService.emit(AppEvents.USER_SIGNUP, {
      user: user,
      ip: param.req?.clientIp,
    });

    this.appHooksService.emit(AppEvents.WELCOME, {
      user,
    });

    return { ...(await this.login(user)), createdProject };
  }

<<<<<<< HEAD
  async login(user: UserType) {
=======
  login(user: UserType & { provider?: string }) {
>>>>>>> 7af8950e
    this.appHooksService.emit(AppEvents.USER_SIGNIN, {
      user,
    });
    return {
      token: genJwt(user, Noco.getConfig()),
    };
  }

  async signOut(param: { res: any; req: any }) {
    try {
      this.clearCookie(param);
      const user = (param.req as any).user;
      if (user?.id) {
        await User.update(user.id, {
          refresh_token: null,
          token_version: randomTokenString(),
        });
      }
      return { msg: 'Signed out successfully' };
    } catch (e) {
      NcError.badRequest(e.message);
    }
  }

  protected clearCookie(param: { res: any; req: any }) {
    param.res.clearCookie('refresh_token');
  }

  private async createDefaultProject(user: User) {
    // create new project for user
    const project = await this.projectsService.createDefaultProject({
      user,
    });

    return project;
  }
}<|MERGE_RESOLUTION|>--- conflicted
+++ resolved
@@ -491,11 +491,7 @@
     return { ...(await this.login(user)), createdProject };
   }
 
-<<<<<<< HEAD
-  async login(user: UserType) {
-=======
-  login(user: UserType & { provider?: string }) {
->>>>>>> 7af8950e
+  async login(user: UserType & { provider?: string }) {
     this.appHooksService.emit(AppEvents.USER_SIGNIN, {
       user,
     });
