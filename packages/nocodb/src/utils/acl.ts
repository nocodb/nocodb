import { OrgUserRoles, ProjectRoles, SourceRestriction } from 'nocodb-sdk';

const roleScopes = {
  org: [OrgUserRoles.VIEWER, OrgUserRoles.CREATOR],
  base: [
    ProjectRoles.VIEWER,
    ProjectRoles.COMMENTER,
    ProjectRoles.EDITOR,
    ProjectRoles.CREATOR,
    ProjectRoles.OWNER,
  ],
};

const permissionScopes = {
  org: [
    // API Tokens
    'apiTokenList',
    'apiTokenCreate',
    'apiTokenDelete',

    // Base
    'baseList',
    'baseCreate',

    // User
    'userList',
    'userAdd',
    'userUpdate',
    'userDelete',
    'passwordChange',
    'userInviteResend',
    'generateResetUrl',

    // Plugin
    'isPluginActive',
    'pluginList',
    'pluginTest',
    'pluginRead',
    'pluginUpdate',

    // Misc
    'commandPalette',
    'testConnection',
    'genericGPT',
    'duplicateSharedBase',

    // Cache
    'cacheGet',
    'cacheDelete',

    // TODO: add ACL with base scope
    'upload',
    'uploadViaURL',

    'notification',
  ],
  base: [
    'formViewGet',
    'baseGet',
    'tableGet',
    'dataList',
    'dataRead',
    'dataExist',
    'dataFindOne',
    'dataGroupBy',
    'exportCsv',
    'exportExcel',
    'sortList',
    'filterList',
    'baseInfoGet',
    'baseUserMetaUpdate',
    'galleryViewGet',
    'kanbanViewGet',
    'gridViewUpdate',
    'formViewUpdate',
    'calendarViewGet',
    'groupedDataList',
    'mmList',
    'hmList',
    'commentRow',
    'baseCost',
    'tableList',
    'viewList',
    'functionList',
    'sequenceList',
    'procedureList',
    'columnList',
    'triggerList',
    'relationList',
    'relationListAll',
    'indexList',
    'list',
    'dataCount',
    'dataAggregate',
    'swaggerJson',
    'commentList',
    'commentsCount',
    'commentDelete',
    'commentUpdate',
    'hideAllColumns',
    'showAllColumns',
    'auditListRow',
    'auditRowUpdate',
    'dataUpdate',
    'dataDelete',
    'dataInsert',
    'viewColumnUpdate',
    'sortCreate',
    'sortUpdate',
    'sortDelete',
    'filterCreate',
    'filterUpdate',
    'filterDelete',
    'filterGet',
    'filterChildrenRead',
    'mmExcludedList',
    'hmExcludedList',
    'btExcludedList',
    'ooExcludedList',
    'gridColumnUpdate',
    'bulkDataInsert',
    'bulkDataUpdate',
    'bulkDataUpdateAll',
    'bulkDataDelete',
    'bulkDataDeleteAll',
    'relationDataRemove',
    'relationDataAdd',
    'duplicateColumn',
    'nestedDataList',
    'nestedDataLink',
    'nestedDataUnlink',
    'nestedListCopyPasteOrDeleteAll',
    'baseUserList',

    // Base API Tokens
    'baseApiTokenList',
    'baseApiTokenCreate',
    'baseApiTokenDelete',

    // Extensions
    'extensionList',
    'extensionRead',
    'extensionCreate',
    'extensionUpdate',
    'extensionDelete',

    // Jobs
    'jobList',
  ],
};

const rolePermissions:
  | Record<
      Exclude<OrgUserRoles, OrgUserRoles.SUPER_ADMIN> | ProjectRoles | 'guest',
      { include?: Record<string, boolean>; exclude?: Record<string, boolean> }
    >
  | Record<OrgUserRoles.SUPER_ADMIN, string> = {
  guest: {},
  [OrgUserRoles.SUPER_ADMIN]: '*',

  [ProjectRoles.VIEWER]: {
    include: {
      formViewGet: true,
      // base
      baseGet: true,
      //table
      tableGet: true,
      // data
      dataList: true,
      dataRead: true,
      dataExist: true,
      dataFindOne: true,
      dataGroupBy: true,

      exportCsv: true,
      exportExcel: true,

      // sort & filter
      sortList: true,
      filterList: true,
      baseInfoGet: true,
      baseUserMetaUpdate: true,

      galleryViewGet: true,
      kanbanViewGet: true,
      groupedDataList: true,
      calendarViewGet: true,

      mmList: true,
      hmList: true,

      baseCost: true,

      tableList: true,
      viewList: true,
      functionList: true,
      sequenceList: true,
      procedureList: true,
      columnList: true,
      triggerList: true,
      relationList: true,
      relationListAll: true,
      indexList: true,
      list: true,
      dataCount: true,
      dataAggregate: true,
      swaggerJson: true,

      nestedDataList: true,
      baseUserList: true,

      extensionList: true,
      extensionRead: true,

<<<<<<< HEAD
      jobList: true,
=======
      commentList: true,
      commentsCount: true,
      auditListRow: true,
>>>>>>> b2243976
    },
  },
  [ProjectRoles.COMMENTER]: {
    include: {
      commentRow: true,
      commentUpdate: true,
      commentDelete: true,
    },
  },
  [ProjectRoles.EDITOR]: {
    include: {
      hideAllColumns: true,
      showAllColumns: true,
      auditRowUpdate: true,
      dataUpdate: true,
      dataDelete: true,
      dataInsert: true,
      viewColumnUpdate: true,
      gridViewUpdate: true,
      formViewUpdate: true,
      sortCreate: true,
      sortUpdate: true,
      sortDelete: true,
      filterCreate: true,
      filterUpdate: true,
      filterDelete: true,
      filterGet: true,
      filterChildrenRead: true,
      mmExcludedList: true,
      hmExcludedList: true,
      btExcludedList: true,
      ooExcludedList: true,
      gridColumnUpdate: true,
      bulkDataInsert: true,
      bulkDataUpdate: true,
      bulkDataUpdateAll: true,
      bulkDataDelete: true,
      bulkDataDeleteAll: true,
      relationDataRemove: true,
      relationDataAdd: true,

      nestedDataLink: true,
      nestedDataUnlink: true,
      nestedListCopyPasteOrDeleteAll: true,
      // TODO add ACL with base scope
      // upload: true,
      // uploadViaURL: true,
    },
  },
  [ProjectRoles.CREATOR]: {
    exclude: {
      baseDelete: true,
    },
  },
  [ProjectRoles.OWNER]: {
    exclude: {
      pluginList: true,
      pluginTest: true,
      pluginRead: true,
      pluginUpdate: true,
      isPluginActive: true,
      createBase: true,
    },
  },
  [OrgUserRoles.VIEWER]: {
    include: {
      apiTokenList: true,
      apiTokenCreate: true,
      apiTokenDelete: true,
      passwordChange: true,
      baseList: true,
      testConnection: true,
      isPluginActive: true,
      commandPalette: true,
      notification: true,
    },
  },
  [OrgUserRoles.CREATOR]: {
    include: {
      userList: true,
      userAdd: true,
      userUpdate: true,
      userDelete: true,
      generateResetUrl: true,
      userInviteResend: true,
      upload: true,
      uploadViaURL: true,
      baseCreate: true,
      duplicateSharedBase: true,
    },
  },
};

// VALIDATIONS

// validate no permission shared between scopes
{
  const scopePermissions = {};
  const duplicates = [];
  Object.keys(permissionScopes).forEach((scope) => {
    permissionScopes[scope].forEach((perm) => {
      if (scopePermissions[perm]) {
        duplicates.push(perm);
      } else {
        scopePermissions[perm] = true;
      }
    });
    if (duplicates.length) {
      throw new Error(
        `Duplicate permissions found in scope ${scope}. Please remove duplicate permissions: ${duplicates.join(
          ', ',
        )}`,
      );
    }
  });
}

// validate no duplicate permissions within same scope
/*
  We inherit include permissions from previous roles in the same scope (role order)
  We inherit exclude permissions from previous roles in the same scope (reverse role order)
  To determine role order, we use `roleScopes` object
*/
Object.values(roleScopes).forEach((roles) => {
  const scopePermissions = {};
  const duplicates = [];
  roles.forEach((role) => {
    const perms =
      rolePermissions[role].include || rolePermissions[role].exclude || {};
    Object.keys(perms).forEach((perm) => {
      if (scopePermissions[perm]) {
        duplicates.push(perm);
      }
      scopePermissions[perm] = true;
    });
  });
  if (duplicates.length) {
    throw new Error(
      `Duplicate permissions found in roles ${roles.join(
        ', ',
      )}. Please remove duplicate permissions: ${duplicates.join(', ')}`,
    );
  }
});

// validate permission scopes are valid
Object.entries(rolePermissions).forEach(([role, permissions]) => {
  if (permissions === '*') return;
  if (role === 'guest') return;

  let roleScope = null;

  Object.entries(roleScopes).forEach(([scope, roles]) => {
    if ((roles as any).includes(role)) {
      roleScope = scope;
    }
  });

  if (!roleScope) {
    throw new Error(
      `Role ${role} does not belong to any scope, please assign it to a scope`,
    );
  }

  const scopePermissions = permissionScopes[roleScope];

  if (!scopePermissions) {
    throw new Error(
      `Scope ${roleScope} does not exist, please create it in permissionScopes`,
    );
  }

  const mismatchedPermissions = [];

  Object.keys(permissions.include || {}).forEach((perm) => {
    if (!scopePermissions.includes(perm)) {
      mismatchedPermissions.push(perm);
    }
  });

  if (mismatchedPermissions.length) {
    throw new Error(
      `Role ${role} has permissions that do not belong to its scope ${roleScope}. Please remove or add these permissions: ${mismatchedPermissions.join(
        ', ',
      )}`,
    );
  }
});

// inherit include permissions within scope (role order)
Object.values(roleScopes).forEach((roles) => {
  let roleIndex = 0;
  for (const role of roles) {
    if (roleIndex === 0) {
      roleIndex++;
      continue;
    }

    if (rolePermissions[role] === '*') continue;
    if (rolePermissions[role].include) {
      Object.assign(
        rolePermissions[role].include,
        rolePermissions[roles[roleIndex - 1]].include,
      );
    }

    roleIndex++;
  }
});

// inherit exclude permissions within scope (reverse role order)
Object.values(roleScopes).forEach((roles) => {
  const reversedRoles = [...roles].reverse();
  let roleIndex = 0;
  for (const role of reversedRoles) {
    if (roleIndex === 0) {
      roleIndex++;
      continue;
    }

    if (rolePermissions[role] === '*') continue;

    if (rolePermissions[role].exclude) {
      Object.assign(
        rolePermissions[role].exclude,
        rolePermissions[roles[roleIndex - 1]].exclude,
      );
    }

    roleIndex++;
  }
});

// validate include and exclude can't exist at the same time
Object.values(rolePermissions).forEach((role) => {
  if (role === '*') return;
  if (role.include && role.exclude) {
    throw new Error(
      `Role ${role} has both include and exclude permissions. Please remove one of them`,
    );
  }
});

// Excluded permissions for source restrictions
// `true` means permission is restricted and `false`/missing means permission is allowed
export const sourceRestrictions = {
  [SourceRestriction.SCHEMA_READONLY]: {
    tableCreate: true,
    tableDelete: true,
  },
  [SourceRestriction.DATA_READONLY]: {
    dataUpdate: true,
    dataDelete: true,
    dataInsert: true,
    bulkDataInsert: true,
    bulkDataUpdate: true,
    bulkDataUpdateAll: true,
    bulkDataDelete: true,
    bulkDataDeleteAll: true,
    relationDataRemove: true,
    relationDataAdd: true,
    nestedDataListCopyPasteOrDeleteAll: true,
    nestedDataUnlink: true,
    nestedDataLink: true,
  },
};

export default rolePermissions;<|MERGE_RESOLUTION|>--- conflicted
+++ resolved
@@ -212,13 +212,10 @@
       extensionList: true,
       extensionRead: true,
 
-<<<<<<< HEAD
       jobList: true,
-=======
       commentList: true,
       commentsCount: true,
       auditListRow: true,
->>>>>>> b2243976
     },
   },
   [ProjectRoles.COMMENTER]: {
