import autoBind from 'auto-bind';
import BaseApiBuilder from '../BaseApiBuilder';
<<<<<<< HEAD
import type { MetaService } from '~/meta/meta.service';
import type Noco from '~/Noco';
import type { Router } from 'express';
import type { DbConfig, NcConfig } from '~/interface/config';
import type NcProjectBuilder from '../NcProjectBuilder';
import NcHelp from '~/utils/NcHelp';
import ExpressXcTsRoutes from '~/db/sql-mgr/code/routes/xc-ts/ExpressXcTsRoutes';
import SwaggerXc from '~/db/sql-mgr/code/routers/xc-ts/SwaggerXc';
=======
import { MetaService } from '../../../meta/meta.service';
import Noco from '../../../Noco';
import { DbConfig, NcConfig } from '../../../interface/config';
import NcProjectBuilder from '../NcProjectBuilder';
import type { Router } from 'express';
>>>>>>> 2d8bb02f

export class RestApiBuilder extends BaseApiBuilder<Noco> {
  public readonly type = 'rest';

  protected nocoTypes: any;
  protected nocoRootResolvers: any;
  private routers: { [key: string]: Router };

  constructor(
    app: Noco,
    projectBuilder: NcProjectBuilder,
    config: NcConfig,
    connectionConfig: DbConfig,
    xcMeta?: MetaService,
  ) {
    super(app, projectBuilder, config, connectionConfig);
    autoBind(this);
    this.routers = {};
    this.hooks = {};
    this.xcMeta = xcMeta;
  }

  public async init(): Promise<void> {
    await super.init();
  }

  protected async ncUpManyToMany(ctx: any): Promise<any> {
    const metas = await super.ncUpManyToMany(ctx);
    if (!metas) {
      return;
    }
    for (const meta of metas) {
      const ctx = this.generateContextForTable(
        meta.tn,
        meta.columns,
        [],
        meta.hasMany,
        meta.belongsTo,
        meta.type,
        meta._tn,
      );

      /* create routes for table */
      const routes = new ExpressXcTsRoutes({
        dir: '',
        ctx,
        filename: '',
      }).getObjectWithoutFunctions();

      /* create nc_routes, add new routes or update order */
      const routesInsertion = routes.map((route, i) => {
        return async () => {
          if (
            !(await this.xcMeta.metaGet(
              this.projectId,
              this.dbAlias,
              'nc_routes',
              {
                path: route.path,
                tn: meta.tn,
                title: meta.tn,
                type: route.type,
              },
            ))
          ) {
            await this.xcMeta.metaInsert(
              this.projectId,
              this.dbAlias,
              'nc_routes',
              {
                acl: JSON.stringify(route.acl),
                handler: JSON.stringify(route.handler),
                order: i,
                path: route.path,
                tn: meta.tn,
                title: meta.tn,
                type: route.type,
              },
            );
          } else {
            await this.xcMeta.metaUpdate(
              this.projectId,
              this.dbAlias,
              'nc_routes',
              {
                order: i,
              },
              {
                path: route.path,
                tn: meta.tn,
                title: meta.tn,
                type: route.type,
              },
            );
          }
        };
      });

      await NcHelp.executeOperations(
        routesInsertion,
        this.connectionConfig.client,
      );
    }

    // add new routes
  }

  protected async getManyToManyRelations(args = {}): Promise<Set<any>> {
    const metas: Set<any> = await super.getManyToManyRelations(args);

    for (const metaObj of metas) {
      const ctx = this.generateContextForTable(
        metaObj.tn,
        metaObj.columns,
        [...metaObj.belongsTo, ...metaObj.hasMany],
        metaObj.hasMany,
        metaObj.belongsTo,
      );

      const swaggerDoc = await new SwaggerXc({
        dir: '',
        ctx: {
          ...ctx,
          v: metaObj.v,
        },
        filename: '',
      }).getObject();

      const meta = await this.xcMeta.metaGet(
        this.projectId,
        this.dbAlias,
        'nc_models',
        {
          title: metaObj.tn,
          type: 'table',
        },
      );
      const oldSwaggerDoc = JSON.parse(meta.schema);

      // // keep upto 5 schema backup on table update
      // let previousSchemas = [oldSwaggerDoc]
      // if (meta.schema_previous) {
      //   previousSchemas = [...JSON.parse(meta.schema_previous), oldSwaggerDoc].slice(-5);
      // }

      oldSwaggerDoc.definitions = swaggerDoc.definitions;
      await this.xcMeta.metaUpdate(
        this.projectId,
        this.dbAlias,
        'nc_models',
        {
          schema: JSON.stringify(oldSwaggerDoc),
          // schema_previous: JSON.stringify(previousSchemas)
        },
        {
          title: metaObj.tn,
          type: 'table',
        },
      );
    }

    return metas;
  }
}<|MERGE_RESOLUTION|>--- conflicted
+++ resolved
@@ -1,21 +1,15 @@
 import autoBind from 'auto-bind';
 import BaseApiBuilder from '../BaseApiBuilder';
-<<<<<<< HEAD
-import type { MetaService } from '~/meta/meta.service';
-import type Noco from '~/Noco';
+import { MetaService } from '~/meta/meta.service';
+import Noco from '~/Noco';
+import { DbConfig, NcConfig } from '../../../interface/config';
+import NcProjectBuilder from '../NcProjectBuilder';
 import type { Router } from 'express';
 import type { DbConfig, NcConfig } from '~/interface/config';
 import type NcProjectBuilder from '../NcProjectBuilder';
 import NcHelp from '~/utils/NcHelp';
 import ExpressXcTsRoutes from '~/db/sql-mgr/code/routes/xc-ts/ExpressXcTsRoutes';
 import SwaggerXc from '~/db/sql-mgr/code/routers/xc-ts/SwaggerXc';
-=======
-import { MetaService } from '../../../meta/meta.service';
-import Noco from '../../../Noco';
-import { DbConfig, NcConfig } from '../../../interface/config';
-import NcProjectBuilder from '../NcProjectBuilder';
-import type { Router } from 'express';
->>>>>>> 2d8bb02f
 
 export class RestApiBuilder extends BaseApiBuilder<Noco> {
   public readonly type = 'rest';
