--- conflicted
+++ resolved
@@ -207,12 +207,8 @@
 
   const ltarColumn = (await table.getColumns()).find(
     (column) =>
-<<<<<<< HEAD
       (column.uidt === UITypes.Links ||
         column.uidt === UITypes.LinkToAnotherRecord) &&
-=======
-      column.uidt === UITypes.LinkToAnotherRecord &&
->>>>>>> a5850067
       column.colOptions?.fk_related_model_id === childTable.id,
   );
 
@@ -264,12 +260,8 @@
 
   const ltarColumn = (await table.getColumns()).find(
     (column) =>
-<<<<<<< HEAD
       (column.uidt === UITypes.Links ||
         column.uidt === UITypes.LinkToAnotherRecord) &&
-=======
-      column.uidt === UITypes.LinkToAnotherRecord &&
->>>>>>> a5850067
       column.colOptions?.fk_related_model_id === childTable.id,
   );
   const lookupColumn = await createColumn(context, table, {
@@ -296,21 +288,10 @@
     referencedQrValueTableColumnTitle: string;
   },
 ) => {
-<<<<<<< HEAD
   const columns = await table.getColumns();
   const referencedQrValueTableColumnId = columns.find(
     (column) => column.title == referencedQrValueTableColumnTitle,
   )['id'];
-=======
-  const referencedQrValueTableColumnId = await table
-    .getColumns()
-    .then(
-      (cols) =>
-        cols.find(
-          (column) => column.title == referencedQrValueTableColumnTitle,
-        )['id'],
-    );
->>>>>>> a5850067
 
   const qrCodeColumn = await createColumn(context, table, {
     title: title,
