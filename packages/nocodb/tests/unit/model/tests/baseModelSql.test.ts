import 'mocha';
import init from '../../init';
import { BaseModelSqlv2 } from '../../../../src/lib/db/sql-data-mapper/lib/sql/BaseModelSqlv2';
import { createProject } from '../../factory/project';
import { createTable } from '../../factory/table';
import NcConnectionMgrv2 from '../../../../src/lib/utils/common/NcConnectionMgrv2';
import Base from '../../../../src/lib/models/Base';
import Model from '../../../../src/lib/models/Model';
import Project from '../../../../src/lib/models/Project';
import View from '../../../../src/lib/models/View';
import { createRow, generateDefaultRowAttributes } from '../../factory/row';
import Audit from '../../../../src/lib/models/Audit';
import { expect } from 'chai';
import Filter from '../../../../src/lib/models/Filter';
import { createLtarColumn } from '../../factory/column';
import LinkToAnotherRecordColumn from '../../../../src/lib/models/LinkToAnotherRecordColumn';
import { isPg, isSqlite } from '../../init/db';

function baseModelSqlTests() {
  let context;
  let project: Project;
  let table: Model;
  let view: View;
  let baseModelSql: BaseModelSqlv2;

  beforeEach(async function () {
    context = await init();
    project = await createProject(context);
    table = await createTable(context, project);
    view = await table.getViews()[0];

    const base = await Base.get(table.base_id);
    baseModelSql = new BaseModelSqlv2({
      dbDriver: await NcConnectionMgrv2.get(base),
      model: table,
      view,
    });
  });

  it('Insert record', async () => {
    const request = {
      clientIp: '::ffff:192.0.0.1',
      user: { email: 'test@example.com' },
    };
    const columns = await table.getColumns();

    let inputData: any = generateDefaultRowAttributes({ columns });
    const response = await baseModelSql.insert(
      generateDefaultRowAttributes({ columns }),
      undefined,
      request
    );
    const insertedRow = (await baseModelSql.list())[0];

    if (isPg(context)) {
      inputData.CreatedAt = new Date(inputData.CreatedAt).toISOString();
      inputData.UpdatedAt = new Date(inputData.UpdatedAt).toISOString();

      insertedRow.CreatedAt = new Date(insertedRow.CreatedAt).toISOString();
      insertedRow.UpdatedAt = new Date(insertedRow.UpdatedAt).toISOString();

      response.CreatedAt = new Date(response.CreatedAt).toISOString();
      response.UpdatedAt = new Date(response.UpdatedAt).toISOString();
    }

    expect(insertedRow).to.include(inputData);
    expect(insertedRow).to.include(response);

    const rowInsertedAudit = (
      await Audit.projectAuditList(project.id, {})
    ).find((audit) => audit.op_sub_type === 'INSERT');
    expect(rowInsertedAudit).to.include({
      user: 'test@example.com',
      ip: '::ffff:192.0.0.1',
      base_id: null,
      project_id: project.id,
      fk_model_id: table.id,
      row_id: '1',
      op_type: 'DATA',
      op_sub_type: 'INSERT',
      description: '1 inserted into Table1_Title',
    });
  });

  it('Bulk insert record', async () => {
    const columns = await table.getColumns();
    const request = {
      clientIp: '::ffff:192.0.0.1',
      user: { email: 'test@example.com' },
    };
    const bulkData = Array(10)
      .fill(0)
      .map((_, index) => generateDefaultRowAttributes({ columns, index }));
    await baseModelSql.bulkInsert(bulkData, { cookie: request });

    const insertedRows = await baseModelSql.list();

    if (isPg(context)) {
      insertedRows.forEach((row) => {
        row.CreatedAt = new Date(row.CreatedAt).toISOString();
        row.UpdatedAt = new Date(row.UpdatedAt).toISOString();
      });
    }

    bulkData.forEach((inputData: any, index) => {
      if (isPg(context)) {
        inputData.CreatedAt = new Date(inputData.CreatedAt).toISOString();
        inputData.UpdatedAt = new Date(inputData.UpdatedAt).toISOString();
      }
      expect(insertedRows[index]).to.include(inputData);
    });

    const rowBulkInsertedAudit = (
      await Audit.projectAuditList(project.id, {})
    ).find((audit) => audit.op_sub_type === 'BULK_INSERT');
    expect(rowBulkInsertedAudit).to.include({
      user: 'test@example.com',
      ip: '::ffff:192.0.0.1',
      base_id: null,
      project_id: project.id,
      fk_model_id: table.id,
      row_id: null,
      op_type: 'DATA',
      op_sub_type: 'BULK_INSERT',
      status: null,
      description: '10 records bulk inserted into Table1_Title',
      details: null,
    });
  });

  it('Update record', async () => {
    const request = {
      clientIp: '::ffff:192.0.0.1',
      user: { email: 'test@example.com' },
    };

    const columns = await table.getColumns();

    await baseModelSql.insert(generateDefaultRowAttributes({ columns }));
    const rowId = 1;
    await baseModelSql.updateByPk(rowId, { Title: 'test' }, undefined, request);

    const updatedRow = await baseModelSql.readByPk(1);

    expect(updatedRow).to.include({ Id: rowId, Title: 'test' });

    const rowUpdatedAudit = (await Audit.projectAuditList(project.id, {})).find(
      (audit) => audit.op_sub_type === 'UPDATE'
    );
    expect(rowUpdatedAudit).to.include({
      user: 'test@example.com',
      ip: '::ffff:192.0.0.1',
      base_id: null,
      project_id: project.id,
      fk_model_id: table.id,
      row_id: '1',
      op_type: 'DATA',
      op_sub_type: 'UPDATE',
      description: '1 updated in Table1_Title',
    });
  });

  it('Bulk update record', async () => {
    // Since sqlite doesn't support multiple sql connections, we can't test bulk update in sqlite
    if (isSqlite(context)) return;

    const columns = await table.getColumns();
    const request = {
      clientIp: '::ffff:192.0.0.1',
      user: { email: 'test@example.com' },
    };
    const bulkData = Array(10)
      .fill(0)
      .map((_, index) => generateDefaultRowAttributes({ columns, index }));
    await baseModelSql.bulkInsert(bulkData, { cookie: request });

    const insertedRows: any[] = await baseModelSql.list();

    await baseModelSql.bulkUpdate(
      insertedRows.map((row) => ({ ...row, Title: `new-${row['Title']}` })),
      { cookie: request }
    );

    const updatedRows = await baseModelSql.list();

    updatedRows.forEach((row, index) => {
      expect(row['Title']).to.equal(`new-test-${index}`);
    });
    const rowBulkUpdateAudit = (
      await Audit.projectAuditList(project.id, {})
    ).find((audit) => audit.op_sub_type === 'BULK_UPDATE');
    expect(rowBulkUpdateAudit).to.include({
      user: 'test@example.com',
      ip: '::ffff:192.0.0.1',
      base_id: null,
      fk_model_id: table.id,
      project_id: project.id,
      row_id: null,
      op_type: 'DATA',
      op_sub_type: 'BULK_UPDATE',
      status: null,
      description: '10 records bulk updated in Table1_Title',
      details: null,
    });
  });

  it('Bulk update all record', async () => {
    const columns = await table.getColumns();
    const request = {
      clientIp: '::ffff:192.0.0.1',
      user: { email: 'test@example.com' },
    };
    const bulkData = Array(10)
      .fill(0)
      .map((_, index) => generateDefaultRowAttributes({ columns, index }));
    await baseModelSql.bulkInsert(bulkData, { cookie: request });

    const idColumn = columns.find((column) => column.title === 'Id')!;

    await baseModelSql.bulkUpdateAll(
      {
        filterArr: [
          new Filter({
            logical_op: 'and',
            fk_column_id: idColumn.id,
            comparison_op: 'lt',
            value: 5,
          }),
        ],
      },
      { Title: 'new-1' },
      { cookie: request }
    );

    const updatedRows = await baseModelSql.list();

    updatedRows.forEach((row) => {
      if (row.id < 5) expect(row['Title']).to.equal('new-1');
    });
    const rowBulkUpdateAudit = (
      await Audit.projectAuditList(project.id, {})
    ).find((audit) => audit.op_sub_type === 'BULK_UPDATE');
    expect(rowBulkUpdateAudit).to.include({
      user: 'test@example.com',
      ip: '::ffff:192.0.0.1',
      base_id: null,
      fk_model_id: table.id,
      project_id: project.id,
      row_id: null,
      op_type: 'DATA',
      op_sub_type: 'BULK_UPDATE',
      status: null,
      description: '4 records bulk updated in Table1_Title',
      details: null,
    });
  });

  it('Delete record', async () => {
    const request = {
      clientIp: '::ffff:192.0.0.1',
      user: { email: 'test@example.com' },
      params: { id: 1 },
    };

    const columns = await table.getColumns();
<<<<<<< HEAD
    const bulkData = Array(10).fill(0).map((_, index) => generateDefaultRowAttributes({columns, index}))
    await baseModelSql.bulkInsert(bulkData, {cookie:request});
=======
    const bulkData = Array(10)
      .fill(0)
      .map((_, index) => generateDefaultRowAttributes({ columns, index }));
    await baseModelSql.bulkInsert(bulkData, { cookie: request });
>>>>>>> 49354ca4

    const rowIdToDeleted = 1;
    await baseModelSql.delByPk(rowIdToDeleted, undefined, request);

    const deletedRow = await baseModelSql.readByPk(rowIdToDeleted);

    expect(deletedRow).to.be.undefined;

    console.log('Delete record', await Audit.projectAuditList(project.id, {}));
    const rowDeletedAudit = (await Audit.projectAuditList(project.id, {})).find(
      (audit) => audit.op_sub_type === 'DELETE'
    );
    expect(rowDeletedAudit).to.include({
      user: 'test@example.com',
      ip: '::ffff:192.0.0.1',
      base_id: null,
      project_id: project.id,
      fk_model_id: table.id,
      row_id: '1',
      op_type: 'DATA',
      op_sub_type: 'DELETE',
      description: '1 deleted from Table1_Title',
    });
  });

  it('Bulk delete records', async () => {
    const columns = await table.getColumns();
    const request = {
      clientIp: '::ffff:192.0.0.1',
      user: { email: 'test@example.com' },
    };
    const bulkData = Array(10)
      .fill(0)
      .map((_, index) => generateDefaultRowAttributes({ columns, index }));
    await baseModelSql.bulkInsert(bulkData, { cookie: request });

    const insertedRows: any[] = await baseModelSql.list();

    await baseModelSql.bulkDelete(
      insertedRows
        .filter((row) => row['Id'] < 5)
<<<<<<< HEAD
        .map((row)=> ({'id': row['Id']})),
=======
        .map((row) => ({ id: row['Id'] })),
>>>>>>> 49354ca4
      { cookie: request }
    );

    const remainingRows = await baseModelSql.list();

    expect(remainingRows).to.length(6);

    const rowBulkDeleteAudit = (
      await Audit.projectAuditList(project.id, {})
    ).find((audit) => audit.op_sub_type === 'BULK_DELETE');

    expect(rowBulkDeleteAudit).to.include({
      user: 'test@example.com',
      ip: '::ffff:192.0.0.1',
      base_id: null,
      fk_model_id: table.id,
      project_id: project.id,
      row_id: null,
      op_type: 'DATA',
      op_sub_type: 'BULK_DELETE',
      status: null,
      description: '4 records bulk deleted in Table1_Title',
      details: null,
    });
  });

  it('Bulk delete all record', async () => {
    const columns = await table.getColumns();
    const request = {
      clientIp: '::ffff:192.0.0.1',
      user: { email: 'test@example.com' },
    };
    const bulkData = Array(10)
      .fill(0)
      .map((_, index) => generateDefaultRowAttributes({ columns, index }));
    await baseModelSql.bulkInsert(bulkData, { cookie: request });

    const idColumn = columns.find((column) => column.title === 'Id')!;

    await baseModelSql.bulkDeleteAll(
      {
        filterArr: [
          new Filter({
            logical_op: 'and',
            fk_column_id: idColumn.id,
            comparison_op: 'lt',
            value: 5,
          }),
        ],
      },
      { cookie: request }
    );

    const remainingRows = await baseModelSql.list();

    expect(remainingRows).to.length(6);
    const rowBulkDeleteAudit = (
      await Audit.projectAuditList(project.id, {})
    ).find((audit) => audit.op_sub_type === 'BULK_DELETE');
    expect(rowBulkDeleteAudit).to.include({
      user: 'test@example.com',
      ip: '::ffff:192.0.0.1',
      base_id: null,
      fk_model_id: table.id,
      project_id: project.id,
      row_id: null,
      op_type: 'DATA',
      op_sub_type: 'BULK_DELETE',
      status: null,
      description: '4 records bulk deleted in Table1_Title',
      details: null,
    });
  });

  it('Nested insert', async () => {
    const childTable = await createTable(context, project, {
      title: 'Child Table',
      table_name: 'child_table',
    });
    const ltarColumn = await createLtarColumn(context, {
      title: 'Ltar Column',
      parentTable: table,
      childTable,
      type: 'hm',
    });
    const childRow = await createRow(context, {
      project,
      table: childTable,
    });
    const ltarColOptions =
      await ltarColumn.getColOptions<LinkToAnotherRecordColumn>();
    const childCol = await ltarColOptions.getChildColumn();

    const columns = await table.getColumns();
    const request = {
      clientIp: '::ffff:192.0.0.1',
      user: { email: 'test@example.com' },
    };

    await baseModelSql.nestedInsert(
<<<<<<< HEAD
      {...generateDefaultRowAttributes({columns}), [ltarColumn.title]: [{'Id': childRow['Id']}]},
=======
      {
        ...generateDefaultRowAttributes({ columns }),
        [ltarColumn.title]: [{ Id: childRow['Id'] }],
      },
>>>>>>> 49354ca4
      undefined,
      request
    );

    const childBaseModel = new BaseModelSqlv2({
      dbDriver: await NcConnectionMgrv2.get(await Base.get(table.base_id)),
      model: childTable,
      view,
    });
    const insertedChildRow = await childBaseModel.readByPk(childRow['Id']);
    expect(insertedChildRow[childCol.column_name]).to.equal(childRow['Id']);

    const rowInsertedAudit = (await Audit.projectAuditList(project.id, {}))
      .filter((audit) => audit.fk_model_id === table.id)
      .find((audit) => audit.op_sub_type === 'INSERT');

    expect(rowInsertedAudit).to.include({
      user: 'test@example.com',
      ip: '::ffff:192.0.0.1',
      base_id: null,
      project_id: project.id,
      fk_model_id: table.id,
      row_id: '1',
      op_type: 'DATA',
      op_sub_type: 'INSERT',
      description: '1 inserted into Table1_Title',
    });
  });

  it('Link child', async () => {
    const childTable = await createTable(context, project, {
      title: 'Child Table',
      table_name: 'child_table',
    });
    const ltarColumn = await createLtarColumn(context, {
      title: 'Ltar Column',
      parentTable: table,
      childTable,
      type: 'hm',
    });
    const insertedChildRow = await createRow(context, {
      project,
      table: childTable,
    });
    const ltarColOptions =
      await ltarColumn.getColOptions<LinkToAnotherRecordColumn>();
    const childCol = await ltarColOptions.getChildColumn();

    const columns = await table.getColumns();
    const request = {
      clientIp: '::ffff:192.0.0.1',
      user: { email: 'test@example.com' },
    };

    await baseModelSql.insert(
      generateDefaultRowAttributes({ columns }),
      undefined,
      request
    );
    const insertedRow = await baseModelSql.readByPk(1);

    await baseModelSql.addChild({
      colId: ltarColumn.id,
      rowId: insertedRow['Id'],
      childId: insertedChildRow['Id'],
      cookie: request,
    });

    const childBaseModel = new BaseModelSqlv2({
      dbDriver: await NcConnectionMgrv2.get(await Base.get(table.base_id)),
      model: childTable,
      view,
    });
    const updatedChildRow = await childBaseModel.readByPk(
      insertedChildRow['Id']
    );

    expect(updatedChildRow[childCol.column_name]).to.equal(insertedRow['Id']);

    const rowInsertedAudit = (await Audit.projectAuditList(project.id, {}))
      .filter((audit) => audit.fk_model_id === table.id)
      .find((audit) => audit.op_sub_type === 'LINK_RECORD');

    expect(rowInsertedAudit).to.include({
      user: 'test@example.com',
      ip: '::ffff:192.0.0.1',
      base_id: null,
      project_id: project.id,
      fk_model_id: table.id,
      row_id: '1',
      op_type: 'DATA',
      op_sub_type: 'LINK_RECORD',
      description:
        'Record [id:1] record linked with record [id:1] record in Table1_Title',
    });
  });

  it('Unlink child', async () => {
    const childTable = await createTable(context, project, {
      title: 'Child Table',
      table_name: 'child_table',
    });
    const ltarColumn = await createLtarColumn(context, {
      title: 'Ltar Column',
      parentTable: table,
      childTable,
      type: 'hm',
    });
    const insertedChildRow = await createRow(context, {
      project,
      table: childTable,
    });
    const ltarColOptions =
      await ltarColumn.getColOptions<LinkToAnotherRecordColumn>();
    const childCol = await ltarColOptions.getChildColumn();

    const columns = await table.getColumns();
    const request = {
      clientIp: '::ffff:192.0.0.1',
      user: { email: 'test@example.com' },
    };

    await baseModelSql.insert(
      generateDefaultRowAttributes({ columns }),
      undefined,
      request
    );
    const insertedRow = await baseModelSql.readByPk(1);

    await baseModelSql.addChild({
      colId: ltarColumn.id,
      rowId: insertedRow['Id'],
      childId: insertedChildRow['Id'],
      cookie: request,
    });

    await baseModelSql.removeChild({
      colId: ltarColumn.id,
      rowId: insertedRow['Id'],
      childId: insertedChildRow['Id'],
      cookie: request,
    });

    const childBaseModel = new BaseModelSqlv2({
      dbDriver: await NcConnectionMgrv2.get(await Base.get(table.base_id)),
      model: childTable,
      view,
    });
    const updatedChildRow = await childBaseModel.readByPk(
      insertedChildRow['Id']
    );

    expect(updatedChildRow[childCol.column_name]).to.be.null;

    const rowInsertedAudit = (await Audit.projectAuditList(project.id, {}))
      .filter((audit) => audit.fk_model_id === table.id)
      .find((audit) => audit.op_sub_type === 'UNLINK_RECORD');

    expect(rowInsertedAudit).to.include({
      user: 'test@example.com',
      ip: '::ffff:192.0.0.1',
      base_id: null,
      project_id: project.id,
      fk_model_id: table.id,
      row_id: '1',
      op_type: 'DATA',
      op_sub_type: 'UNLINK_RECORD',
      description:
        'Record [id:1] record unlinked with record [id:1] record in Table1_Title',
    });
  });
}

export default function () {
  describe('BaseModelSql', baseModelSqlTests);
}<|MERGE_RESOLUTION|>--- conflicted
+++ resolved
@@ -263,15 +263,10 @@
     };
 
     const columns = await table.getColumns();
-<<<<<<< HEAD
-    const bulkData = Array(10).fill(0).map((_, index) => generateDefaultRowAttributes({columns, index}))
-    await baseModelSql.bulkInsert(bulkData, {cookie:request});
-=======
     const bulkData = Array(10)
       .fill(0)
       .map((_, index) => generateDefaultRowAttributes({ columns, index }));
     await baseModelSql.bulkInsert(bulkData, { cookie: request });
->>>>>>> 49354ca4
 
     const rowIdToDeleted = 1;
     await baseModelSql.delByPk(rowIdToDeleted, undefined, request);
@@ -313,11 +308,7 @@
     await baseModelSql.bulkDelete(
       insertedRows
         .filter((row) => row['Id'] < 5)
-<<<<<<< HEAD
-        .map((row)=> ({'id': row['Id']})),
-=======
         .map((row) => ({ id: row['Id'] })),
->>>>>>> 49354ca4
       { cookie: request }
     );
 
@@ -418,14 +409,10 @@
     };
 
     await baseModelSql.nestedInsert(
-<<<<<<< HEAD
-      {...generateDefaultRowAttributes({columns}), [ltarColumn.title]: [{'Id': childRow['Id']}]},
-=======
       {
         ...generateDefaultRowAttributes({ columns }),
         [ltarColumn.title]: [{ Id: childRow['Id'] }],
       },
->>>>>>> 49354ca4
       undefined,
       request
     );
