import 'mocha';
import authTests from './tests/auth.test';
import orgTests from './tests/org.test';
import projectTests from './tests/project.test';
import columnTypeSpecificTests from './tests/columnTypeSpecific.test';
import tableTests from './tests/table.test';
import tableRowTests from './tests/tableRow.test';
import viewRowTests from './tests/viewRow.test';
import attachmentTests from './tests/attachment.test';
import filterTest from './tests/filter.test';
<<<<<<< HEAD
// import layoutTests from './tests/layout.test';
// import widgetTest from './tests/widget.test';
=======
import newDataApisTest from './tests/newDataApis.test';
>>>>>>> a5850067

function restTests() {
  authTests();
  orgTests();
  projectTests();
  tableTests();
  tableRowTests();
  viewRowTests();
  columnTypeSpecificTests();
  attachmentTests();
  filterTest();
<<<<<<< HEAD

  // Enable for dashboard feature
  // widgetTest();
  // layoutTests();
=======
  newDataApisTest();
>>>>>>> a5850067
}

export default function () {
  describe('Rest', restTests);
}<|MERGE_RESOLUTION|>--- conflicted
+++ resolved
@@ -8,12 +8,9 @@
 import viewRowTests from './tests/viewRow.test';
 import attachmentTests from './tests/attachment.test';
 import filterTest from './tests/filter.test';
-<<<<<<< HEAD
+import newDataApisTest from './tests/newDataApis.test';
 // import layoutTests from './tests/layout.test';
 // import widgetTest from './tests/widget.test';
-=======
-import newDataApisTest from './tests/newDataApis.test';
->>>>>>> a5850067
 
 function restTests() {
   authTests();
@@ -25,14 +22,11 @@
   columnTypeSpecificTests();
   attachmentTests();
   filterTest();
-<<<<<<< HEAD
+  newDataApisTest();
 
   // Enable for dashboard feature
   // widgetTest();
   // layoutTests();
-=======
-  newDataApisTest();
->>>>>>> a5850067
 }
 
 export default function () {
