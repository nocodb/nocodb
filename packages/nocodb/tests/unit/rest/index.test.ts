--- conflicted
+++ resolved
@@ -7,12 +7,9 @@
 import tableRowTests from './tests/tableRow.test';
 import viewRowTests from './tests/viewRow.test';
 import attachmentTests from './tests/attachment.test';
-<<<<<<< HEAD
+import filterTest from './tests/filter.test';
 import nocoDocsTests from './tests/docs.test';
 import workspaceTests from './tests/workspace.test';
-=======
-import filterTest from './tests/filter.test';
->>>>>>> 0b20b525
 
 function restTests() {
   authTests();
@@ -23,12 +20,9 @@
   viewRowTests();
   columnTypeSpecificTests();
   attachmentTests();
-<<<<<<< HEAD
+  filterTest();
   nocoDocsTests();
   workspaceTests();
-=======
-  filterTest();
->>>>>>> 0b20b525
 }
 
 export default function () {
