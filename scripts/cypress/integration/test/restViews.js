--- conflicted
+++ resolved
@@ -15,12 +15,8 @@
 const nocoTestSuite = (apiType, dbType) => {
   setCurrentMode(apiType, dbType);
   t01.genTest(apiType, dbType);
-<<<<<<< HEAD
-  // // place plugin related activities at top
-=======
 
   // place plugin related activities at top
->>>>>>> 6c4e29ed
   t4c.genTest(apiType, dbType);
   t4a.genTest(apiType, dbType);
   t4b.genTest(apiType, dbType);
@@ -28,10 +24,7 @@
   t4e.genTest(apiType, dbType);
   t4f.genTest(apiType, dbType);
   t4g.genTest(apiType, dbType);
-<<<<<<< HEAD
   t4h.genTest(apiType, dbType);
-=======
->>>>>>> 6c4e29ed
 };
 
 nocoTestSuite("rest", "mysql");
