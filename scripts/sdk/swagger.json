--- conflicted
+++ resolved
@@ -188,7 +188,7 @@
           "content": {
             "application/json": {
               "schema": {
-                "type": "object",
+                "type":"object",
                 "properties": {
                   "attributes": {
                     "$ref": "#/components/schemas/Book"
@@ -196,7 +196,7 @@
                   "projectId": {
                     "type": "string",
                     "description": "Project id",
-                    "required": true
+                    "required":true
                   }
                 }
               }
@@ -230,7 +230,7 @@
           "content": {
             "application/json": {
               "schema": {
-                "type": "object",
+                "type":"object",
                 "properties": {
                   "attributes": {
                     "$ref": "#/components/schemas/Book"
@@ -238,7 +238,7 @@
                   "projectId": {
                     "type": "string",
                     "description": "Project id",
-                    "required": true
+                    "required":true
                   }
                 }
               }
@@ -273,7 +273,7 @@
           "content": {
             "application/json": {
               "schema": {
-                "type": "object",
+                "type":"object",
                 "properties": {
                   "attributes": {
                     "$ref": "#/components/schemas/Book"
@@ -281,9 +281,6 @@
                   "projectId": {
                     "type": "string",
                     "description": "Project id",
-<<<<<<< HEAD
-                    "required": true
-=======
                     "required":true
                   },
                   "bookId": {
@@ -295,7 +292,6 @@
                     "type": "string",
                     "description": "Title",
                     "required":true
->>>>>>> 7b101cb1
                   }
                 }
               }
@@ -330,7 +326,7 @@
           "content": {
             "application/json": {
               "schema": {
-                "type": "object",
+                "type":"object",
                 "properties": {
                   "attributes": {
                     "$ref": "#/components/schemas/Book"
@@ -342,10 +338,6 @@
                   },
                   "user": {
                     "type": "string",
-<<<<<<< HEAD
-                    "description": "Schema title",
-                    "required": true
-=======
                     "description": "Project id",
                     "required":true
                   },
@@ -363,14 +355,10 @@
                     "type": "string",
                     "description": "Project id",
                     "required":true
->>>>>>> 7b101cb1
                   },
                   "projectId": {
                     "type": "string",
                     "description": "Project id",
-<<<<<<< HEAD
-                    "required": true
-=======
                     "required":true
                   },
                   "type": {
@@ -382,7 +370,6 @@
                     "type": "string",
                     "description": "Project id",
                     "required":true
->>>>>>> 7b101cb1
                   }
                 }
               }
@@ -512,20 +499,11 @@
                   },
                   "projectId": {
                     "type": "string",
-<<<<<<< HEAD
-                    "description": "Import source",
-                    "required": true
-=======
                     "description": "Project id",
                     "required":true
->>>>>>> 7b101cb1
                   },
                   "bookId": {
                     "type": "string",
-<<<<<<< HEAD
-                    "description": "Source type",
-                    "required": true
-=======
                     "description": "Book id",
                     "required":true
                   }
@@ -561,16 +539,15 @@
           "content": {
             "application/json": {
               "schema": {
-                "type":"object",
+                "type": "object",
                 "properties": {
                   "attributes": {
                     "$ref": "#/components/schemas/DocsPage"
->>>>>>> 7b101cb1
                   },
                   "projectId": {
                     "type": "string",
                     "description": "Project id",
-                    "required": true
+                    "required":true
                   },
                   "bookId": {
                     "type": "string",
@@ -8447,13 +8424,8 @@
           },
           "is_parent": {
             "type": "boolean"
-<<<<<<< HEAD
-          },
-          "project_id": {
-=======
           }, 
           "book_id": {
->>>>>>> 7b101cb1
             "type": "string"
           },
           "is_published": {
