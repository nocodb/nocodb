--- conflicted
+++ resolved
@@ -3786,41 +3786,7 @@
         ]
       }
     },
-<<<<<<< HEAD
     "/api/v1/db/meta/views/{viewId}/columns": {
-=======
-    "/api/v1/db/meta/projects/{projectId}/has-empty-or-null-filters": {
-      "parameters": [
-        {
-          "schema": {
-            "type": "string"
-          },
-          "name": "projectId",
-          "in": "path",
-          "required": true
-        }
-      ],
-      "get": {
-        "summary": "",
-        "operationId": "project-has-empty-or-null-filters",
-        "parameters": [],
-        "tags": [
-          "Project"
-        ],
-        "responses": {
-          "200": {
-            "description": "OK",
-            "content": {
-              "application/json": {
-                "schema": {}
-              }
-            }
-          }
-        }
-      }
-    },
-    "/api/v1/db/meta/projects/{projectId}/meta-diff/{baseId}": {
->>>>>>> 0b20b525
       "parameters": [
         {
           "schema": {
@@ -4744,6 +4710,36 @@
       "get": {
         "summary": "",
         "operationId": "project-meta-diff-get",
+        "parameters": [],
+        "tags": [
+          "Project"
+        ],
+        "responses": {
+          "200": {
+            "description": "OK",
+            "content": {
+              "application/json": {
+                "schema": {}
+              }
+            }
+          }
+        }
+      }
+    },
+    "/api/v1/db/meta/projects/{projectId}/has-empty-or-null-filters": {
+      "parameters": [
+        {
+          "schema": {
+            "type": "string"
+          },
+          "name": "projectId",
+          "in": "path",
+          "required": true
+        }
+      ],
+      "get": {
+        "summary": "",
+        "operationId": "project-has-empty-or-null-filters",
         "parameters": [],
         "tags": [
           "Project"
