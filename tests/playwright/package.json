{
  "name": "playwright",
  "version": "1.0.0",
  "description": "",
  "main": "index.js",
  "scripts": {
    "test": "TRACE=true npx playwright test --workers=4",
    "test:fast": "npx playwright test --workers=6",
<<<<<<< HEAD
    "test:shard:1": "TRACE=true npx playwright test --workers=2 --shard=1/2",
    "test:shard:2": "TRACE=true npx playwright test --workers=2 --shard=2/2",
=======
    "test:shard:1": "TRACE=true npx playwright test --workers=1 --shard=1/3",
    "test:shard:2": "TRACE=true npx playwright test --workers=1 --shard=2/3",
    "test:shard:3": "TRACE=true npx playwright test --workers=1 --shard=3/3",
>>>>>>> 1bcb8f3c
    "test:repeat": "TRACE=true npx playwright test --workers=4 --repeat-each=12",
    "test:quick": "TRACE=true PW_QUICK_TEST=1 npx playwright  test --workers=4",
    "test:debug": "TRACE=true ./startPlayWrightServer.sh; PW_TEST_REUSE_CONTEXT=1 PW_TEST_CONNECT_WS_ENDPOINT=ws://127.0.0.1:31000/ PWDEBUG=console npx playwright test --trace on -c playwright.config.ts --headed --project=chromium --retries 0 --workers 1 --max-failures=1",
    "test:debug:intelliJ": "TRACE=true PWDEBUG=console npx playwright test --trace on -c playwright.config.ts --headed --project=chromium --retries 0 --workers 1 --max-failures=1",
    "test:debug:watch": "npx nodemon -e ts -w ./ -x \"npm run test:debug\"",
    "test:debug:quick:sqlite": "./startPlayWrightServer.sh; PW_QUICK_TEST=1 PW_TEST_REUSE_CONTEXT=1 PW_TEST_CONNECT_WS_ENDPOINT=ws://127.0.0.1:31000/ PWDEBUG=console npx playwright test -c playwright.config.ts --headed --project=chromium --retries 0 --timeout 5 --workers 1 --max-failures=1",
    "ci:test": "npx playwright test --workers=2",
<<<<<<< HEAD
    "ci:test:shard:1": "npx playwright test --shard=1/2 --workers=2",
    "ci:test:shard:2": "npx playwright test --shard=2/2 --workers=2",
=======
    "ci:test:shard:1": "npx playwright test --shard=1/3 --workers=1",
    "ci:test:shard:2": "npx playwright test --shard=2/3 --workers=1",
    "ci:test:shard:3": "npx playwright test --shard=3/3 --workers=1",
>>>>>>> 1bcb8f3c
    "ci:test:mysql": "E2E_DB_TYPE=mysql npx playwright test --workers=2",
    "ci:test:pg": "E2E_DB_TYPE=pg npx playwright test --workers=2"
  },
  "keywords": [],
  "author": "",
  "license": "ISC",
  "devDependencies": {
    "@playwright/test": "1.32.2",
    "@typescript-eslint/eslint-plugin": "^4.0.1",
    "@typescript-eslint/parser": "^4.0.1",
    "axios": "^0.24.0",
    "dotenv": "^16.0.3",
    "eslint": "^7.8.0",
    "eslint-config-prettier": "^6.15.0",
    "eslint-plugin-eslint-comments": "^3.2.0",
    "eslint-plugin-functional": "^3.0.2",
    "eslint-plugin-import": "^2.22.0",
    "eslint-plugin-json": "^3.1.0",
    "eslint-plugin-prettier": "^4.0.0",
    "husky": "^8.0.1",
    "lint-staged": "^13.0.3",
    "mysql2": "^2.3.3",
    "pg": "^8.8.0",
    "prettier": "^2.7.1",
    "promised-sqlite3": "^1.2.0",
    "knex": "2.2.0"
  },
  "dependencies": {
    "body-parser": "^1.20.1",
    "dayjs": "^1.11.7",
    "express": "^4.18.2",
    "knex": "^2.4.2",
    "nocodb-sdk": "file:../../packages/nocodb-sdk",
    "playwright": "^1.32.1",
    "xlsx": "^0.18.5"
  }
}<|MERGE_RESOLUTION|>--- conflicted
+++ resolved
@@ -6,14 +6,9 @@
   "scripts": {
     "test": "TRACE=true npx playwright test --workers=4",
     "test:fast": "npx playwright test --workers=6",
-<<<<<<< HEAD
-    "test:shard:1": "TRACE=true npx playwright test --workers=2 --shard=1/2",
-    "test:shard:2": "TRACE=true npx playwright test --workers=2 --shard=2/2",
-=======
     "test:shard:1": "TRACE=true npx playwright test --workers=1 --shard=1/3",
     "test:shard:2": "TRACE=true npx playwright test --workers=1 --shard=2/3",
     "test:shard:3": "TRACE=true npx playwright test --workers=1 --shard=3/3",
->>>>>>> 1bcb8f3c
     "test:repeat": "TRACE=true npx playwright test --workers=4 --repeat-each=12",
     "test:quick": "TRACE=true PW_QUICK_TEST=1 npx playwright  test --workers=4",
     "test:debug": "TRACE=true ./startPlayWrightServer.sh; PW_TEST_REUSE_CONTEXT=1 PW_TEST_CONNECT_WS_ENDPOINT=ws://127.0.0.1:31000/ PWDEBUG=console npx playwright test --trace on -c playwright.config.ts --headed --project=chromium --retries 0 --workers 1 --max-failures=1",
@@ -21,14 +16,9 @@
     "test:debug:watch": "npx nodemon -e ts -w ./ -x \"npm run test:debug\"",
     "test:debug:quick:sqlite": "./startPlayWrightServer.sh; PW_QUICK_TEST=1 PW_TEST_REUSE_CONTEXT=1 PW_TEST_CONNECT_WS_ENDPOINT=ws://127.0.0.1:31000/ PWDEBUG=console npx playwright test -c playwright.config.ts --headed --project=chromium --retries 0 --timeout 5 --workers 1 --max-failures=1",
     "ci:test": "npx playwright test --workers=2",
-<<<<<<< HEAD
-    "ci:test:shard:1": "npx playwright test --shard=1/2 --workers=2",
-    "ci:test:shard:2": "npx playwright test --shard=2/2 --workers=2",
-=======
     "ci:test:shard:1": "npx playwright test --shard=1/3 --workers=1",
     "ci:test:shard:2": "npx playwright test --shard=2/3 --workers=1",
     "ci:test:shard:3": "npx playwright test --shard=3/3 --workers=1",
->>>>>>> 1bcb8f3c
     "ci:test:mysql": "E2E_DB_TYPE=mysql npx playwright test --workers=2",
     "ci:test:pg": "E2E_DB_TYPE=pg npx playwright test --workers=2"
   },
