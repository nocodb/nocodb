{
  "name": "playwright",
  "version": "1.0.0",
  "description": "",
  "main": "index.js",
  "scripts": {
    "test": "TRACE=true npx playwright test --workers=4",
    "test:fast": "npx playwright test --workers=6",
    "test:shard:1": "TRACE=true npx playwright test --workers=4 --shard=1/2",
    "test:shard:2": "TRACE=true npx playwright test --workers=4 --shard=2/2",
    "test:repeat": "TRACE=true npx playwright test --workers=4 --repeat-each=12",
    "test:quick": "TRACE=true PW_QUICK_TEST=1 npx playwright  test --workers=4",
    "test:debug": "TRACE=true ./startPlayWrightServer.sh; PW_TEST_REUSE_CONTEXT=1 PW_TEST_CONNECT_WS_ENDPOINT=ws://127.0.0.1:31000/ PWDEBUG=console npx playwright test --trace on -c playwright.config.ts --headed --project=chromium --retries 0 --workers 1 --max-failures=1",
    "test:debug:watch": "npx nodemon -e ts -w ./ -x \"npm run test:debug\"",
    "test:debug:quick:sqlite": "./startPlayWrightServer.sh; PW_QUICK_TEST=1 PW_TEST_REUSE_CONTEXT=1 PW_TEST_CONNECT_WS_ENDPOINT=ws://127.0.0.1:31000/ PWDEBUG=console npx playwright test -c playwright.config.ts --headed --project=chromium --retries 0 --timeout 5 --workers 1 --max-failures=1",
    "ci:test": "npx playwright test --workers=2",
    "ci:test:shard:1": "npx playwright test --workers=2 --shard=1/2",
    "ci:test:shard:2": "npx playwright test --workers=2 --shard=2/2",
    "ci:test:mysql": "E2E_DB_TYPE=mysql npx playwright test --workers=2",
    "ci:test:pg": "E2E_DB_TYPE=pg npx playwright test --workers=2"
  },
  "keywords": [],
  "author": "",
  "license": "ISC",
  "devDependencies": {
<<<<<<< HEAD
    "@playwright/test": "1.32.1",
=======
    "@playwright/test": "1.32.2",
>>>>>>> fecc12a3
    "@typescript-eslint/eslint-plugin": "^4.0.1",
    "@typescript-eslint/parser": "^4.0.1",
    "axios": "^0.24.0",
    "dotenv": "^16.0.3",
    "eslint": "^7.8.0",
    "eslint-config-prettier": "^6.15.0",
    "eslint-plugin-eslint-comments": "^3.2.0",
    "eslint-plugin-functional": "^3.0.2",
    "eslint-plugin-import": "^2.22.0",
    "eslint-plugin-json": "^3.1.0",
    "eslint-plugin-prettier": "^4.0.0",
    "husky": "^8.0.1",
    "lint-staged": "^13.0.3",
    "mysql2": "^2.3.3",
    "pg": "^8.8.0",
    "prettier": "^2.7.1",
    "promised-sqlite3": "^1.2.0",
    "knex": "2.2.0"
  },
  "dependencies": {
    "body-parser": "^1.20.1",
    "dayjs": "^1.11.7",
    "express": "^4.18.2",
    "nocodb-sdk": "file:../../packages/nocodb-sdk",
    "playwright": "^1.32.1",
    "xlsx": "^0.18.5"
  }
}<|MERGE_RESOLUTION|>--- conflicted
+++ resolved
@@ -23,11 +23,7 @@
   "author": "",
   "license": "ISC",
   "devDependencies": {
-<<<<<<< HEAD
-    "@playwright/test": "1.32.1",
-=======
     "@playwright/test": "1.32.2",
->>>>>>> fecc12a3
     "@typescript-eslint/eslint-plugin": "^4.0.1",
     "@typescript-eslint/parser": "^4.0.1",
     "axios": "^0.24.0",
