--- conflicted
+++ resolved
@@ -33,7 +33,6 @@
     debug?: boolean;
     debugKey?: string;
   }) {
-<<<<<<< HEAD
     const [res] = await Promise.all([
       this.rootPage.waitForResponse(
         res =>
@@ -51,18 +50,6 @@
         isResJsonMatched = responseJsonMatcher(res.json());
       } catch {
         isResJsonMatched = false;
-      }
-    }
-    return isResJsonMatched;
-=======
-    const waitForResponsePromise = this.rootPage.waitForResponse(async res => {
-      let isResJsonMatched = true;
-      if (responseJsonMatcher) {
-        try {
-          isResJsonMatched = responseJsonMatcher(await res.json());
-        } catch (e) {
-          return false;
-        }
       }
 
       if (debug) {
@@ -92,7 +79,6 @@
       return delay(100).then(() => uiAction());
     };
     await Promise.all([waitForResponsePromise, uiActionWithDelay()]);
->>>>>>> 5081345c
   }
 
   async attachFile({ filePickUIAction, filePath }: { filePickUIAction: Promise<any>; filePath: string[] }) {
