import { expect, Locator } from '@playwright/test';
import { DashboardPage } from '..';
import BasePage from '../../Base';
import { CellPageObject, CellProps } from '../common/Cell';
import { ColumnPageObject } from './Column';
import { ToolbarPage } from '../common/Toolbar';
import { ProjectMenuObject } from '../common/ProjectMenu';
import { QrCodeOverlay } from '../QrCodeOverlay';
import { BarcodeOverlay } from '../BarcodeOverlay';
import { RowPageObject } from './Row';
import { WorkspaceMenuObject } from '../common/WorkspaceMenu';

export class GridPage extends BasePage {
  readonly dashboard: DashboardPage;
  readonly addNewTableButton: Locator;
  readonly dashboardPage: DashboardPage;
  readonly qrCodeOverlay: QrCodeOverlay;
  readonly barcodeOverlay: BarcodeOverlay;
  readonly column: ColumnPageObject;
  readonly cell: CellPageObject;
  readonly toolbar: ToolbarPage;
  readonly projectMenu: ProjectMenuObject;
  readonly workspaceMenu: WorkspaceMenuObject;
  readonly rowPage: RowPageObject;

  constructor(dashboardPage: DashboardPage) {
    super(dashboardPage.rootPage);
    this.dashboard = dashboardPage;
    this.addNewTableButton = dashboardPage.get().locator('.nc-add-new-table');
    this.qrCodeOverlay = new QrCodeOverlay(this);
    this.barcodeOverlay = new BarcodeOverlay(this);
    this.column = new ColumnPageObject(this);
    this.cell = new CellPageObject(this);
    this.toolbar = new ToolbarPage(this);
    this.projectMenu = new ProjectMenuObject(this);
    this.workspaceMenu = new WorkspaceMenuObject(this);
    this.rowPage = new RowPageObject(this);
  }

  get() {
    return this.dashboard.get().locator('[data-testid="nc-grid-wrapper"]');
  }

  row(index: number) {
    return this.get().locator(`tr[data-testid="grid-row-${index}"]`);
  }

  async rowCount() {
    return await this.get().locator('.nc-grid-row').count();
  }

  async verifyRowCount({ count }: { count: number }) {
    return await expect(this.get().locator('.nc-grid-row')).toHaveCount(count);
  }

  private async _fillRow({ index, columnHeader, value }: { index: number; columnHeader: string; value: string }) {
    const cell = this.cell.get({ index, columnHeader });
    await cell.waitFor({ state: 'visible' });
    await this.cell.dblclick({
      index,
      columnHeader,
    });

    await cell.locator('input').fill(value);
  }

  async addNewRow({
    index = 0,
    columnHeader = 'Title',
    value,
    networkValidation = true,
  }: {
    index?: number;
    columnHeader?: string;
    value?: string;
    networkValidation?: boolean;
  } = {}) {
    const rowValue = value ?? `Row ${index}`;
    // wait for render to complete before count
    if (index !== 0) await this.get().locator('.nc-grid-row').nth(0).waitFor({ state: 'attached' });

<<<<<<< HEAD
    await (await this.get().locator('.nc-grid-add-new-cell').elementHandle())?.waitForElementState('stable');
    await this.rootPage.waitForTimeout(100);

    const rowCount = await this.get().locator('.nc-grid-row').count();

    await this.get().locator('.nc-grid-add-new-cell').click();
=======
    const addNewRowButton: Locator = await this.rootPage.locator(`[data-testid="nc-grid-add-new-row"]`);
    await addNewRowButton.waitFor({ state: 'visible' });
    await addNewRowButton.click();
>>>>>>> b3078e0c

    // add delay for UI to render (can wait for count to stabilize by reading it multiple times)
    await this.rootPage.waitForTimeout(100);
    await expect(await this.get().locator('.nc-grid-row').count()).toBe(rowCount + 1);

    await this._fillRow({ index, columnHeader, value: rowValue });

    const clickOnColumnHeaderToSave = () =>
      this.get().locator(`[data-title="${columnHeader}"]`).locator(`span[title="${columnHeader}"]`).click();

    if (networkValidation) {
      await this.waitForResponse({
        uiAction: clickOnColumnHeaderToSave,
        requestUrlPathToMatch: 'api/v1/db/data/noco',
        httpMethodsToMatch: ['POST'],
        // numerical types are returned in number format from the server
        responseJsonMatcher: resJson => String(resJson?.[columnHeader]) === String(rowValue),
      });
    } else {
      await clickOnColumnHeaderToSave();
      await this.rootPage.waitForTimeout(300);
    }

    await this.dashboard.waitForLoaderToDisappear();
  }

  async editRow({
    index = 0,
    columnHeader = 'Title',
    value,
    networkValidation = true,
  }: {
    index?: number;
    columnHeader?: string;
    value: string;
    networkValidation?: boolean;
  }) {
    await this._fillRow({ index, columnHeader, value });

    const clickOnColumnHeaderToSave = () =>
      this.get().locator(`[data-title="${columnHeader}"]`).locator(`span[title="${columnHeader}"]`).click();

    if (networkValidation) {
      await this.waitForResponse({
        uiAction: clickOnColumnHeaderToSave,
        requestUrlPathToMatch: 'api/v1/db/data/noco',
        httpMethodsToMatch: [
          'PATCH',
          // since edit row on an empty row will emit POST request
          'POST',
        ],
        // numerical types are returned in number format from the server
        responseJsonMatcher: resJson => String(resJson?.[columnHeader]) === String(value),
      });
    } else {
      await clickOnColumnHeaderToSave();
      await this.rootPage.waitForTimeout(300);
    }

    await this.dashboard.waitForLoaderToDisappear();
  }

  async verifyRow({ index }: { index: number }) {
    await this.get().locator(`td[data-testid="cell-Title-${index}"]`).waitFor({ state: 'visible' });
    await expect(this.get().locator(`td[data-testid="cell-Title-${index}"]`)).toHaveCount(1);
  }

  async verifyRowDoesNotExist({ index }: { index: number }) {
    await this.get().locator(`td[data-testid="cell-Title-${index}"]`).waitFor({ state: 'hidden' });
    return await expect(this.get().locator(`td[data-testid="cell-Title-${index}"]`)).toHaveCount(0);
  }

  async deleteRow(index: number, title = 'Title') {
    await this.get().getByTestId(`cell-${title}-${index}`).click({
      button: 'right',
    });

    // Click text=Delete Row
    await this.rootPage.locator('text=Delete Row').click();

    // todo: improve selector
    await this.rootPage
      .locator('span.ant-dropdown-menu-title-content > nc-project-menu-item')
      .waitFor({ state: 'hidden' });

    await this.rootPage.waitForTimeout(300);
    await this.dashboard.waitForLoaderToDisappear();
  }

  async addRowRightClickMenu(index: number, columnHeader = 'Title') {
    const rowCount = await this.get().locator('.nc-grid-row').count();

    const cell = await this.get().locator(`td[data-testid="cell-${columnHeader}-${index}"]`).last();
    await cell.click();
    await cell.click({ button: 'right' });

    // Click text=Insert New Row
    await this.rootPage.locator('text=Insert New Row').click();
    await expect(await this.get().locator('.nc-grid-row')).toHaveCount(rowCount + 1);
  }

  async openExpandedRow({ index }: { index: number }) {
    await this.row(index).locator(`td[data-testid="cell-Id-${index}"]`).hover();
    await this.row(index).locator(`div[data-testid="nc-expand-${index}"]`).click();
    await (await this.rootPage.locator('.ant-drawer-body').elementHandle())?.waitForElementState('stable');
  }

  async selectRow(index: number) {
    const cell: Locator = await this.get().locator(`td[data-testid="cell-Id-${index}"]`);
    await cell.hover();
    await cell.locator('input[type="checkbox"]').check({ force: true });
  }

  async selectAll() {
    await this.get().locator('[data-testid="nc-check-all"]').hover();

    await this.get().locator('[data-testid="nc-check-all"]').locator('input[type="checkbox"]').check({
      force: true,
    });

    const rowCount = await this.rowCount();
    for (let i = 0; i < rowCount; i++) {
      await expect(
        this.row(i).locator(`[data-testid="cell-Id-${i}"]`).locator('span.ant-checkbox-checked')
      ).toHaveCount(1);
    }
    await this.rootPage.waitForTimeout(300);
  }

  async deleteSelectedRows() {
    await this.get().locator('[data-testid="nc-check-all"]').nth(0).click({
      button: 'right',
    });
    await this.rootPage.locator('text=Delete Selected Rows').click();
    await this.dashboard.waitForLoaderToDisappear();
  }

  async deleteAll() {
    await this.selectAll();
    await this.deleteSelectedRows();
  }

  async verifyTotalRowCount({ count }: { count: number }) {
    // wait for 100 ms and try again : 5 times
    let i = 0;
    await this.get().locator(`.nc-pagination`).waitFor();
    let records = await this.get().locator(`[data-testid="grid-pagination"]`).allInnerTexts();
    let recordCnt = records[0].split(' ')[0];

    while (parseInt(recordCnt) !== count && i < 5) {
      await this.get().locator(`.nc-pagination`).waitFor();
      records = await this.get().locator(`[data-testid="grid-pagination"]`).allInnerTexts();
      recordCnt = records[0].split(' ')[0];

      // to ensure page loading is complete
      i++;
      await this.rootPage.waitForTimeout(100 * i);
    }
    expect(parseInt(recordCnt)).toEqual(count);
  }

  private async pagination({ page }: { page: string }) {
    await this.get().locator(`.nc-pagination`).waitFor();

    if (page === '<') return this.get().locator('.nc-pagination > .ant-pagination-prev');
    if (page === '>') return this.get().locator('.nc-pagination > .ant-pagination-next');

    return this.get().locator(`.nc-pagination > .ant-pagination-item.ant-pagination-item-${page}`);
  }

  async clickPagination({ page }: { page: string }) {
    await this.waitForResponse({
      uiAction: async () => (await this.pagination({ page })).click(),
      httpMethodsToMatch: ['GET'],
      requestUrlPathToMatch: '/views/',
      responseJsonMatcher: resJson => resJson?.pageInfo,
    });

    await this.waitLoading();
  }

  async verifyActivePage({ page }: { page: string }) {
    await expect(await this.pagination({ page })).toHaveClass(/ant-pagination-item-active/);
  }

  async waitLoading() {
    await this.dashboard.get().locator('[data-testid="grid-load-spinner"]').waitFor({ state: 'hidden' });
  }

  async verifyEditDisabled({ columnHeader = 'Title' }: { columnHeader?: string } = {}) {
    // double click to toggle to edit mode
    const cell = this.cell.get({ index: 0, columnHeader: columnHeader });
    await this.cell.dblclick({
      index: 0,
      columnHeader: columnHeader,
    });
    await expect(await cell.locator('input')).not.toBeVisible();

    // right click menu
    await this.get().locator(`td[data-testid="cell-${columnHeader}-0"]`).click({
      button: 'right',
    });
    await expect(await this.rootPage.locator('text=Insert New Row')).not.toBeVisible();

    // in cell-add
    await this.cell.get({ index: 0, columnHeader: 'City List' }).hover();
    await expect(
      await this.cell.get({ index: 0, columnHeader: 'City List' }).locator('.nc-action-icon.nc-plus')
    ).not.toBeVisible();

    // expand row
    await this.cell.get({ index: 0, columnHeader: 'City List' }).hover();
    await expect(
      await this.cell.get({ index: 0, columnHeader: 'City List' }).locator('.nc-action-icon >> nth=0')
    ).not.toBeVisible();
  }

  async verifyEditEnabled({ columnHeader = 'Title' }: { columnHeader?: string } = {}) {
    // double click to toggle to edit mode
    const cell = this.cell.get({ index: 0, columnHeader: columnHeader });
    await this.cell.dblclick({
      index: 0,
      columnHeader: columnHeader,
    });
    await expect(await cell.locator('input')).toBeVisible();

    // press escape to exit edit mode
    await cell.press('Escape');

    // right click menu
    await this.get().locator(`td[data-testid="cell-${columnHeader}-0"]`).click({
      button: 'right',
    });
    await expect(await this.rootPage.locator('text=Insert New Row')).toBeVisible();

    // in cell-add
    await this.cell.get({ index: 0, columnHeader: 'City List' }).hover();
    await expect(
      await this.cell.get({ index: 0, columnHeader: 'City List' }).locator('.nc-action-icon.nc-plus')
    ).toBeVisible();

    // expand row
    await this.cell.get({ index: 0, columnHeader: 'City List' }).hover();
    await expect(
      await this.cell.get({ index: 0, columnHeader: 'City List' }).locator('.nc-action-icon.nc-arrow-expand')
    ).toBeVisible();
  }

  async validateRoleAccess(param: { role: string }) {
    await this.column.verifyRoleAccess(param);
    await this.cell.verifyRoleAccess(param);
    await expect(this.get().locator('.nc-grid-add-new-cell')).toHaveCount(
      param.role === 'creator' || param.role === 'editor' ? 1 : 0
    );
  }

  async selectRange({ start, end }: { start: CellProps; end: CellProps }) {
    const startCell = await this.cell.get({ index: start.index, columnHeader: start.columnHeader });
    const endCell = await this.cell.get({ index: end.index, columnHeader: end.columnHeader });
    const page = await this.dashboard.get().page();
    await startCell.hover();
    await page.mouse.down();
    await endCell.hover();
    await page.mouse.up();
  }

  async selectedCount() {
    return this.get().locator('.cell.active').count();
  }

  async copyWithKeyboard() {
    // retry to avoid flakiness, until text is copied to clipboard
    //
    let text = '';
    let retryCount = 5;
    while (text === '') {
      await this.get().press((await this.isMacOs()) ? 'Meta+C' : 'Control+C');
      await this.verifyToast({ message: 'Copied to clipboard' });
      text = await this.getClipboardText();

      // retry if text is empty till count is reached
      retryCount--;
      if (0 === retryCount) {
        break;
      }
    }
    return text;
  }

  async copyWithMouse({ index, columnHeader }: CellProps) {
    // retry to avoid flakiness, until text is copied to clipboard
    //
    let text = '';
    let retryCount = 5;
    while (text === '') {
      await this.cell.get({ index, columnHeader }).click({ button: 'right' });
      await this.get().page().getByTestId('context-menu-item-copy').click();
      await this.verifyToast({ message: 'Copied to clipboard' });
      text = await this.getClipboardText();

      // retry if text is empty till count is reached
      retryCount--;
      if (0 === retryCount) {
        break;
      }
    }
    return text;
  }
}<|MERGE_RESOLUTION|>--- conflicted
+++ resolved
@@ -79,18 +79,12 @@
     // wait for render to complete before count
     if (index !== 0) await this.get().locator('.nc-grid-row').nth(0).waitFor({ state: 'attached' });
 
-<<<<<<< HEAD
     await (await this.get().locator('.nc-grid-add-new-cell').elementHandle())?.waitForElementState('stable');
     await this.rootPage.waitForTimeout(100);
 
     const rowCount = await this.get().locator('.nc-grid-row').count();
 
     await this.get().locator('.nc-grid-add-new-cell').click();
-=======
-    const addNewRowButton: Locator = await this.rootPage.locator(`[data-testid="nc-grid-add-new-row"]`);
-    await addNewRowButton.waitFor({ state: 'visible' });
-    await addNewRowButton.click();
->>>>>>> b3078e0c
 
     // add delay for UI to render (can wait for count to stabilize by reading it multiple times)
     await this.rootPage.waitForTimeout(100);
