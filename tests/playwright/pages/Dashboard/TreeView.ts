--- conflicted
+++ resolved
@@ -99,7 +99,6 @@
 
     if (networkResponse === true) {
       await this.waitForResponse({
-<<<<<<< HEAD
         uiAction: () =>
           this.get()
             .getByTestId(`nc-tbl-title-${title}`)
@@ -109,9 +108,6 @@
                 y: 10,
               },
             }),
-=======
-        uiAction: () => this.get().getByTestId(`nc-tbl-title-${title}`).click(),
->>>>>>> 87eb8dbf
         httpMethodsToMatch: ['GET'],
         requestUrlPathToMatch: `/api/v1/db/data/noco/`,
         responseJsonMatcher: json => json.pageInfo,
