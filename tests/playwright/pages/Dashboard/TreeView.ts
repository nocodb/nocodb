import { expect, Locator } from '@playwright/test';
import { DashboardPage } from '.';
import BasePage from '../Base';
import { isHub } from '../../setup/db';

export class TreeViewPage extends BasePage {
  readonly dashboard: DashboardPage;
  readonly project: any;
  readonly quickImportButton: Locator;

  constructor(dashboard: DashboardPage, project: any) {
    super(dashboard.rootPage);
    this.dashboard = dashboard;
    this.project = project;
    this.quickImportButton = dashboard.get().locator('.nc-import-menu');
  }

  get() {
    return this.dashboard.get().locator('.nc-treeview-container');
  }

  async isVisible() {
    return await this.get().isVisible();
  }

  async verifyVisibility({ isVisible }: { isVisible: boolean }) {
    await this.rootPage.waitForTimeout(1000);

    const domElement = await this.get();
    // get width of treeview dom element
    const width = (await domElement.boundingBox()).width;

    // if (isVisible) {
    //   await expect(this.get()).toBeVisible();
    // } else {
    //   await expect(this.get()).not.toBeVisible();
    // }

    // border for treeview is 1px
    // if not-visible, width should be < 5;
    if (!isVisible) {
      expect(width).toBeLessThan(5);
    } else {
      expect(width).toBeGreaterThan(5);
    }
  }

  async focusTable({ title }: { title: string }) {
    await this.get().locator(`.nc-project-tree-tbl-${title}`).focus();
  }

  // assumption: first view rendered is always GRID
  //
  async openTable({
    title,
    mode = 'standard',
    networkResponse = true,
    mobileMode = false,
  }: {
    title: string;
    mode?: string;
    networkResponse?: boolean;
    mobileMode?: boolean;
  }) {
    if (mobileMode) {
      await this.rootPage.locator('.h-full > div > .nc-sidebar-left-toggle-icon').click();
    }

    if ((await this.get().locator('.active.nc-project-tree-tbl').count()) > 0) {
      if ((await this.get().locator('.active.nc-project-tree-tbl').innerText()) === title) {
        // table already open
        return;
      }
    }

    if (networkResponse === true) {
      await this.waitForResponse({
        uiAction: () => this.get().locator(`.nc-project-tree-tbl-${title}`).click(),
        httpMethodsToMatch: ['GET'],
        requestUrlPathToMatch: `/api/v1/db/data/noco/`,
        responseJsonMatcher: json => json.pageInfo,
      });
      await this.dashboard.waitForTabRender({ title, mode });
    } else {
      await this.get().locator(`.nc-project-tree-tbl-${title}`).click();
<<<<<<< HEAD
      await this.rootPage.waitForTimeout(300);
=======
      await this.rootPage.waitForTimeout(1000);
>>>>>>> d9629420
    }
  }

  async createTable({ title, skipOpeningModal }: { title: string; skipOpeningModal?: boolean }) {
    if (!skipOpeningModal) await this.get().locator('.nc-add-new-table').click();

    await this.dashboard.get().locator('.nc-modal-table-create').locator('.ant-modal-body').waitFor();

    await this.dashboard.get().getByPlaceholder('Enter table name').fill(title);

    await this.waitForResponse({
      uiAction: () => this.dashboard.get().locator('button:has-text("Submit")').click(),
      httpMethodsToMatch: ['POST'],
      requestUrlPathToMatch: `/api/v1/db/meta/projects/`,
      responseJsonMatcher: json => json.title === title && json.type === 'table',
    });

    // Tab render is slow for playwright
    await this.dashboard.waitForTabRender({ title });
  }

  async verifyTable({ title, index, exists = true }: { title: string; index?: number; exists?: boolean }) {
    if (exists) {
      await expect(this.get().getByTestId(`tree-view-table-${title}`)).toHaveCount(1);

      if (index) {
        await expect(this.get().locator('.nc-tbl-title').nth(index)).toHaveText(title);
      }
    } else {
      await expect(this.get().getByTestId(`tree-view-table-${title}`)).toHaveCount(0);
    }
  }

  async deleteTable({ title }: { title: string }) {
    if (isHub()) {
      await this.get().locator(`.nc-project-tree-tbl-${title}`).locator('.nc-icon.ant-dropdown-trigger').click();
    } else {
      await this.get().locator(`.nc-project-tree-tbl-${title}`).click({ button: 'right' });
    }
    await this.dashboard.get().locator('div.nc-project-menu-item:has-text("Delete"):visible').click();

    await this.waitForResponse({
      uiAction: () => this.dashboard.get().locator('button:has-text("Yes")').click(),
      httpMethodsToMatch: ['DELETE'],
      requestUrlPathToMatch: `/api/v1/db/meta/tables/`,
    });

    await expect
      .poll(
        async () =>
          await this.dashboard.tabBar
            .locator('.ant-tabs-tab', {
              hasText: title,
            })
            .isVisible()
      )
      .toBe(false);

    (await this.rootPage.locator('.nc-container').last().elementHandle())?.waitForElementState('stable');
  }

  async renameTable({ title, newTitle }: { title: string; newTitle: string }) {
    if (isHub()) {
      await this.get().locator(`.nc-project-tree-tbl-${title}`).locator('.nc-icon.ant-dropdown-trigger').click();
    } else {
      await this.get().locator(`.nc-project-tree-tbl-${title}`).click({ button: 'right' });
    }
    await this.dashboard.get().locator('div.nc-project-menu-item:has-text("Rename")').click();
    await this.dashboard.get().locator('[placeholder="Enter table name"]').fill(newTitle);
    await this.dashboard.get().locator('button:has-text("Submit")').click();
    await this.verifyToast({ message: 'Table renamed successfully' });
  }

  async reorderTables({ sourceTable, destinationTable }: { sourceTable: string; destinationTable: string }) {
    await this.dashboard
      .get()
      .locator(`[data-testid="tree-view-table-draggable-handle-${sourceTable}"]`)
      .dragTo(this.get().locator(`[data-testid="tree-view-table-${destinationTable}"]`));
  }

  async quickImport({ title }: { title: string }) {
    await this.get().locator('.nc-add-new-table').hover();
    await this.quickImportButton.click();
    const importMenu = this.dashboard.get().locator('.nc-dropdown-import-menu');
    await importMenu.locator(`.ant-dropdown-menu-title-content:has-text("${title}")`).click();
  }

  async changeTableIcon({ title, icon }: { title: string; icon: string }) {
    await this.get().locator(`.nc-project-tree-tbl-${title} .nc-table-icon`).click();

    await this.rootPage.getByTestId('nc-emoji-filter').type(icon);
    await this.rootPage.getByTestId('nc-emoji-container').locator(`.nc-emoji-item >> svg`).first().click();

    await this.rootPage.getByTestId('nc-emoji-container').isHidden();
    await expect(
      this.get().locator(`.nc-project-tree-tbl-${title} [data-testid="nc-icon-emojione:${icon}"]`)
    ).toHaveCount(1);
  }

  async verifyTabIcon({ title, icon }: { title: string; icon: string }) {
    await new Promise(resolve => setTimeout(resolve, 1000));
    await expect(
      this.rootPage.locator(
        `[data-testid="nc-tab-title"]:has-text("${title}") [data-testid="nc-tab-icon-emojione:${icon}"]`
      )
    ).toBeVisible();
  }

  // todo: Break this into smaller methods
  async validateRoleAccess(param: { role: string }) {
    // Add new table button
    await expect(this.get().locator(`.nc-add-new-table:visible`)).toHaveCount(param.role === 'creator' ? 1 : 0);
    // Import menu
    await expect(this.get().locator(`.nc-import-menu:visible`)).toHaveCount(param.role === 'creator' ? 1 : 0);
    if (isHub()) {
      // Create project at bottom right of tree view (should be visible for everyone)
      await expect(this.get().locator(`.nc-create-project-btn:visible`)).toHaveCount(1);
    } else {
      // Team and Settings button
      await expect(this.get().locator(`.nc-new-base`)).toHaveCount(param.role === 'creator' ? 1 : 0);
    }

    // hub has 'reload' option across all 3 roles
    // double check against options defined in nocodb
    if (!isHub()) {
      // Right click context menu
      await this.get().locator(`.nc-project-tree-tbl-Country`).click({
        button: 'right',
      });
      await expect(this.rootPage.locator(`.nc-dropdown-tree-view-context-menu:visible`)).toHaveCount(
        param.role === 'creator' ? 1 : 0
      );
    }
  }
}<|MERGE_RESOLUTION|>--- conflicted
+++ resolved
@@ -83,11 +83,7 @@
       await this.dashboard.waitForTabRender({ title, mode });
     } else {
       await this.get().locator(`.nc-project-tree-tbl-${title}`).click();
-<<<<<<< HEAD
-      await this.rootPage.waitForTimeout(300);
-=======
       await this.rootPage.waitForTimeout(1000);
->>>>>>> d9629420
     }
   }
 
