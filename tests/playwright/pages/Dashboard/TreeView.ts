import { expect, Locator } from '@playwright/test';
import { DashboardPage } from '.';
import BasePage from '../Base';
import { NcContext } from '../../setup';
import { isEE } from '../../setup/db';

export class TreeViewPage extends BasePage {
  readonly dashboard: DashboardPage;
  readonly project: any;
  readonly quickImportButton: Locator;

  constructor(dashboard: DashboardPage, project: any) {
    super(dashboard.rootPage);
    this.dashboard = dashboard;
    this.project = project;
    this.quickImportButton = dashboard.get().locator('.nc-import-menu');
  }

  get() {
    return this.dashboard.get().locator('.nc-treeview-container');
  }

  getAddNewTableBtn({ projectTitle }: { projectTitle: string }) {
    return this.dashboard
      .get()
      .getByTestId(`nc-sidebar-project-title-${projectTitle}`)
      .locator('[data-testid="nc-sidebar-add-project-entity"]');
  }

  private getProjectContextMenu({ projectTitle }: { projectTitle: string }) {
    return this.dashboard
      .get()
      .getByTestId(`nc-sidebar-project-title-${projectTitle}`)
      .locator('[data-testid="nc-sidebar-context-menu"]');
  }

  async isVisible() {
    return await this.get().isVisible();
  }

  async verifyVisibility({ isVisible }: { isVisible: boolean }) {
    await this.rootPage.waitForTimeout(1000);

    const domElement = await this.get();
    // get width of treeview dom element
    const width = (await domElement.boundingBox()).width;

    // if (isVisible) {
    //   await expect(this.get()).toBeVisible();
    // } else {
    //   await expect(this.get()).not.toBeVisible();
    // }

    // border for treeview is 1px
    // if not-visible, width should be < 5;
    if (!isVisible) {
      expect(width).toBeLessThan(5);
    } else {
      expect(width).toBeGreaterThan(5);
    }
  }

  async focusTable({ title }: { title: string }) {
    await this.get().locator(`.nc-project-tree-tbl-${title}`).focus();
  }

  async openBase({ title }: { title: string }) {
    const nodes = this.get().locator(`[data-testid="nc-sidebar-project-${title.toLowerCase()}"]`);
    await nodes.click();
    return;
  }

  async getTable({ index, tableTitle }: { index: number; tableTitle?: string }) {
    if (tableTitle) {
      return this.get().getByTestId(`tree-view-table-${tableTitle}`);
    }

    return this.get().locator('.nc-tree-item').nth(index);
  }

  // assumption: first view rendered is always GRID
  //
  async openTable({
    title,
    mode = 'standard',
    networkResponse = false,
    mobileMode = false,
  }: {
    title: string;
    mode?: string;
    networkResponse?: boolean;
    mobileMode?: boolean;
  }) {
    if (mobileMode) {
      await this.rootPage.locator('.h-full > div > .nc-sidebar-left-toggle-icon').click();
    }

    await this.get().getByTestId(`tree-view-table-${title}`).waitFor({ state: 'visible' });

    if (networkResponse === true) {
      await this.waitForResponse({
        uiAction: () => this.get().getByTestId(`tree-view-table-${title}`).click(),
        httpMethodsToMatch: ['GET'],
        requestUrlPathToMatch: `/api/v1/db/data/noco/`,
        responseJsonMatcher: json => json.pageInfo,
      });
      await this.dashboard.waitForTabRender({ title, mode });
    } else {
      await this.get().getByTestId(`tree-view-table-${title}`).click();
      await this.rootPage.waitForTimeout(1000);
    }
  }

  async createTable({
    title,
    skipOpeningModal,
    mode,
    projectTitle,
  }: {
    title: string;
    skipOpeningModal?: boolean;
    mode?: string;
    projectTitle: string;
  }) {
    if (!skipOpeningModal) {
      await this.get().getByTestId(`nc-sidebar-project-title-${projectTitle}`).hover();

      await this.get()
        .getByTestId(`nc-sidebar-project-${projectTitle}`)
        .getByTestId('nc-sidebar-add-project-entity')
        .click();
    }

    await this.dashboard.get().locator('.ant-modal.active').locator('.ant-modal-body').waitFor();

    await this.dashboard.get().getByPlaceholder('Enter table name').fill(title);

    await this.waitForResponse({
      uiAction: () => this.dashboard.get().locator('button:has-text("Create Table")').click(),
      httpMethodsToMatch: ['POST'],
      requestUrlPathToMatch: `/api/v1/db/meta/projects/`,
      responseJsonMatcher: json => json.title === title && json.type === 'table',
    });

    // Tab render is slow for playwright
    await this.dashboard.waitForTabRender({ title, mode });
  }

  async verifyTable({ title, index, exists = true }: { title: string; index?: number; exists?: boolean }) {
    if (exists) {
      await expect(this.get().getByTestId(`tree-view-table-${title}`)).toHaveCount(1);

      if (index) {
        await expect(this.get().locator('.nc-tbl-title').nth(index)).toHaveText(title);
      }
    } else {
      await expect(this.get().getByTestId(`tree-view-table-${title}`)).toHaveCount(0);
    }
  }

  async deleteTable({ title }: { title: string }) {
    await this.get().locator(`.nc-project-tree-tbl-${title}`).waitFor({ state: 'visible' });

    await this.get().locator(`.nc-project-tree-tbl-${title}`).scrollIntoViewIfNeeded();
    await this.get().locator(`.nc-project-tree-tbl-${title}`).locator('.nc-tbl-context-menu').click();
    await this.rootPage.locator('.ant-dropdown').locator('.nc-menu-item:has-text("Delete")').click();

    await this.waitForResponse({
      uiAction: async () => {
        // Create a promise that resolves after 1 second
        const delay = (ms: number) => new Promise(resolve => setTimeout(resolve, ms));
        // Returning a promise that resolves with the result after the 1-second delay
        await delay(100);
        return await this.dashboard.get().locator('button:has-text("Delete Table")').click();
      },
      httpMethodsToMatch: ['DELETE'],
      requestUrlPathToMatch: `/api/v1/db/meta/tables/`,
    });

    await expect
      .poll(
        async () =>
          await this.dashboard.tabBar
            .locator('.ant-tabs-tab', {
              hasText: title,
            })
            .isVisible()
      )
      .toBe(false);

    await (await this.rootPage.locator('.nc-container').last().elementHandle())?.waitForElementState('stable');
  }

  async renameTable({ title, newTitle }: { title: string; newTitle: string }) {
    await this.get().locator(`.nc-project-tree-tbl-${title}`).waitFor({ state: 'visible' });
    await this.get().locator(`.nc-project-tree-tbl-${title}`).scrollIntoViewIfNeeded();
    await this.get().locator(`.nc-project-tree-tbl-${title}`).locator('.nc-tbl-context-menu').click();
    await this.rootPage.locator('.ant-dropdown').locator('.nc-menu-item:has-text("Rename")').click();

    await this.dashboard.get().locator('[placeholder="Enter table name"]').fill(newTitle);
    await this.dashboard.get().locator('button:has-text("Rename Table")').click();
    await this.verifyToast({ message: 'Table renamed successfully' });
  }

  async reorderTables({ sourceTable, destinationTable }: { sourceTable: string; destinationTable: string }) {
    await this.dashboard
      .get()
      .locator(`[data-testid="tree-view-table-draggable-handle-${sourceTable}"]`)
      .dragTo(this.get().locator(`[data-testid="tree-view-table-${destinationTable}"]`));
  }

  async projectSettings({ title }: { title?: string }) {
    await this.getProjectContextMenu({ projectTitle: title }).hover();
    await this.getProjectContextMenu({ projectTitle: title }).click();
    const settingsMenu = this.dashboard.get().locator('.ant-dropdown-menu.nc-scrollbar-md');
    await settingsMenu.locator(`.nc-sidebar-project-project-settings`).click();
  }

  async quickImport({ title, projectTitle, context }: { title: string; projectTitle: string; context: NcContext }) {
    projectTitle = this.scopedProjectTitle({ title: projectTitle, context });

    await this.getProjectContextMenu({ projectTitle }).hover();
    await this.getProjectContextMenu({ projectTitle }).click();
    const importMenu = this.dashboard.get().locator('.ant-dropdown-menu');
    await importMenu.locator(`.nc-sub-menu:has-text("Import Data")`).click();
    await this.rootPage.locator(`.ant-dropdown-menu-item:has-text("${title}")`).waitFor();
    await this.rootPage.locator(`.ant-dropdown-menu-item:has-text("${title}")`).click();
  }

  async changeTableIcon({ title, icon, iconDisplay }: { title: string; icon: string; iconDisplay?: string }) {
    await this.get().locator(`.nc-project-tree-tbl-${title} .nc-table-icon`).click();

    await this.rootPage.locator('.emoji-mart-search').type(icon);
    const emojiList = this.rootPage.locator('[id="emoji-mart-list"]');
    await emojiList.locator('button').first().click();
    await expect(
      this.get().locator(`.nc-project-tree-tbl-${title}`).locator(`.nc-table-icon:has-text("${iconDisplay}")`)
    ).toHaveCount(1);
  }

  async duplicateTable(title: string, includeData = true, includeViews = true) {
    await this.get().locator(`.nc-project-tree-tbl-${title}`).locator('.nc-icon.ant-dropdown-trigger').click();
    await this.dashboard.get().locator('div.nc-project-menu-item:has-text("Duplicate")').click();

    // Find the checkbox element with the label "Include data"
    const includeDataCheckbox = this.dashboard.get().getByText('Include data', { exact: true });
    // Check the checkbox if it is not already checked
    if ((await includeDataCheckbox.isChecked()) && !includeData) {
      await includeDataCheckbox.click(); // click the checkbox to check it
    }

    // Find the checkbox element with the label "Include data"
    const includeViewsCheckbox = this.dashboard.get().getByText('Include views', { exact: true });
    // Check the checkbox if it is not already checked
    if ((await includeViewsCheckbox.isChecked()) && !includeViews) {
      await includeViewsCheckbox.click(); // click the checkbox to check it
    }

    await this.waitForResponse({
      uiAction: async () => await this.rootPage.getByRole('button', { name: 'Confirm' }).click(),
      httpMethodsToMatch: ['POST'],
      requestUrlPathToMatch: `/api/v1/db/meta/duplicate/`,
    });
    await this.get().locator(`[data-testid="tree-view-table-${title} copy"]`).waitFor();
  }

  async verifyTabIcon({ title, icon, iconDisplay }: { title: string; icon: string; iconDisplay?: string }) {
    await new Promise(resolve => setTimeout(resolve, 1000));

    await this.rootPage.locator(`.nc-project-tree-tbl-${title}`).waitFor({ state: 'visible' });
    await expect(
      this.get().locator(`.nc-project-tree-tbl-${title}`).locator(`.nc-table-icon:has-text("${iconDisplay}")`)
    ).toHaveCount(1);
  }

  async validateRoleAccess(param: { role: string; projectTitle?: string; tableTitle?: string; context: NcContext }) {
    const context = param.context;
    param.projectTitle = param.projectTitle ?? context.project.title;

    const count = param.role.toLowerCase() === 'creator' || param.role.toLowerCase() === 'owner' ? 1 : 0;
<<<<<<< HEAD
=======
    const pjtNode = await this.getProject({ title: param.projectTitle });
    await pjtNode.hover();

    // add new table button & context menu is visible only for owner & creator
    await expect(pjtNode.locator('[data-testid="nc-sidebar-add-project-entity"]')).toHaveCount(count);
    await expect(pjtNode.locator('[data-testid="nc-sidebar-context-menu"]')).toHaveCount(count);
>>>>>>> c2a35412

    // table context menu
    const tblNode = await this.getTable({ index: 0, tableTitle: param.tableTitle });
    await tblNode.hover();
    await expect(tblNode.locator('.nc-tbl-context-menu')).toHaveCount(count);
  }

  async openProject({ title, context }: { title: string; context: NcContext }) {
    title = this.scopedProjectTitle({ title, context });

    // loop through nodes.count() to find the node with title
    await this.get().getByTestId(`nc-sidebar-project-title-${title}`).click();

    await this.rootPage.waitForTimeout(1000);
  }

  scopedProjectTitle({ title, context }: { title: string; context: NcContext }) {
    if (isEE()) return title;

    if (title.toLowerCase().startsWith('xcdb')) return `${title}`;

    return title === context.project.title ? context.project.title : `nc-${context.workerId}-${title}`;
  }

  private async getProject(param: { title?: string }) {
    return this.get().getByTestId(`nc-sidebar-project-title-${param.title}`);
  }

  async renameProject(param: { newTitle: string; title: string; context: NcContext }) {
    param.title = this.scopedProjectTitle({ title: param.title, context: param.context });
    param.newTitle = this.scopedProjectTitle({ title: param.newTitle, context: param.context });

    await this.getProjectContextMenu({ projectTitle: param.title }).hover();
    await this.getProjectContextMenu({ projectTitle: param.title }).click();
    const contextMenu = this.dashboard.get().locator('.ant-dropdown-menu.nc-scrollbar-md:visible').last();
    await contextMenu.waitFor();
    await contextMenu.locator(`.ant-dropdown-menu-item:has-text("Rename")`).click();

    const projectNodeInput = (await this.getProject({ title: param.title })).locator('input');
    await projectNodeInput.clear();
    await projectNodeInput.fill(param.newTitle);
    await projectNodeInput.press('Enter');
  }

  async deleteProject(param: { title: string; context: NcContext }) {
    param.title = this.scopedProjectTitle({ title: param.title, context: param.context });

    await this.getProjectContextMenu({ projectTitle: param.title }).hover();
    await this.getProjectContextMenu({ projectTitle: param.title }).click();
    const contextMenu = this.dashboard.get().locator('.ant-dropdown-menu.nc-scrollbar-md:visible').last();
    await contextMenu.waitFor();
    await contextMenu.locator(`.ant-dropdown-menu-item:has-text("Delete")`).click();

    await this.rootPage.locator('div.ant-modal-content').locator(`button.ant-btn:has-text("Delete")`).click();
  }

  async duplicateProject(param: { title: string; context: NcContext }) {
    param.title = this.scopedProjectTitle({ title: param.title, context: param.context });

    await this.getProjectContextMenu({ projectTitle: param.title }).hover();
    await this.getProjectContextMenu({ projectTitle: param.title }).click();
    const contextMenu = this.dashboard.get().locator('.ant-dropdown-menu.nc-scrollbar-md:visible');
    await contextMenu.waitFor();
    await contextMenu.locator(`.ant-dropdown-menu-item:has-text("Duplicate")`).click();

    await this.rootPage.locator('div.ant-modal-content').locator(`button.ant-btn:has-text("Confirm")`).click();

    await this.rootPage.waitForTimeout(10000);
  }
}<|MERGE_RESOLUTION|>--- conflicted
+++ resolved
@@ -278,15 +278,12 @@
     param.projectTitle = param.projectTitle ?? context.project.title;
 
     const count = param.role.toLowerCase() === 'creator' || param.role.toLowerCase() === 'owner' ? 1 : 0;
-<<<<<<< HEAD
-=======
     const pjtNode = await this.getProject({ title: param.projectTitle });
     await pjtNode.hover();
 
     // add new table button & context menu is visible only for owner & creator
     await expect(pjtNode.locator('[data-testid="nc-sidebar-add-project-entity"]')).toHaveCount(count);
     await expect(pjtNode.locator('[data-testid="nc-sidebar-context-menu"]')).toHaveCount(count);
->>>>>>> c2a35412
 
     // table context menu
     const tblNode = await this.getTable({ index: 0, tableTitle: param.tableTitle });
