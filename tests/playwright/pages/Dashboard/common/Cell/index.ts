--- conflicted
+++ resolved
@@ -9,12 +9,9 @@
 import { DateCellPageObject } from './DateCell';
 import { DateTimeCellPageObject } from './DateTimeCell';
 import { GeoDataCellPageObject } from './GeoDataCell';
-<<<<<<< HEAD
 import { getTextExcludeIconText } from '../../../../tests/utils/general';
-=======
 import { YearCellPageObject } from './YearCell';
 import { TimeCellPageObject } from './TimeCell';
->>>>>>> 4ed73fd7
 
 export interface CellProps {
   index?: number;
@@ -297,7 +294,6 @@
     // lazy load- give enough time for cell to load
     await this.rootPage.waitForTimeout(1000);
 
-<<<<<<< HEAD
     if (type === 'bt') {
       const chips = cell.locator('.chips > .chip');
       await expect(await chips.count()).toBe(count);
@@ -313,15 +309,6 @@
     // verify chip count & contents
     if (count) {
       await expect(await cell.innerText()).toContain(`${count} ${count === 1 ? options.singular : options.plural}`);
-=======
-    // verify only the elements that are passed in
-    for (let i = 0; i < value.length; ++i) {
-      await chips.nth(i).locator('.name').waitFor({ state: 'visible' });
-      await chips.nth(i).locator('.name').scrollIntoViewIfNeeded();
-      await chips.nth(i).locator('.name').waitFor({ state: 'visible' });
-      const chipText = await chips.nth(i).locator('.name').textContent();
-      expect(value).toContain(chipText);
->>>>>>> 4ed73fd7
     }
 
     if (verifyChildList) {
