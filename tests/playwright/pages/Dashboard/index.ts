--- conflicted
+++ resolved
@@ -89,11 +89,7 @@
   }
 
   async goto() {
-<<<<<<< HEAD
-    return this.rootPage.goto(`/#/nc/${this.project.id}/auth`);
-=======
     await this.rootPage.goto(`/#/${this.project.fk_workspace_id}/${this.project.id}`);
->>>>>>> 5081345c
   }
 
   getProjectMenuLink({ title }: { title: string }) {
