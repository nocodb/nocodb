--- conflicted
+++ resolved
@@ -20,10 +20,7 @@
 import { ShareProjectButtonPage } from './ShareProjectButton';
 import { ProjectTypes } from 'nocodb-sdk';
 import { WorkspacePage } from '../WorkspacePage';
-<<<<<<< HEAD
-=======
 import { isHub } from '../../setup/db';
->>>>>>> 50351f67
 
 export class DashboardPage extends BasePage {
   readonly project: any;
@@ -136,15 +133,10 @@
 
   async clickHome() {
     await this.rootPage.getByTestId('nc-noco-brand-icon').click();
-<<<<<<< HEAD
-    const workspacePage = new WorkspacePage(this.rootPage);
-    await workspacePage.getWorkspaceContainer().waitFor({ state: 'visible' });
-=======
 
     // wait for workspace page to render
     const workspacePage = new WorkspacePage(this.rootPage);
     await workspacePage.waitFor({ state: 'visible' });
->>>>>>> 50351f67
   }
 
   private async _waitForDBTabRender({ title, mode }: { title: string; mode: string }) {
