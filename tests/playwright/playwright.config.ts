import { defineConfig, devices } from '@playwright/test';

/**
 * Read environment variables from file.
 * https://github.com/motdotla/dotenv
 */
require('dotenv').config();

/**
 * See https://playwright.dev/docs/test-configuration.
 */
<<<<<<< HEAD

export default defineConfig({
  testDir: process.env.PW_QUICK_TEST ? './quickTests' : './tests/db',
=======
const config: PlaywrightTestConfig = {
  testDir: process.env.PW_QUICK_TEST ? './quickTests' : './tests',
>>>>>>> 5081345c
  /* Maximum time one test can run for. */
  timeout: process.env.CI ? 140 * 1000 : 100 * 1000,
  expect: {
    /**
     * Maximum time expect() should wait for the condition to be met.
     * For example in `await expect(locator).toHaveText();`
     */
<<<<<<< HEAD
    timeout: 30000,
=======
    timeout: 14000,
>>>>>>> 5081345c
  },
  /* Run tests in files in parallel */
  fullyParallel: true,

  /* Fail the build on CI if you accidentally left test.only in the source code. */
  forbidOnly: !!process.env.CI,
  /* Retry on CI only */
  retries: process.env.CI ? 3 : 0,
  /* Opt out of parallel tests on CI. */
  // workers: process.env.CI ? 2 : 4,
  workers: process.env.CI ? 2 : 4,
  /* Reporter to use. See https://playwright.dev/docs/test-reporters */
  reporter: 'html',
  /* Shared settings for all the projects below. See https://playwright.dev/docs/api/class-testoptions. */
  use: {
    // headless: !!process.env.CI,
    headless: true,
    /* Maximum time each action such as `click()` can take. Defaults to 0 (no limit). */
<<<<<<< HEAD
    actionTimeout: 60000,
=======
    actionTimeout: 4000,
>>>>>>> 5081345c
    /* Base URL to use in actions like `await page.goto('/')`. */
    baseURL: 'http://localhost:3000',

    /* Collect trace when retrying the failed test. See https://playwright.dev/docs/trace-viewer */
    trace: process.env.CI ? 'on-first-retry' : process.env.TRACE ? 'on' : 'off',
    screenshot: 'only-on-failure',
  },
  /* Configure projects for major browsers */
  projects: [
    {
      name: 'chromium',
      use: {
        ...devices['Desktop Chrome'],
        contextOptions: {
          // chromium-specific permissions
          permissions: ['clipboard-read', 'clipboard-write'],
        },
      },
    },

    // {
    //   name: 'firefox',
    //   use: {
    //     ...devices['Desktop Firefox'],
    //   },
    // },

    // {
    //   name: 'webkit',
    //   use: {
    //     ...devices['Desktop Safari'],
    //   },
    // },

    /* Test against mobile viewports. */
    // {
    //   name: 'Mobile Chrome',
    //   use: {
    //     ...devices['Pixel 5'],
    //   },
    // },
    // {
    //   name: 'Mobile Safari',
    //   use: {
    //     ...devices['iPhone 12'],
    //   },
    // },

    /* Test against branded browsers. */
    // {
    //   name: 'Microsoft Edge',
    //   use: {
    //     channel: 'msedge',
    //   },
    // },
    // {
    //   name: 'Google Chrome',
    //   use: {
    //     channel: 'chrome',
    //   },
    // },
  ],

  /* Folder for test artifacts such as screenshots, videos, traces, etc. */
  outputDir: './output',
});<|MERGE_RESOLUTION|>--- conflicted
+++ resolved
@@ -9,14 +9,9 @@
 /**
  * See https://playwright.dev/docs/test-configuration.
  */
-<<<<<<< HEAD
 
 export default defineConfig({
-  testDir: process.env.PW_QUICK_TEST ? './quickTests' : './tests/db',
-=======
-const config: PlaywrightTestConfig = {
   testDir: process.env.PW_QUICK_TEST ? './quickTests' : './tests',
->>>>>>> 5081345c
   /* Maximum time one test can run for. */
   timeout: process.env.CI ? 140 * 1000 : 100 * 1000,
   expect: {
@@ -24,11 +19,7 @@
      * Maximum time expect() should wait for the condition to be met.
      * For example in `await expect(locator).toHaveText();`
      */
-<<<<<<< HEAD
-    timeout: 30000,
-=======
     timeout: 14000,
->>>>>>> 5081345c
   },
   /* Run tests in files in parallel */
   fullyParallel: true,
@@ -47,11 +38,7 @@
     // headless: !!process.env.CI,
     headless: true,
     /* Maximum time each action such as `click()` can take. Defaults to 0 (no limit). */
-<<<<<<< HEAD
-    actionTimeout: 60000,
-=======
     actionTimeout: 4000,
->>>>>>> 5081345c
     /* Base URL to use in actions like `await page.goto('/')`. */
     baseURL: 'http://localhost:3000',
 
