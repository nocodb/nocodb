--- conflicted
+++ resolved
@@ -386,7 +386,12 @@
       email: `user@nocodb.com`,
       password: getDefaultPwd(),
     });
-    if (!isEE()) await axios.post(`http://localhost:8080/api/v1/license`, { key: '' }, { headers: { 'xc-auth': admin.data.token } });
+    if (!isEE())
+      await axios.post(
+        `http://localhost:8080/api/v1/license`,
+        { key: '' },
+        { headers: { 'xc-auth': admin.data.token } }
+      );
   } catch (e) {
     // ignore error: some roles will not have permission for license reset
     // console.error(`Error resetting project: ${process.env.TEST_PARALLEL_INDEX}`, e);
@@ -450,26 +455,7 @@
   } as NcContext;
 };
 
-<<<<<<< HEAD
-export const unsetup = async (context: NcContext): Promise<void> => {
-  if (context.token && context.project && !enableLocalInit) {
-    // try to delete the project
-    try {
-      // Init SDK using token
-      const api = new Api({
-        baseURL: `http://localhost:8080/`,
-        headers: {
-          'xc-auth': context.token,
-        },
-      });
-
-      await api.project.delete(context.project.id);
-    } catch (e) {}
-  }
-};
-=======
 export const unsetup = async (context: NcContext): Promise<void> => {};
->>>>>>> c2a35412
 
 // Reference
 // packages/nocodb/src/lib/services/test/TestResetService/resetPgSakilaProject.ts
