import { test } from '@playwright/test';
import { airtableApiBase, airtableApiKey } from '../../../constants';
import { DashboardPage } from '../../../pages/Dashboard';
import { quickVerify } from '../../../quickTests/commonTest';
<<<<<<< HEAD
import setup, { NcContext, unsetup } from '../../../setup';
import { isPg, isSqlite } from '../../../setup/db';
=======
import setup, { unsetup } from '../../../setup';
>>>>>>> 7a649cee

test.describe('Import', () => {
  let dashboard: DashboardPage;
  let context: NcContext;

  test.setTimeout(150000);

  test.beforeEach(async ({ page }) => {
    page.setDefaultTimeout(70000);
    context = await setup({ page, isEmptyProject: true });
    dashboard = new DashboardPage(page, context.project);
  });

  test.afterEach(async () => {
    await unsetup(context);
  });

  test('Airtable', async () => {
    await dashboard.treeView.quickImport({ title: 'Airtable', projectTitle: context.project.title });
    await dashboard.importAirtable.import({
      key: airtableApiKey,
      baseId: airtableApiBase,
    });
    await dashboard.rootPage.waitForTimeout(1000);
    await quickVerify({ dashboard, airtableImport: true, context });
  });

  test('CSV', async () => {
    await dashboard.treeView.quickImport({ title: 'CSV file', projectTitle: context.project.title });
  });

  test('Excel', async () => {
    const col = [
      { type: 'Number', name: 'number' },
      { type: 'Decimal', name: 'float' },
      { type: 'SingleLineText', name: 'text' },
    ];
    const expected = [
      { name: 'Sheet2', columns: col },
      { name: 'Sheet3', columns: col },
      { name: 'Sheet4', columns: col },
    ];

    await dashboard.treeView.quickImport({ title: 'Microsoft Excel', projectTitle: context.project.title });
    await dashboard.importTemplate.import({
      file: `${process.cwd()}/fixtures/sampleFiles/simple.xlsx`,
      result: expected,
    });

    await dashboard.treeView.openTable({ title: 'Sheet2' });

    const recordCells = { Number: '1', Float: '1.1', Text: 'abc' };

    for (const [key, value] of Object.entries(recordCells)) {
      await dashboard.grid.cell.verify({
        index: 0,
        columnHeader: key,
        value,
      });
    }
  });

  test('JSON', async () => {
    await dashboard.treeView.quickImport({ title: 'JSON file', projectTitle: context.project.title });
  });
});<|MERGE_RESOLUTION|>--- conflicted
+++ resolved
@@ -2,12 +2,7 @@
 import { airtableApiBase, airtableApiKey } from '../../../constants';
 import { DashboardPage } from '../../../pages/Dashboard';
 import { quickVerify } from '../../../quickTests/commonTest';
-<<<<<<< HEAD
 import setup, { NcContext, unsetup } from '../../../setup';
-import { isPg, isSqlite } from '../../../setup/db';
-=======
-import setup, { unsetup } from '../../../setup';
->>>>>>> 7a649cee
 
 test.describe('Import', () => {
   let dashboard: DashboardPage;
