--- conflicted
+++ resolved
@@ -77,11 +77,7 @@
     }
 
     await signupAndVerify(0);
-<<<<<<< HEAD
-    await accountUsersPage.goto();
-=======
     await accountUsersPage.goto({ waitForResponse: false });
->>>>>>> c2a35412
     await signupAndVerify(1);
 
     await dashboard.signOut();
@@ -91,11 +87,7 @@
       withoutPrefix: true,
     });
 
-<<<<<<< HEAD
-    await accountUsersPage.goto();
-=======
     await accountUsersPage.goto({ waitForResponse: false });
->>>>>>> c2a35412
     // change role
     for (let i = 0; i < roleDb.length; i++) {
       await accountUsersPage.updateRole({
